--- conflicted
+++ resolved
@@ -30,11 +30,7 @@
     - name: Check without Halo2
       run: cargo check --all --no-default-features --profile pr-tests
     - name: ⚡ Save rust cache
-<<<<<<< HEAD
-      uses: buildjet/cache/save@v3
-=======
-      uses: actions/cache/save@v4
->>>>>>> c6a64977
+      uses: buildjet/cache/save@v4
       with:
         path: |
           ~/.cargo/registry/index/
