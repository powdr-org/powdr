[package]
name = "powdr"
version = "0.1.0"
edition = "2021"
build = "build.rs"

[dependencies]
clap = { version = "^4.1", features = ["derive"] }
codespan-reporting = "^0.11"
itertools = "^0.10"
json = "^0.12"
lalrpop-util = {version = "^0.19", features = ["lexer"]}
lazy_static = "^1.4.0"
mktemp = "0.5.0"
num-bigint = "^0.4"
<<<<<<< HEAD
polyexen = { git = "https://github.com/Dhole/polyexen", rev="c4864d2debf9ae21138c9d67a99c93c3362df19b"}
halo2_proofs = "0.2"
lazy_static = "1.4.0"
prettytable = "0.10.0"
num-traits = "0.2.15"
num-integer = "0.1.45"
=======
regex = "^1.7.0"
>>>>>>> 6b064b8a

[build-dependencies]
lalrpop = "^0.19"

[patch."https://github.com/privacy-scaling-explorations/halo2.git"]
halo2_proofs = { git ="https://github.com/ed255/halo2", rev = "63e969673de83a410f21553fabec8f4b35bda1a5" }

[patch.crates-io]
halo2_proofs = { git ="https://github.com/ed255/halo2", rev = "63e969673de83a410f21553fabec8f4b35bda1a5" }<|MERGE_RESOLUTION|>--- conflicted
+++ resolved
@@ -13,16 +13,12 @@
 lazy_static = "^1.4.0"
 mktemp = "0.5.0"
 num-bigint = "^0.4"
-<<<<<<< HEAD
 polyexen = { git = "https://github.com/Dhole/polyexen", rev="c4864d2debf9ae21138c9d67a99c93c3362df19b"}
 halo2_proofs = "0.2"
-lazy_static = "1.4.0"
 prettytable = "0.10.0"
 num-traits = "0.2.15"
 num-integer = "0.1.45"
-=======
 regex = "^1.7.0"
->>>>>>> 6b064b8a
 
 [build-dependencies]
 lalrpop = "^0.19"
