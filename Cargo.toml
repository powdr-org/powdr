[workspace]

resolver = "2"

members = [
    "powdr",
    "powdr-test",
    "number",
    "parser",
    "cargo-powdr",
    "cli",
    "cli-rs",
    "executor",
    "jit-compiler",
    "riscv",
    "parser-util",
    "pil-analyzer",
    "pipeline",
    "pilopt",
    "plonky3",
    "asm-to-pil",
    "asmopt",
    "backend",
    "ast",
    "analysis",
    "linker",
    "isa-utils",
    "airgen",
    "riscv-executor",
    "riscv-syscalls",
    "schemas",
<<<<<<< HEAD
    "backend-utils", "asmopt",
=======
    "backend-utils",
    "executor-utils",
>>>>>>> 085ad87d
]

exclude = [ "riscv-runtime" ]

[workspace.package]
version = "0.1.3"
edition = "2021"
license = "MIT"
homepage = "https://powdr.org"
repository = "https://github.com/powdr-labs/powdr"

[workspace.dependencies]
# workspace crates
powdr = { path = "./powdr", version = "0.1.3" }
powdr-airgen = { path = "./airgen", version = "0.1.3" }
powdr-ast = { path = "./ast", version = "0.1.3" }
powdr-asm-to-pil = { path = "./asm-to-pil", version = "0.1.3" }
powdr-isa-utils = { path = "./isa-utils", version = "0.1.3" }
powdr-analysis = { path = "./analysis", version = "0.1.3" }
powdr-asmopt = { path = "./asmopt", version = "0.1.3" }
powdr-backend = { path = "./backend", version = "0.1.3" }
powdr-backend-utils = { path = "./backend-utils", version = "0.1.3" }
powdr-executor = { path = "./executor", version = "0.1.3" }
powdr-executor-utils = { path = "./executor-utils", version = "0.1.3" }
powdr-importer = { path = "./importer", version = "0.1.3" }
powdr-jit-compiler = { path = "./jit-compiler", version = "0.1.3" }
powdr-linker = { path = "./linker", version = "0.1.3" }
powdr-number = { path = "./number", version = "0.1.3" }
powdr-parser = { path = "./parser", version = "0.1.3" }
powdr-parser-util = { path = "./parser-util", version = "0.1.3" }
powdr-pil-analyzer = { path = "./pil-analyzer", version = "0.1.3" }
powdr-pilopt = { path = "./pilopt", version = "0.1.3" }
powdr-pipeline = { path = "./pipeline", version = "0.1.3" }
powdr-plonky3 = { path = "./plonky3", version = "0.1.3" }
powdr-riscv = { path = "./riscv", version = "0.1.3" }
powdr-riscv-executor = { path = "./riscv-executor", version = "0.1.3" }
powdr-riscv-syscalls = { path = "./riscv-syscalls", version = "0.1.3" }
powdr-schemas = { path = "./schemas", version = "0.1.3" }

[profile.pr-tests]
inherits = "dev"
opt-level = 3
debug = "line-tables-only"
debug-assertions = true
overflow-checks = true
panic = 'unwind'
incremental = true         # This is true because target is cached
codegen-units = 256

[profile.release-with-debug]
inherits = "release"
debug = true<|MERGE_RESOLUTION|>--- conflicted
+++ resolved
@@ -29,12 +29,9 @@
     "riscv-executor",
     "riscv-syscalls",
     "schemas",
-<<<<<<< HEAD
-    "backend-utils", "asmopt",
-=======
+    "asmopt",
     "backend-utils",
     "executor-utils",
->>>>>>> 085ad87d
 ]
 
 exclude = [ "riscv-runtime" ]
