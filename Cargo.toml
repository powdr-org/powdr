[workspace]

resolver = "2"

members = [
    "powdr",
    "powdr-test",
    "number",
    "parser",
    "cargo-powdr",
    "cli",
    "cli-rs",
    "executor",
    "jit-compiler",
    "riscv",
    "parser-util",
    "pil-analyzer",
    "pipeline",
    "pilopt",
    "plonky3",
    "asm-to-pil",
    "asmopt",
    "backend",
    "ast",
    "analysis",
    "linker",
    "isa-utils",
    "airgen",
    "riscv-executor",
    "riscv-syscalls",
    "schemas",
    "backend-utils",
    "executor-utils",
]

exclude = [ "riscv-runtime" ]

[workspace.package]
version = "0.1.3"
edition = "2021"
license = "MIT"
homepage = "https://powdr.org"
repository = "https://github.com/powdr-labs/powdr"

[workspace.dependencies]
# workspace crates
powdr = { path = "./powdr", version = "0.1.3" }
powdr-airgen = { path = "./airgen", version = "0.1.3" }
powdr-ast = { path = "./ast", version = "0.1.3" }
powdr-asm-to-pil = { path = "./asm-to-pil", version = "0.1.3" }
powdr-isa-utils = { path = "./isa-utils", version = "0.1.3" }
powdr-analysis = { path = "./analysis", version = "0.1.3" }
powdr-asmopt = { path = "./asmopt", version = "0.1.3" }
powdr-backend = { path = "./backend", version = "0.1.3" }
powdr-backend-utils = { path = "./backend-utils", version = "0.1.3" }
powdr-executor = { path = "./executor", version = "0.1.3" }
powdr-executor-utils = { path = "./executor-utils", version = "0.1.3" }
powdr-importer = { path = "./importer", version = "0.1.3" }
powdr-jit-compiler = { path = "./jit-compiler", version = "0.1.3" }
powdr-linker = { path = "./linker", version = "0.1.3" }
powdr-number = { path = "./number", version = "0.1.3" }
powdr-parser = { path = "./parser", version = "0.1.3" }
powdr-parser-util = { path = "./parser-util", version = "0.1.3" }
powdr-pil-analyzer = { path = "./pil-analyzer", version = "0.1.3" }
powdr-pilopt = { path = "./pilopt", version = "0.1.3" }
powdr-pipeline = { path = "./pipeline", version = "0.1.3" }
powdr-plonky3 = { path = "./plonky3", version = "0.1.3" }
powdr-riscv = { path = "./riscv", version = "0.1.3" }
powdr-riscv-executor = { path = "./riscv-executor", version = "0.1.3" }
powdr-riscv-syscalls = { path = "./riscv-syscalls", version = "0.1.3" }
powdr-schemas = { path = "./schemas", version = "0.1.3" }

[profile.pr-tests]
inherits = "dev"
opt-level = 3
debug = "line-tables-only"
debug-assertions = true
overflow-checks = true
panic = 'unwind'
incremental = true         # This is true because target is cached
codegen-units = 256

[profile.release-with-debug]
inherits = "release"
debug = true

[workspace.lints.clippy]
print_stdout = "deny"
<<<<<<< HEAD
uninlined_format_args = "deny"
iter_over_hash_type = "deny"
=======
uninlined_format_args = "deny"
>>>>>>> ee7cf29c
<|MERGE_RESOLUTION|>--- conflicted
+++ resolved
@@ -33,7 +33,7 @@
     "executor-utils",
 ]
 
-exclude = [ "riscv-runtime" ]
+exclude = ["riscv-runtime"]
 
 [workspace.package]
 version = "0.1.3"
@@ -86,9 +86,5 @@
 
 [workspace.lints.clippy]
 print_stdout = "deny"
-<<<<<<< HEAD
 uninlined_format_args = "deny"
-iter_over_hash_type = "deny"
-=======
-uninlined_format_args = "deny"
->>>>>>> ee7cf29c
+iter_over_hash_type = "deny"