//! Compilation from powdr machines to AIRs

#![deny(clippy::print_stdout)]

use std::collections::BTreeMap;

use powdr_ast::{
<<<<<<< HEAD
    asm_analysis::{combine_flags, AnalysisASMFile, Item, LinkDefinition, SubmachineDeclaration},
=======
    asm_analysis::{self, AnalysisASMFile, Item, LinkDefinitionStatement},
>>>>>>> 829fbd81
    object::{
        Link, LinkFrom, LinkTo, Location, Machine, Object, Operation, PILGraph, TypeOrExpression,
    },
    parsed::{
<<<<<<< HEAD
        asm::{parse_absolute_path, AbsoluteSymbolPath, CallableRef},
=======
        asm::{parse_absolute_path, AbsoluteSymbolPath, CallableRef, MachineParams},
>>>>>>> 829fbd81
        Expression, PilStatement,
    },
};

use itertools::Either;
use itertools::Itertools;

use powdr_analysis::utils::parse_pil_statement;

const MAIN_MACHINE: &str = "::Main";
const MAIN_FUNCTION: &str = "main";

pub fn compile(input: AnalysisASMFile) -> PILGraph {
    let main_location = Location::main();

    let non_std_machines = input
        .machines()
        .filter(|(k, _)| k.parts().next() != Some("std"))
        .collect::<BTreeMap<_, _>>();

    // we start from the main machine
    let main_ty = match non_std_machines.len() {
        0 => {
            // There is no machine. Create an empty main machine but retain
            // all PIL utility definitions.
            let main = Machine {
                location: main_location.clone(),
                latch: None,
                operation_id: None,
                call_selectors: None,
            };
            return PILGraph {
                main,
                entry_points: Default::default(),
                objects: [(main_location, Default::default())].into(),
                definitions: utility_functions(input),
            };
        }
        // if there is a single machine, treat it as main
        1 => (*non_std_machines.keys().next().unwrap()).clone(),
        // otherwise, use the machine called `MAIN`
        _ => {
            let p = parse_absolute_path(MAIN_MACHINE);
            assert!(input.items.contains_key(&p));
            p
        }
    };

    // get a list of all machines to instantiate and their arguments. The order does not matter.
    let mut queue = vec![(main_location.clone(), main_ty.clone(), vec![])];

    // map instance location to (type, arguments)
    let mut instances = BTreeMap::default();

    while let Some((location, ty, args)) = queue.pop() {
        let machine = input.items.get(&ty).unwrap().try_to_machine().unwrap();

        queue.extend(machine.submachines.iter().map(|def| {
            (
                // get the absolute name for this submachine
                location.clone().join(def.name.clone()),
                // submachine type
                def.ty.clone(),
                // resolve each given machine arg to a proper instance location
                def.args
                    .iter()
                    .map(|a| resolve_submachine_arg(&location, machine, &args, a))
                    .collect(),
            )
        }));

        instances.insert(location, (ty, args));
    }

    // count incoming permutations for each machine.
    let mut incoming_permutations = instances
        .keys()
        .map(|location| (location.clone(), 0))
        .collect();

    // visit the tree compiling the machines
    let mut objects: BTreeMap<_, _> = instances
        .keys()
        .map(|location| {
            let object = ASMPILConverter::convert_machine(
                &instances,
                location,
                &input,
                &mut incoming_permutations,
            );
            (location.clone(), object)
        })
        .collect();

    // add pil code for the selector array and related constraints
    for (location, count) in incoming_permutations {
        let obj = objects.get_mut(&location).unwrap();
        if obj.has_pc {
            // VMs don't have call_selectors
            continue;
        }
        assert!(
            count == 0 || obj.call_selectors.is_some(),
            "block machine {location} has incoming permutations but doesn't declare call_selectors"
        );
        if let Some(call_selectors) = obj.call_selectors.as_deref() {
            obj.pil.extend([
                parse_pil_statement(&format!("col witness {call_selectors}[{count}];")),
                parse_pil_statement(&format!(
                    "std::array::map({call_selectors}, std::utils::force_bool);"
                )),
            ]);
        }
    }

    let Item::Machine(main_ty) = input.items.get(&main_ty).unwrap() else {
        panic!()
    };

    let main = powdr_ast::object::Machine {
        location: main_location,
        latch: main_ty.latch.clone(),
        operation_id: main_ty.operation_id.clone(),
        call_selectors: main_ty.call_selectors.clone(),
    };
    let entry_points = main_ty
        .operations()
        .map(|o| Operation {
            name: MAIN_FUNCTION.to_string(),
            id: o.id.id.clone(),
            params: o.params.clone(),
        })
        .collect();

    PILGraph {
        main,
        entry_points,
        objects,
        definitions: utility_functions(input),
    }
}

// resolve argument in a submachine declaration to a machine instance location
fn resolve_submachine_arg(
    location: &Location,
    machine: &asm_analysis::Machine,
    args: &[Location],
    submachine_arg: &Expression,
) -> Location {
    // We only support machine instances as arguments. This has already been checked before
    let id = submachine_arg.try_to_identifier().unwrap().clone();
    if let Some((_, arg)) = machine
        .params
        .0
        .iter()
        .zip(args.iter())
        .find(|(param, _)| param.name == id)
    {
        // argument is the name of a parameter, pass it forward
        arg.clone()
    } else {
        // argument is the name of another submachine, join with current location
        location.clone().join(id)
    }
}

fn utility_functions(asm_file: AnalysisASMFile) -> BTreeMap<AbsoluteSymbolPath, TypeOrExpression> {
    asm_file
        .items
        .into_iter()
        .filter_map(|(n, v)| match v {
            Item::Expression(e) => Some((n, TypeOrExpression::Expression(e))),
            Item::TypeDeclaration(type_decl) => Some((n, TypeOrExpression::Type(type_decl))),
            _ => None,
        })
        .collect()
}

struct SubmachineRef {
    /// local name for this instance
    pub name: String,
    /// machine instance location
    pub location: Location,
    /// type of the submachine
    pub ty: AbsoluteSymbolPath,
}

struct ASMPILConverter<'a> {
    /// Map of all machine instances to their type and passed arguments
    instances: &'a BTreeMap<Location, (AbsoluteSymbolPath, Vec<Location>)>,
    /// Current machine instance
    location: &'a Location,
    /// Input definitions and machines.
    items: &'a BTreeMap<AbsoluteSymbolPath, Item>,
    /// Pil statements generated for the machine
    pil: Vec<PilStatement>,
    /// Submachine instances accessible to the machine (includes those passed as a parameter)
    submachines: Vec<SubmachineRef>,
    /// keeps track of the total count of incoming permutations for a given machine.
    incoming_permutations: &'a mut BTreeMap<Location, u64>,
}

impl<'a> ASMPILConverter<'a> {
    fn new(
        instances: &'a BTreeMap<Location, (AbsoluteSymbolPath, Vec<Location>)>,
        location: &'a Location,
        input: &'a AnalysisASMFile,
        incoming_permutations: &'a mut BTreeMap<Location, u64>,
    ) -> Self {
        Self {
            instances,
            location,
            items: &input.items,
            pil: Default::default(),
            submachines: Default::default(),
            incoming_permutations,
        }
    }

    fn handle_pil_statement(&mut self, statement: PilStatement) {
        self.pil.push(statement);
    }

    fn convert_machine(
        instances: &'a BTreeMap<Location, (AbsoluteSymbolPath, Vec<Location>)>,
        location: &'a Location,
        input: &'a AnalysisASMFile,
        incoming_permutations: &'a mut BTreeMap<Location, u64>,
    ) -> Object {
        Self::new(instances, location, input, incoming_permutations).convert_machine_inner()
    }

    fn convert_machine_inner(mut self) -> Object {
        let (ty, args) = self.instances.get(self.location).as_ref().unwrap();
        // TODO: This clone doubles the current memory usage
        let Item::Machine(input) = self.items.get(ty).unwrap().clone() else {
            panic!();
        };

        let degree = input.degree;

        self.submachines = input
            .submachines
            .into_iter()
            .map(|m| SubmachineRef {
                location: self.location.clone().join(m.name.clone()),
                name: m.name,
                ty: m.ty,
            })
            .collect();

        // machines should only have constraints, operations and links at this point
        assert!(input.instructions.is_empty());
        assert!(input.registers.is_empty());
        assert!(input.callable.is_only_operations());

        // process machine parameters
        self.handle_parameters(input.params, args);

        for block in input.pil {
            self.handle_pil_statement(block);
        }

        let mut links = self.process_and_merge_links(&input.links[..]);

        // for each permutation link, increase the permutation count in the destination machine and set its selector index
        for link in &mut links {
            if link.is_permutation {
                let count = self
                    .incoming_permutations
                    .get_mut(&link.to.machine.location)
                    .unwrap();
                link.to.selector_idx = Some(*count);
                *count += 1;
            }
        }

        Object {
            degree,
            pil: self.pil,
            links,
            latch: input.latch,
            call_selectors: input.call_selectors,
            has_pc: input.pc.is_some(),
        }
    }

    // Convert a link definition to a link, doing some basic checks in the process
    fn handle_link_def(
        &self,
        LinkDefinition {
            source: _,
            instr_flag,
            link_flag,
            to:
                CallableRef {
                    instance,
                    callable,
                    params,
                },
            is_permutation,
        }: LinkDefinition,
    ) -> Link {
        let from = LinkFrom {
            params,
            instr_flag,
            link_flag,
        };

        // get the type name for this submachine from the submachine declarations and parameters
        let instance = self
            .submachines
            .iter()
<<<<<<< HEAD
            .find(|s| s.name == *instance)
            .unwrap()
            .ty
            .clone();
=======
            .find(|s| s.name == instance)
            .unwrap_or_else(|| {
                let (ty, _) = self.instances.get(self.location).unwrap();
                panic!("could not find submachine named `{instance}` in machine `{ty}`");
            });
>>>>>>> 829fbd81
        // get the machine type from the machine map
        let Item::Machine(instance_ty) = self.items.get(&instance.ty).unwrap() else {
            panic!();
        };

        // check that the operation exists and that it has the same number of inputs/outputs as the link
        let operation = instance_ty
            .operation_definitions()
            .find(|o| o.name == callable)
            .unwrap_or_else(|| panic!("function/operation not found: {}.{}", &instance, callable));
        assert_eq!(
            operation.operation.params.inputs.len(),
            from.params.inputs.len(),
            "link and operation have different number of inputs"
        );
        assert_eq!(
            operation.operation.params.outputs.len(),
            from.params.outputs.len(),
            "link and operation have different number of outputs"
        );

<<<<<<< HEAD
        // instance location is the current location joined with the instance name
        let instance_location = self.location.clone().join(instance);
=======
        if is_permutation {
            // increase the permutation count into the destination machine
            let count = self
                .incoming_permutations
                .get_mut(&instance.location)
                .unwrap();
            selector_idx = Some(*count);
            *count += 1;
        }
>>>>>>> 829fbd81

        Link {
            from,
            to: instance_ty
                .operation_definitions()
                .find(|o| o.name == callable)
                .map(|d| LinkTo {
                    machine: powdr_ast::object::Machine {
                        location: instance.location.clone(),
                        latch: instance_ty.latch.clone(),
                        call_selectors: instance_ty.call_selectors.clone(),
                        operation_id: instance_ty.operation_id.clone(),
                    },
                    operation: Operation {
                        name: d.name.to_string(),
                        id: d.operation.id.id.clone(),
                        params: d.operation.params.clone(),
                    },
                    // this will be set later, after compatible links are merged
                    selector_idx: None,
                })
                .unwrap()
                .clone(),
            is_permutation,
        }
    }

<<<<<<< HEAD
    /// Process each link and then combine compatible links.
    /// Links can be merged iff:
    /// - they originate from the same machine instance
    /// - they target the same instance.operation
    /// - they are of the same kind (permutation/lookup)
    /// - their flags are mutually exclusive
    /// Right now we only consider links from different instructions,
    /// as a single instruction can be active at a time.
    fn process_and_merge_links(&self, defs: &[LinkDefinition]) -> Vec<Link> {
        /// Helper struct to group links that can potentially be merged.
        /// Besides these being equal, the links must be mutually exclusive (e.g., come from different instructions)
        #[derive(Clone, Ord, PartialOrd, Eq, PartialEq, Debug)]
        struct LinkInfo {
            from: Location,
            to: Location,
            operation: Operation,
            is_permutation: bool,
        }

        // process links, partitioning them into (mergeable, non-mergeable)
        let (mergeable_links, mut links): (Vec<_>, Vec<_>) = defs.iter().partition_map(|l| {
            let link = self.handle_link_def(l.clone());
            let info = LinkInfo {
                from: self.location.clone(),
                to: link.to.machine.location.clone(),
                operation: link.to.operation.clone(),
                is_permutation: link.is_permutation,
            };

            if link.from.instr_flag.is_none() {
                // only merge links that from instructions
                Either::Right(link)
            } else if link
                .from
                .params
                .inputs_and_outputs()
                .any(|p| p.contains_next_ref())
            {
                // TODO: links with next references can't be merged due to a witgen limitation.
                // This else if can be removed when witgen supports it.
                Either::Right(link)
            } else {
                // mergeable
                Either::Left((info, link))
            }
        });

        // group links into compatible sets, the idea here is:
        // - group by LinkInfo
        // - inside each group, separate links into sets of mutually exclusive flags (that is, from different instructions)
        let mut grouped_links: BTreeMap<LinkInfo, Vec<BTreeMap<Expression, Link>>> =
            Default::default();
        for (info, link) in mergeable_links {
            // add to an existing compatible set where the instr flag is not yet present
            let e = grouped_links.entry(info).or_default();
            if let Some(link_set) = e
                .iter_mut()
                .find(|link_set| !link_set.contains_key(link.from.instr_flag.as_ref().unwrap()))
            {
                link_set.insert(link.from.instr_flag.clone().unwrap(), link);
            } else {
                // otherwise, create a new set
                let mut new_set = BTreeMap::new();
                new_set.insert(link.from.instr_flag.clone().unwrap(), link);
                e.push(new_set);
            }
        }

        // merge link sets
        let merged_links = grouped_links
            .into_values()
            .flatten()
            .filter_map(|link_set| {
                // single link set, we don't need to combine the flag with inputs/outputs
                if link_set.len() == 1 {
                    return link_set.into_values().next();
                }

                // Merge links in set. Merging two links consists of adding their respective flags and inputs/outputs.
                // For example (asm and respective pil):
                //    instr foo X, Y -> Z link => Z = m.add(X, Y);
                //    instr_foo { 0, X, Y, Z } in m.latch { m.op_id, m.x, m.y, m.z };
                // and:
                //    instr bar X, Z -> Y link => Y = m.add(X, Z);
                //    instr_bar { 0, X, Z, Y } in m.latch { m.op_id, m.x, m.y, m.z };
                // would be combined into the following link:
                //    instr_foo + instr_bar { 0, X * instr_foo + X * instr_bar, Y * instr_foo + Z * instr_bar, Z * instr_bar + Y * instr_foo }
                //          in m.latch { m.op_id, m.x, m.y, m.z };
                link_set
                    .into_values()
                    .map(|mut link| {
                        // clear instruction flag by combining into the link flag, then combine it with inputs/outputs
                        link.from.link_flag =
                            combine_flags(link.from.instr_flag.take(), link.from.link_flag.clone());
                        link.from.params.inputs_and_outputs_mut().for_each(|p| {
                            *p = p.clone() * link.from.link_flag.clone();
                        });
                        link
                    })
                    .reduce(|mut a, b| {
                        // add flags and inputs/outputs of the two links
                        assert_eq!(a.from.params.inputs.len(), b.from.params.inputs.len());
                        assert_eq!(a.from.params.outputs.len(), b.from.params.outputs.len());
                        a.from.link_flag = a.from.link_flag + b.from.link_flag;
                        a.from
                            .params
                            .inputs_and_outputs_mut()
                            .zip(b.from.params.inputs_and_outputs())
                            .for_each(|(pa, pb)| {
                                *pa = pa.clone() + pb.clone();
                            });
                        a
                    })
            });
        links.extend(merged_links);
        links
=======
    // Process machine parameters (already resolved to machine instance locations)
    fn handle_parameters(&mut self, MachineParams(params): MachineParams, values: &Vec<Location>) {
        if params.len() != values.len() {
            panic!(
                "wrong number of arguments for machine `{}`: got {} expected {}",
                self.location,
                values.len(),
                params.len()
            );
        }

        for (param, value) in params.iter().zip(values) {
            let ty = AbsoluteSymbolPath::default().join(param.ty.clone().unwrap());
            match self.items.get(&ty) {
                Some(Item::Machine(_)) => self.submachines.push(SubmachineRef {
                    location: value.clone(),
                    name: param.name.clone(),
                    ty,
                }),
                _ => unimplemented!("asm machines do not support non-machine parameters"),
            }
        }
>>>>>>> 829fbd81
    }
}<|MERGE_RESOLUTION|>--- conflicted
+++ resolved
@@ -5,20 +5,12 @@
 use std::collections::BTreeMap;
 
 use powdr_ast::{
-<<<<<<< HEAD
-    asm_analysis::{combine_flags, AnalysisASMFile, Item, LinkDefinition, SubmachineDeclaration},
-=======
-    asm_analysis::{self, AnalysisASMFile, Item, LinkDefinitionStatement},
->>>>>>> 829fbd81
+    asm_analysis::{self, combine_flags, AnalysisASMFile, Item, LinkDefinition},
     object::{
         Link, LinkFrom, LinkTo, Location, Machine, Object, Operation, PILGraph, TypeOrExpression,
     },
     parsed::{
-<<<<<<< HEAD
-        asm::{parse_absolute_path, AbsoluteSymbolPath, CallableRef},
-=======
         asm::{parse_absolute_path, AbsoluteSymbolPath, CallableRef, MachineParams},
->>>>>>> 829fbd81
         Expression, PilStatement,
     },
 };
@@ -332,18 +324,11 @@
         let instance = self
             .submachines
             .iter()
-<<<<<<< HEAD
-            .find(|s| s.name == *instance)
-            .unwrap()
-            .ty
-            .clone();
-=======
             .find(|s| s.name == instance)
             .unwrap_or_else(|| {
                 let (ty, _) = self.instances.get(self.location).unwrap();
                 panic!("could not find submachine named `{instance}` in machine `{ty}`");
             });
->>>>>>> 829fbd81
         // get the machine type from the machine map
         let Item::Machine(instance_ty) = self.items.get(&instance.ty).unwrap() else {
             panic!();
@@ -353,7 +338,12 @@
         let operation = instance_ty
             .operation_definitions()
             .find(|o| o.name == callable)
-            .unwrap_or_else(|| panic!("function/operation not found: {}.{}", &instance, callable));
+            .unwrap_or_else(|| {
+                panic!(
+                    "function/operation not found: {}.{}",
+                    &instance.name, callable
+                )
+            });
         assert_eq!(
             operation.operation.params.inputs.len(),
             from.params.inputs.len(),
@@ -364,21 +354,6 @@
             from.params.outputs.len(),
             "link and operation have different number of outputs"
         );
-
-<<<<<<< HEAD
-        // instance location is the current location joined with the instance name
-        let instance_location = self.location.clone().join(instance);
-=======
-        if is_permutation {
-            // increase the permutation count into the destination machine
-            let count = self
-                .incoming_permutations
-                .get_mut(&instance.location)
-                .unwrap();
-            selector_idx = Some(*count);
-            *count += 1;
-        }
->>>>>>> 829fbd81
 
         Link {
             from,
@@ -406,7 +381,6 @@
         }
     }
 
-<<<<<<< HEAD
     /// Process each link and then combine compatible links.
     /// Links can be merged iff:
     /// - they originate from the same machine instance
@@ -523,7 +497,8 @@
             });
         links.extend(merged_links);
         links
-=======
+    }
+
     // Process machine parameters (already resolved to machine instance locations)
     fn handle_parameters(&mut self, MachineParams(params): MachineParams, values: &Vec<Location>) {
         if params.len() != values.len() {
@@ -546,6 +521,5 @@
                 _ => unimplemented!("asm machines do not support non-machine parameters"),
             }
         }
->>>>>>> 829fbd81
     }
 }