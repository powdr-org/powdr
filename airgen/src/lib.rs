//! Compilation from powdr machines to AIRs

#![deny(clippy::print_stdout)]

use std::collections::BTreeMap;

use powdr_ast::{
<<<<<<< HEAD
    asm_analysis::{self, combine_flags, AnalysisASMFile, Item, LinkDefinition, TypeDeclaration},
    object::{
        Link, LinkFrom, LinkTo, Location, Machine, Object, Operation, PILGraph, TypeOrExpression,
    },
=======
    asm_analysis::{self, combine_flags, AnalysisASMFile, LinkDefinition},
    object::{Link, LinkFrom, LinkTo, Location, Machine, Object, Operation, PILGraph},
>>>>>>> f6b43700
    parsed::{
        asm::{parse_absolute_path, AbsoluteSymbolPath, CallableRef, MachineParams},
        Expression, PilStatement,
    },
};

use itertools::Either;
use itertools::Itertools;

use powdr_analysis::utils::parse_pil_statement;

const MAIN_MACHINE: &str = "::Main";
const MAIN_FUNCTION: &str = "main";

pub fn compile(input: AnalysisASMFile) -> PILGraph {
    let main_location = Location::main();

    let non_std_non_rom_machines = input
        .machines()
        .filter(|(k, _)| k.parts().next() != Some("std"))
        .filter(|(k, _)| !k.parts().last().unwrap().ends_with("ROM"))
        .collect::<BTreeMap<_, _>>();

    // we start from the main machine
    let main_ty = match non_std_non_rom_machines.len() {
        0 => {
            // There is no machine. Create an empty main machine but retain
            // all PIL utility definitions.
            let main = Machine {
                location: main_location.clone(),
                latch: None,
                operation_id: None,
                call_selectors: None,
            };
            return PILGraph {
                main,
                entry_points: Default::default(),
                objects: [(main_location, Default::default())].into(),
                statements: utility_functions(input),
            };
        }
        // if there is a single machine, treat it as main
        1 => (*non_std_non_rom_machines.keys().next().unwrap()).clone(),
        // otherwise, use the machine called `MAIN`
        _ => {
            let p = parse_absolute_path(MAIN_MACHINE);
            assert!(input.get_machine(&p).is_some());
            p
        }
    };

    // get a list of all machines to instantiate and their arguments. The order does not matter.
    let mut queue = vec![(main_location.clone(), main_ty.clone(), vec![])];

    // map instance location to (type, arguments)
    let mut instances = BTreeMap::default();

    while let Some((location, ty, args)) = queue.pop() {
        let machine = &input.get_machine(&ty).unwrap();

        queue.extend(machine.submachines.iter().map(|def| {
            (
                // get the absolute name for this submachine
                location.clone().join(def.name.clone()),
                // submachine type
                def.ty.clone(),
                // resolve each given machine arg to a proper instance location
                def.args
                    .iter()
                    .map(|a| resolve_submachine_arg(&location, machine, &args, a))
                    .collect(),
            )
        }));

        instances.insert(location, (ty, args));
    }

    // count incoming permutations for each machine.
    let mut incoming_permutations = instances
        .keys()
        .map(|location| (location.clone(), 0))
        .collect();

    // visit the tree compiling the machines
    let mut objects: BTreeMap<_, _> = instances
        .keys()
        .map(|location| {
            let object = ASMPILConverter::convert_machine(
                &instances,
                location,
                &input,
                &mut incoming_permutations,
            );
            (location.clone(), object)
        })
        .collect();

    // add pil code for the selector array and related constraints
    for (location, count) in incoming_permutations {
        let obj = objects.get_mut(&location).unwrap();
        if obj.has_pc {
            // VMs don't have call_selectors
            continue;
        }
        assert!(
            count == 0 || obj.call_selectors.is_some(),
            "block machine {location} has incoming permutations but doesn't declare call_selectors"
        );
        if let Some(call_selectors) = obj.call_selectors.as_deref() {
            obj.pil.extend([
                parse_pil_statement(&format!("col witness {call_selectors}[{count}];")),
                parse_pil_statement(&format!(
                    "std::array::map({call_selectors}, std::utils::force_bool);"
                )),
            ]);
        }
    }

    let main_ty = &input.get_machine(&main_ty).unwrap();

    let main = powdr_ast::object::Machine {
        location: main_location,
        latch: main_ty.latch.clone(),
        operation_id: main_ty.operation_id.clone(),
        call_selectors: main_ty.call_selectors.clone(),
    };
    let entry_points = main_ty
        .operations()
        .map(|o| Operation {
            name: MAIN_FUNCTION.to_string(),
            id: o.id.id.clone(),
            params: o.params.clone(),
        })
        .collect();

    PILGraph {
        main,
        entry_points,
        objects,
        statements: utility_functions(input),
    }
}

// resolve argument in a submachine declaration to a machine instance location
fn resolve_submachine_arg(
    location: &Location,
    machine: &asm_analysis::Machine,
    args: &[Location],
    submachine_arg: &Expression,
) -> Location {
    // We only support machine instances as arguments. This has already been checked before
    let id = submachine_arg.try_to_identifier().unwrap().clone();
    if let Some((_, arg)) = machine
        .params
        .0
        .iter()
        .zip(args.iter())
        .find(|(param, _)| param.name == id)
    {
        // argument is the name of a parameter, pass it forward
        arg.clone()
    } else {
        // argument is the name of another submachine, join with current location
        location.clone().join(id)
    }
}

fn utility_functions(asm_file: AnalysisASMFile) -> BTreeMap<AbsoluteSymbolPath, Vec<PilStatement>> {
    asm_file
        .modules
        .into_iter()
<<<<<<< HEAD
        .filter_map(|(n, v)| match v {
            Item::Expression(e) => Some((n, TypeOrExpression::Expression(e))),
            Item::TypeDeclaration(TypeDeclaration::Enum(enum_decl)) => {
                Some((n, TypeOrExpression::Type(enum_decl.into())))
            }
            Item::TypeDeclaration(TypeDeclaration::Struct(struct_decl)) => {
                Some((n, TypeOrExpression::Type(struct_decl.into())))
            }
            _ => None,
=======
        .map(|(module_path, module)| {
            (
                module_path,
                module
                    .into_inner()
                    .1
                    .into_iter()
                    .filter(|s| match s {
                        PilStatement::EnumDeclaration(..)
                        | PilStatement::StructDeclaration(..)
                        | PilStatement::LetStatement(..) => true,
                        PilStatement::Include(..) => false,
                        PilStatement::Namespace(..) => false,
                        PilStatement::PolynomialDefinition(..) => false,
                        PilStatement::PublicDeclaration(..) => false,
                        PilStatement::PolynomialConstantDeclaration(..) => false,
                        PilStatement::PolynomialConstantDefinition(..) => false,
                        PilStatement::PolynomialCommitDeclaration(..) => false,
                        PilStatement::TraitImplementation(..) => false,
                        PilStatement::TraitDeclaration(..) => false,
                        PilStatement::Expression(..) => false,
                    })
                    .collect(),
            )
>>>>>>> f6b43700
        })
        .collect()
}

struct SubmachineRef {
    /// local name for this instance
    pub name: String,
    /// machine instance location
    pub location: Location,
    /// type of the submachine
    pub ty: AbsoluteSymbolPath,
}

struct ASMPILConverter<'a> {
    /// Map of all machine instances to their type and passed arguments
    instances: &'a BTreeMap<Location, (AbsoluteSymbolPath, Vec<Location>)>,
    /// Current machine instance
    location: &'a Location,
    /// Input definitions and machines.
    input: &'a AnalysisASMFile,
    /// Pil statements generated for the machine
    pil: Vec<PilStatement>,
    /// Submachine instances accessible to the machine (includes those passed as a parameter)
    submachines: Vec<SubmachineRef>,
    /// keeps track of the total count of incoming permutations for a given machine.
    incoming_permutations: &'a mut BTreeMap<Location, u64>,
}

impl<'a> ASMPILConverter<'a> {
    fn new(
        instances: &'a BTreeMap<Location, (AbsoluteSymbolPath, Vec<Location>)>,
        location: &'a Location,
        input: &'a AnalysisASMFile,
        incoming_permutations: &'a mut BTreeMap<Location, u64>,
    ) -> Self {
        Self {
            instances,
            location,
            input,
            pil: Default::default(),
            submachines: Default::default(),
            incoming_permutations,
        }
    }

    fn handle_pil_statement(&mut self, statement: PilStatement) {
        self.pil.push(statement);
    }

    fn convert_machine(
        instances: &'a BTreeMap<Location, (AbsoluteSymbolPath, Vec<Location>)>,
        location: &'a Location,
        input: &'a AnalysisASMFile,
        incoming_permutations: &'a mut BTreeMap<Location, u64>,
    ) -> Object {
        Self::new(instances, location, input, incoming_permutations).convert_machine_inner()
    }

    fn convert_machine_inner(mut self) -> Object {
        let (ty, args) = self.instances.get(self.location).as_ref().unwrap();
        // TODO: This clone doubles the current memory usage
        let input = self.input.get_machine(ty).unwrap().clone();

        let degree = input.degree;

        self.submachines = input
            .submachines
            .into_iter()
            .map(|m| SubmachineRef {
                location: self.location.clone().join(m.name.clone()),
                name: m.name,
                ty: m.ty,
            })
            .collect();

        // machines should only have constraints, operations and links at this point
        assert!(input.instructions.is_empty());
        assert!(input.registers.is_empty());
        assert!(input.callable.is_only_operations());

        // process machine parameters
        self.handle_parameters(input.params, args);

        for block in input.pil {
            self.handle_pil_statement(block);
        }

        let mut links = self.process_and_merge_links(&input.links[..]);

        // for each permutation link, increase the permutation count in the destination machine and set its selector index
        for link in &mut links {
            if link.is_permutation {
                let count = self
                    .incoming_permutations
                    .get_mut(&link.to.machine.location)
                    .unwrap();
                link.to.selector_idx = Some(*count);
                *count += 1;
            }
        }

        Object {
            degree,
            pil: self.pil,
            links,
            latch: input.latch,
            call_selectors: input.call_selectors,
            has_pc: input.pc.is_some(),
        }
    }

    // Convert a link definition to a link, doing some basic checks in the process
    fn handle_link_def(
        &self,
        LinkDefinition {
            source: _,
            instr_flag,
            link_flag,
            to:
                CallableRef {
                    instance,
                    callable,
                    params,
                },
            is_permutation,
        }: LinkDefinition,
    ) -> Link {
        let from = LinkFrom {
            params,
            instr_flag,
            link_flag,
        };

        // get the type name for this submachine from the submachine declarations and parameters
        let instance = self
            .submachines
            .iter()
            .find(|s| s.name == instance)
            .unwrap_or_else(|| {
                let (ty, _) = self.instances.get(self.location).unwrap();
                panic!("could not find submachine named `{instance}` in machine `{ty}`");
            });
        // get the machine type from the machine map
        let instance_ty = &self.input.get_machine(&instance.ty).unwrap();

        // check that the operation exists and that it has the same number of inputs/outputs as the link
        let operation = instance_ty
            .operation_definitions()
            .find(|o| o.name == callable)
            .unwrap_or_else(|| {
                panic!(
                    "function/operation not found: {}.{}",
                    &instance.name, callable
                )
            });
        assert_eq!(
            operation.operation.params.inputs.len(),
            from.params.inputs.len(),
            "link and operation have different number of inputs"
        );
        assert_eq!(
            operation.operation.params.outputs.len(),
            from.params.outputs.len(),
            "link and operation have different number of outputs"
        );

        Link {
            from,
            to: instance_ty
                .operation_definitions()
                .find(|o| o.name == callable)
                .map(|d| LinkTo {
                    machine: powdr_ast::object::Machine {
                        location: instance.location.clone(),
                        latch: instance_ty.latch.clone(),
                        call_selectors: instance_ty.call_selectors.clone(),
                        operation_id: instance_ty.operation_id.clone(),
                    },
                    operation: Operation {
                        name: d.name.to_string(),
                        id: d.operation.id.id.clone(),
                        params: d.operation.params.clone(),
                    },
                    // this will be set later, after compatible links are merged
                    selector_idx: None,
                })
                .unwrap()
                .clone(),
            is_permutation,
        }
    }

    /// Process each link and then combine compatible links.
    /// Links can be merged iff:
    /// - they originate from the same machine instance
    /// - they target the same instance.operation
    /// - they are of the same kind (permutation/lookup)
    /// - their flags are mutually exclusive
    ///
    /// Right now we only consider links from different instructions,
    /// as a single instruction can be active at a time.
    fn process_and_merge_links(&self, defs: &[LinkDefinition]) -> Vec<Link> {
        /// Helper struct to group links that can potentially be merged.
        /// Besides these being equal, the links must be mutually exclusive (e.g., come from different instructions)
        #[derive(Clone, Ord, PartialOrd, Eq, PartialEq, Debug)]
        struct LinkInfo {
            from: Location,
            to: Location,
            operation: Operation,
            is_permutation: bool,
        }

        // process links, partitioning them into (mergeable, non-mergeable)
        let (mergeable_links, mut links): (Vec<_>, Vec<_>) = defs.iter().partition_map(|l| {
            let link = self.handle_link_def(l.clone());
            let info = LinkInfo {
                from: self.location.clone(),
                to: link.to.machine.location.clone(),
                operation: link.to.operation.clone(),
                is_permutation: link.is_permutation,
            };

            if link.from.instr_flag.is_none() {
                // only merge links that from instructions
                Either::Right(link)
            } else if link
                .from
                .params
                .inputs_and_outputs()
                .any(|p| p.contains_next_ref())
            {
                // TODO: links with next references can't be merged due to a witgen limitation.
                // This else if can be removed when witgen supports it.
                Either::Right(link)
            } else {
                // mergeable
                Either::Left((info, link))
            }
        });

        // group links into compatible sets, the idea here is:
        // - group by LinkInfo
        // - inside each group, separate links into sets of mutually exclusive flags (that is, from different instructions)
        let mut grouped_links: BTreeMap<LinkInfo, Vec<BTreeMap<Expression, Link>>> =
            Default::default();
        for (info, link) in mergeable_links {
            // add to an existing compatible set where the instr flag is not yet present
            let e = grouped_links.entry(info).or_default();
            if let Some(link_set) = e
                .iter_mut()
                .find(|link_set| !link_set.contains_key(link.from.instr_flag.as_ref().unwrap()))
            {
                link_set.insert(link.from.instr_flag.clone().unwrap(), link);
            } else {
                // otherwise, create a new set
                let mut new_set = BTreeMap::new();
                new_set.insert(link.from.instr_flag.clone().unwrap(), link);
                e.push(new_set);
            }
        }

        // merge link sets
        let merged_links = grouped_links
            .into_values()
            .flatten()
            .filter_map(|link_set| {
                // single link set, we don't need to combine the flag with inputs/outputs
                if link_set.len() == 1 {
                    return link_set.into_values().next();
                }

                // Merge links in set. Merging two links consists of adding their respective flags and inputs/outputs.
                // For example (asm and respective pil):
                //    instr foo X, Y -> Z link => Z = m.add(X, Y);
                //    instr_foo { 0, X, Y, Z } in m.latch { m.op_id, m.x, m.y, m.z };
                // and:
                //    instr bar X, Z -> Y link => Y = m.add(X, Z);
                //    instr_bar { 0, X, Z, Y } in m.latch { m.op_id, m.x, m.y, m.z };
                // would be combined into the following link:
                //    instr_foo + instr_bar { 0, X * instr_foo + X * instr_bar, Y * instr_foo + Z * instr_bar, Z * instr_bar + Y * instr_foo }
                //          in m.latch { m.op_id, m.x, m.y, m.z };
                link_set
                    .into_values()
                    .map(|mut link| {
                        // clear instruction flag by combining into the link flag, then combine it with inputs/outputs
                        link.from.link_flag =
                            combine_flags(link.from.instr_flag.take(), link.from.link_flag.clone());
                        link.from.params.inputs_and_outputs_mut().for_each(|p| {
                            *p = p.clone() * link.from.link_flag.clone();
                        });
                        link
                    })
                    .reduce(|mut a, b| {
                        // add flags and inputs/outputs of the two links
                        assert_eq!(a.from.params.inputs.len(), b.from.params.inputs.len());
                        assert_eq!(a.from.params.outputs.len(), b.from.params.outputs.len());
                        a.from.link_flag = a.from.link_flag + b.from.link_flag;
                        a.from
                            .params
                            .inputs_and_outputs_mut()
                            .zip(b.from.params.inputs_and_outputs())
                            .for_each(|(pa, pb)| {
                                *pa = pa.clone() + pb.clone();
                            });
                        a
                    })
            });
        links.extend(merged_links);
        links
    }

    // Process machine parameters (already resolved to machine instance locations)
    fn handle_parameters(&mut self, MachineParams(params): MachineParams, values: &Vec<Location>) {
        if params.len() != values.len() {
            panic!(
                "wrong number of arguments for machine `{}`: got {} expected {}",
                self.location,
                values.len(),
                params.len()
            );
        }

        for (param, value) in params.iter().zip(values) {
            let ty = AbsoluteSymbolPath::default().join(param.ty.clone().unwrap());
            match self.input.get_machine(&ty) {
                Some(_) => self.submachines.push(SubmachineRef {
                    location: value.clone(),
                    name: param.name.clone(),
                    ty,
                }),
                _ => unimplemented!("asm machines do not support non-machine parameters"),
            }
        }
    }
}<|MERGE_RESOLUTION|>--- conflicted
+++ resolved
@@ -5,15 +5,8 @@
 use std::collections::BTreeMap;
 
 use powdr_ast::{
-<<<<<<< HEAD
-    asm_analysis::{self, combine_flags, AnalysisASMFile, Item, LinkDefinition, TypeDeclaration},
-    object::{
-        Link, LinkFrom, LinkTo, Location, Machine, Object, Operation, PILGraph, TypeOrExpression,
-    },
-=======
     asm_analysis::{self, combine_flags, AnalysisASMFile, LinkDefinition},
     object::{Link, LinkFrom, LinkTo, Location, Machine, Object, Operation, PILGraph},
->>>>>>> f6b43700
     parsed::{
         asm::{parse_absolute_path, AbsoluteSymbolPath, CallableRef, MachineParams},
         Expression, PilStatement,
@@ -185,17 +178,6 @@
     asm_file
         .modules
         .into_iter()
-<<<<<<< HEAD
-        .filter_map(|(n, v)| match v {
-            Item::Expression(e) => Some((n, TypeOrExpression::Expression(e))),
-            Item::TypeDeclaration(TypeDeclaration::Enum(enum_decl)) => {
-                Some((n, TypeOrExpression::Type(enum_decl.into())))
-            }
-            Item::TypeDeclaration(TypeDeclaration::Struct(struct_decl)) => {
-                Some((n, TypeOrExpression::Type(struct_decl.into())))
-            }
-            _ => None,
-=======
         .map(|(module_path, module)| {
             (
                 module_path,
@@ -220,7 +202,6 @@
                     })
                     .collect(),
             )
->>>>>>> f6b43700
         })
         .collect()
 }
