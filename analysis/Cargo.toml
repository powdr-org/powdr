--- conflicted
+++ resolved
@@ -13,11 +13,7 @@
 powdr-number.workspace = true
 powdr-parser.workspace = true
 
-<<<<<<< HEAD
-itertools = "0.12"
-=======
 itertools = "0.13"
->>>>>>> 8bc4d4b9
 lazy_static = "1.4.0"
 log = "0.4.18"
 
