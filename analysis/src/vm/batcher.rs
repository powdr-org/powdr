--- conflicted
+++ resolved
@@ -134,11 +134,10 @@
     pub fn batch(&mut self, mut asm_file: AnalysisASMFile) -> AnalysisASMFile {
         for (name, machine) in asm_file.items.iter_mut().filter_map(|(n, m)| match m {
             Item::Machine(m) => Some((n, m)),
-<<<<<<< HEAD
-            Item::Expression(_) | Item::TypeDeclaration(_) | Item::TraitImplementation(_) => None,
-=======
-            Item::Expression(_) | Item::TypeDeclaration(_) | Item::TraitDeclaration(_) => None,
->>>>>>> 70e4f7c3
+            Item::Expression(_)
+            | Item::TypeDeclaration(_)
+            | Item::TraitDeclaration(_)
+            | Item::TraitImplementation(_) => None,
         }) {
             self.extract_batches(name, machine);
         }
