--- conflicted
+++ resolved
@@ -21,13 +21,10 @@
             },
             Item::Expression(e) => Some((name, Item::Expression(e))),
             Item::TypeDeclaration(enum_decl) => Some((name, Item::TypeDeclaration(enum_decl))),
-<<<<<<< HEAD
             Item::TraitImplementation(trait_impl) => {
                 Some((name, Item::TraitImplementation(trait_impl)))
             }
-=======
             Item::TraitDeclaration(trait_decl) => Some((name, Item::TraitDeclaration(trait_decl))),
->>>>>>> 70e4f7c3
         })
         .collect();
 
