#![deny(clippy::print_stdout)]

use powdr_ast::asm_analysis::{AnalysisASMFile, Item, SubmachineDeclaration};
use powdr_number::FieldElement;
use romgen::generate_machine_rom;
mod common;
mod romgen;
mod vm_to_constrained;

/// Remove all ASM from the machine tree. Takes a tree of virtual or constrained machines and returns a tree of constrained machines
pub fn compile<T: FieldElement>(file: AnalysisASMFile) -> AnalysisASMFile {
    AnalysisASMFile {
        items: file
            .items
            .into_iter()
<<<<<<< HEAD
            .flat_map(|(name, m)| match m {
                Item::Machine(m) => {
                    let (m, rom) = generate_machine_rom::<T>(m);
                    let (mut m, rom_machine) = vm_to_constrained::convert_machine::<T>(m, rom);

                    let mut rom_ty = name.clone();
                    let machine_name = rom_ty.pop().unwrap();
                    rom_ty.push(format!("{machine_name}ROM"));

                    if rom_machine.is_some() {
                        m.submachines.push(SubmachineDeclaration {
                            name: "_rom".into(),
                            ty: rom_ty.clone(),
                            args: vec![],
                        });
                    }

                    std::iter::once((name.clone(), m))
                        .chain(
                            rom_machine
                                .into_iter()
                                .map(|rom_machine| (rom_ty.clone(), rom_machine)),
                        )
                        .map(|(name, machine)| (name, Item::Machine(machine)))
                        .collect()
                }
                Item::Expression(e) => vec![(name, Item::Expression(e))],
                Item::TypeDeclaration(enum_decl) => vec![(name, Item::TypeDeclaration(enum_decl))],
=======
            .map(|(name, m)| {
                (
                    name,
                    match m {
                        Item::Machine(m) => {
                            let (m, rom) = generate_machine_rom::<T>(m);
                            Item::Machine(vm_to_constrained::convert_machine::<T>(m, rom))
                        }
                        Item::Expression(e) => Item::Expression(e),
                        Item::TypeDeclaration(enum_decl) => Item::TypeDeclaration(enum_decl),
                        Item::TraitDeclaration(trait_decl) => Item::TraitDeclaration(trait_decl),
                    },
                )
>>>>>>> 97676883
            })
            .collect(),
    }
}

pub mod utils {
    use powdr_ast::{
        asm_analysis::{
            AssignmentStatement, FunctionStatement, InstructionDefinitionStatement,
            InstructionStatement, LabelStatement, RegisterDeclarationStatement, RegisterTy,
        },
        parsed::{
            asm::{
                AssignmentRegister, Instruction, InstructionBody, MachineStatement, RegisterFlag,
            },
            PilStatement,
        },
    };
    use powdr_number::FieldElement;
    use powdr_parser::{
        powdr::{
            FunctionStatementParser, InstructionBodyParser, InstructionDeclarationParser,
            InstructionParser, PilStatementParser, RegisterDeclarationParser,
        },
        ParserContext,
    };

    lazy_static::lazy_static! {
        static ref INSTRUCTION_DECLARATION_PARSER: InstructionDeclarationParser = InstructionDeclarationParser::new();
        static ref INSTRUCTION_PARSER: InstructionParser = InstructionParser::new();
        static ref INSTRUCTION_BODY_PARSER: InstructionBodyParser = InstructionBodyParser::new();
        static ref FUNCTION_STATEMENT_PARSER: FunctionStatementParser = FunctionStatementParser::new();
        static ref PIL_STATEMENT_PARSER: PilStatementParser = PilStatementParser::new();
        static ref REGISTER_DECLARATION_PARSER: RegisterDeclarationParser = RegisterDeclarationParser::new();

    }

    pub fn parse_instruction_definition(input: &str) -> InstructionDefinitionStatement {
        let ctx = ParserContext::new(None, input);
        match INSTRUCTION_DECLARATION_PARSER.parse(&ctx, input).unwrap() {
            MachineStatement::InstructionDeclaration(source, name, instruction) => {
                InstructionDefinitionStatement {
                    source,
                    name,
                    instruction: Instruction {
                        params: instruction.params,
                        body: instruction.body,
                        links: instruction.links,
                    },
                }
            }
            _ => panic!(),
        }
    }

    pub fn parse_instruction(input: &str) -> Instruction {
        let ctx = ParserContext::new(None, input);
        let instr = INSTRUCTION_PARSER.parse(&ctx, input).unwrap();
        Instruction {
            params: instr.params,
            body: instr.body,
            links: instr.links,
        }
    }

    pub fn parse_instruction_body(input: &str) -> InstructionBody {
        let ctx = ParserContext::new(None, input);
        INSTRUCTION_BODY_PARSER.parse(&ctx, input).unwrap()
    }

    pub fn parse_function_statement(input: &str) -> FunctionStatement {
        let ctx = ParserContext::new(None, input);
        match FUNCTION_STATEMENT_PARSER.parse(&ctx, input).unwrap() {
            powdr_ast::parsed::asm::FunctionStatement::Assignment(source, lhs, reg, rhs) => {
                AssignmentStatement {
                    source,
                    lhs_with_reg: {
                        let lhs_len = lhs.len();
                        lhs.into_iter()
                            .zip(reg.unwrap_or(vec![AssignmentRegister::Wildcard; lhs_len]))
                            .collect()
                    },
                    rhs,
                }
                .into()
            }
            powdr_ast::parsed::asm::FunctionStatement::Instruction(source, instruction, inputs) => {
                InstructionStatement {
                    source,
                    instruction,
                    inputs,
                }
                .into()
            }
            powdr_ast::parsed::asm::FunctionStatement::Label(source, name) => {
                LabelStatement { source, name }.into()
            }
            _ => unimplemented!(),
        }
    }

    pub fn parse_pil_statement(input: &str) -> PilStatement {
        let ctx = ParserContext::new(None, input);
        PIL_STATEMENT_PARSER.parse(&ctx, input).unwrap()
    }

    pub fn parse_register_declaration<T: FieldElement>(
        input: &str,
    ) -> RegisterDeclarationStatement {
        let ctx = ParserContext::new(None, input);
        match REGISTER_DECLARATION_PARSER.parse(&ctx, input).unwrap() {
            MachineStatement::RegisterDeclaration(source, name, flag) => {
                let ty = match flag {
                    Some(RegisterFlag::IsAssignment) => RegisterTy::Assignment,
                    Some(RegisterFlag::IsPC) => RegisterTy::Pc,
                    Some(RegisterFlag::IsReadOnly) => RegisterTy::ReadOnly,
                    None => RegisterTy::Write,
                };
                RegisterDeclarationStatement { source, name, ty }
            }
            _ => unreachable!(),
        }
    }
}<|MERGE_RESOLUTION|>--- conflicted
+++ resolved
@@ -13,7 +13,6 @@
         items: file
             .items
             .into_iter()
-<<<<<<< HEAD
             .flat_map(|(name, m)| match m {
                 Item::Machine(m) => {
                     let (m, rom) = generate_machine_rom::<T>(m);
@@ -42,21 +41,9 @@
                 }
                 Item::Expression(e) => vec![(name, Item::Expression(e))],
                 Item::TypeDeclaration(enum_decl) => vec![(name, Item::TypeDeclaration(enum_decl))],
-=======
-            .map(|(name, m)| {
-                (
-                    name,
-                    match m {
-                        Item::Machine(m) => {
-                            let (m, rom) = generate_machine_rom::<T>(m);
-                            Item::Machine(vm_to_constrained::convert_machine::<T>(m, rom))
-                        }
-                        Item::Expression(e) => Item::Expression(e),
-                        Item::TypeDeclaration(enum_decl) => Item::TypeDeclaration(enum_decl),
-                        Item::TraitDeclaration(trait_decl) => Item::TraitDeclaration(trait_decl),
-                    },
-                )
->>>>>>> 97676883
+                Item::TraitDeclaration(trait_decl) => {
+                    vec![(name, Item::TraitDeclaration(trait_decl))]
+                }
             })
             .collect(),
     }
