--- conflicted
+++ resolved
@@ -7,11 +7,11 @@
     Machine, OperationSymbol, Rom,
 };
 use powdr_ast::parsed::visitor::ExpressionVisitable;
+use powdr_ast::parsed::NamespacedPolynomialReference;
 use powdr_ast::parsed::{
     asm::{OperationId, Param, Params},
     Expression,
 };
-use powdr_ast::parsed::{NamespacedPolynomialReference, Number};
 use powdr_ast::SourceRef;
 use powdr_number::{BigUint, FieldElement};
 
@@ -49,17 +49,7 @@
     if let FunctionStatement::Return(ret) = s {
         ret.values = std::mem::take(&mut ret.values)
             .into_iter()
-<<<<<<< HEAD
-            .chain(repeat(
-                Number {
-                    value: 0u32.into(),
-                    type_: None,
-                }
-                .into(),
-            ))
-=======
             .chain(repeat(0u32.into()))
->>>>>>> 7617be2b
             .take(output_count)
             .collect();
     };
