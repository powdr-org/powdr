--- conflicted
+++ resolved
@@ -363,14 +363,9 @@
                     Some(Some("unsigned")) => {
                         Input::Literal(param.name, LiteralKind::UnsignedConstant)
                     }
+                    Some(_) => panic!("Invalid param type: {}", param.ty.as_ref().unwrap()),
                     None => Input::Register(param.name),
-                    Some(_) => panic!("Invalid param type: {}", param.ty.as_ref().unwrap()),
-                }
-<<<<<<< HEAD
-=======
-                None => Input::Register(param.name),
-                Some(ty) => panic!("Invalid param type {ty}"),
->>>>>>> 34d04ed8
+                }
             })
             .collect();
 
@@ -415,10 +410,6 @@
                         );
                     }
                 }
-<<<<<<< HEAD
-=======
-                Some(ty) => panic!("Invalid param type '{ty}'"),
->>>>>>> 34d04ed8
             }
         }
 
