--- conflicted
+++ resolved
@@ -8,11 +8,7 @@
 repository = { workspace = true }
 
 [dependencies]
-<<<<<<< HEAD
-itertools = "0.12"
-=======
 itertools = "0.13"
->>>>>>> 8bc4d4b9
 
 [lints.clippy]
 uninlined_format_args = "deny"