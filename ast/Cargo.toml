[package]
name = "powdr-ast"
description = "powdr AST definitions"
version = { workspace = true }
edition = { workspace = true }
license = { workspace = true }
homepage = { workspace = true }
repository = { workspace = true }

[dependencies]
powdr-number.workspace = true
powdr-parser-util.workspace = true

<<<<<<< HEAD
itertools = "0.12"
=======
itertools = "0.13"
>>>>>>> 8bc4d4b9
num-traits = "0.2.15"
derive_more = "0.99.17"
serde = { version = "1.0", default-features = false, features = ["alloc", "derive", "rc"] }
schemars = { version = "0.8.16", features = ["preserve_order"]}
serde_cbor = "0.11.2"
auto_enums = "0.8.5"

[dev-dependencies]
test-log = "0.2.12"
pretty_assertions = "1.4.0"
powdr-pil-analyzer.workspace = true
powdr-parser.workspace = true


[lints.clippy]
uninlined_format_args = "deny"<|MERGE_RESOLUTION|>--- conflicted
+++ resolved
@@ -11,11 +11,7 @@
 powdr-number.workspace = true
 powdr-parser-util.workspace = true
 
-<<<<<<< HEAD
-itertools = "0.12"
-=======
 itertools = "0.13"
->>>>>>> 8bc4d4b9
 num-traits = "0.2.15"
 derive_more = "0.99.17"
 serde = { version = "1.0", default-features = false, features = ["alloc", "derive", "rc"] }
