//! Formatting functions for analyzed PIL files.
//!
//! These are not meant to be 1-1 reproductions, they will have errors.
//! Do not use this to re-generate PIL files!

use std::{
    fmt::{Display, Formatter, Result},
    str::FromStr,
};

use itertools::Itertools;
use parsed::LambdaExpression;

use crate::{parsed::FunctionKind, writeln_indented, writeln_indented_by};

use self::parsed::{
    asm::{AbsoluteSymbolPath, SymbolPath},
    display::format_type_scheme_around_name,
};

use super::*;

impl<T: Display> Display for Analyzed<T> {
    fn fmt(&self, f: &mut Formatter<'_>) -> Result {
        let (mut current_namespace, mut current_degree) = (AbsoluteSymbolPath::default(), None);
        let mut update_namespace =
            |name: &str, degree: Option<DegreeType>, f: &mut Formatter<'_>| {
                let mut namespace =
                    AbsoluteSymbolPath::default().join(SymbolPath::from_str(name).unwrap());
                let name = namespace.pop().unwrap();
                if namespace != current_namespace {
                    current_namespace = namespace;
                    current_degree = degree;
                    writeln!(
                        f,
                        "namespace {}{};",
                        current_namespace.relative_to(&Default::default()),
                        degree.map(|d| format!("({d})")).unwrap_or_default()
                    )?;
                } else {
                    // If we're in the same namespace, the degree must match
                    assert_eq!(current_degree, degree);
                };
                Ok((name, !current_namespace.is_empty()))
            };

        for statement in &self.source_order {
            match statement {
                StatementIdentifier::Definition(name) => {
                    if self.auto_added_symbols.contains(name) {
                        // Core symbol added automatically, no need to print.
                        continue;
                    }
                    if let Some((symbol, definition)) = self.definitions.get(name) {
                        if matches!(
                            definition,
                            Some(FunctionValueDefinition::TypeConstructor(_, _))
                        ) {
                            // These are printed as part of the enum.
                            continue;
                        }
<<<<<<< HEAD
                        let (name, _) = update_namespace(name, f)?;
=======
                        let (name, is_local) = update_namespace(name, symbol.degree, f)?;
>>>>>>> 2bcb5e0b
                        match symbol.kind {
                            SymbolKind::Poly(_) => {
                                writeln_indented(f, format_poly(&name, symbol, definition))?;
                            }
                            SymbolKind::Other() => {
                                assert!(symbol.stage.is_none());
                                match definition {
                                    Some(FunctionValueDefinition::Expression(
                                        TypedExpression { e, type_scheme },
                                    )) => {
                                        writeln_indented(
                                            f,
                                            format!(
                                                "let{} = {e};",
                                                format_type_scheme_around_name(&name, type_scheme)
                                            ),
                                        )?;
                                    }
                                    Some(FunctionValueDefinition::TypeDeclaration(
                                        enum_declaration,
                                    )) => {
                                        writeln_indented(
                                            f,
                                            enum_declaration.to_string_with_name(&name),
                                        )?;
                                    }
                                    _ => {
                                        unreachable!("Invalid definition for symbol: {}", name)
                                    }
                                }
                            }
                        }
                    } else if let Some((symbol, definition)) = self.intermediate_columns.get(name) {
                        assert!(symbol.stage.is_none());
                        let (name, _) = update_namespace(name, symbol.degree, f)?;
                        assert_eq!(symbol.kind, SymbolKind::Poly(PolynomialType::Intermediate));
                        if let Some(length) = symbol.length {
                            writeln_indented(
                                f,
                                format!(
                                    "col {name}[{length}] = [{}];",
                                    definition.iter().format(", ")
                                ),
                            )?;
                        } else {
                            assert_eq!(definition.len(), 1);
                            writeln_indented(f, format!("col {name} = {};", definition[0]))?;
                        }
                    } else {
                        panic!()
                    }
                }
                StatementIdentifier::PublicDeclaration(name) => {
                    let decl = &self.public_declarations[name];
                    let (name, is_local) = update_namespace(&decl.name, None, f)?;
                    writeln_indented_by(
                        f,
                        format_public_declaration(&name, decl),
                        is_local.into(),
                    )?;
                }
                StatementIdentifier::Identity(i) => {
                    writeln_indented(f, &self.identities[*i])?;
                }
            }
        }

        Ok(())
    }
}

fn format_poly(
    name: &str,
    symbol: &Symbol,
    definition: &Option<FunctionValueDefinition>,
) -> String {
    let SymbolKind::Poly(poly_type) = symbol.kind else {
        panic!()
    };
    let kind = match &poly_type {
        PolynomialType::Committed => "witness ",
        PolynomialType::Constant => "fixed ",
        PolynomialType::Intermediate => panic!(),
    };
    let stage = symbol
        .stage
        .map(|s| format!("stage({s}) "))
        .unwrap_or_default();
    let length = symbol
        .length
        .and_then(|length| {
            if let PolynomialType::Committed = poly_type {
                assert!(definition.is_none());
                Some(format!("[{length}]"))
            } else {
                // Do not print an array size, because we will do it as part of the type.
                assert!(matches!(
                    definition,
                    None | Some(FunctionValueDefinition::Expression(TypedExpression {
                        e: _,
                        type_scheme: Some(_)
                    }))
                ));
                None
            }
        })
        .unwrap_or_default();
    let value = definition
        .as_ref()
        .map(ToString::to_string)
        .unwrap_or_default();
    if should_be_formatted_as_column(poly_type, definition) {
        format!("col {kind}{stage}{name}{length}{value};")
    } else {
        assert!(symbol.stage.is_none());
        assert!(length.is_empty());
        format!("let {name}: col{value};")
    }
}

fn format_public_declaration(name: &str, decl: &PublicDeclaration) -> String {
    format!(
        "public {name} = {}{}({});",
        decl.polynomial,
        decl.array_index
            .map(|i| format!("[{i}]"))
            .unwrap_or_default(),
        decl.index
    )
}

impl Display for FunctionValueDefinition {
    fn fmt(&self, f: &mut Formatter<'_>) -> Result {
        match self {
            FunctionValueDefinition::Array(items) => {
                write!(f, " = {}", items.iter().format(" + "))
            }
            FunctionValueDefinition::Expression(TypedExpression {
                e,
                type_scheme: None,
            }) => format_outer_function(e, f),
            FunctionValueDefinition::Expression(TypedExpression {
                e,
                type_scheme: Some(ty),
            }) if *ty == Type::Col.into() => format_outer_function(e, f),
            FunctionValueDefinition::Expression(TypedExpression {
                e,
                type_scheme: Some(ts),
            }) => {
                assert!(ts.vars.is_empty(), "Should not have called this display function, since we cannot properly format the type vars.");
                write!(f, ": {} = {e}", ts.ty)
            }
            FunctionValueDefinition::TypeDeclaration(_)
            | FunctionValueDefinition::TypeConstructor(_, _) => {
                panic!("Should not use this formatting function.")
            }
        }
    }
}

fn should_be_formatted_as_column(
    poly_type: PolynomialType,
    definition: &Option<FunctionValueDefinition>,
) -> bool {
    if !matches!(poly_type, PolynomialType::Constant) {
        return true;
    }
    let Some(definition) = definition else {
        return true;
    };
    match definition {
        FunctionValueDefinition::Array(_) => true,
        FunctionValueDefinition::Expression(TypedExpression {
            e: Expression::LambdaExpression(_, LambdaExpression { params, .. }),
            type_scheme,
        }) => {
            params.len() == 1
                && type_scheme
                    .as_ref()
                    .map(|ts| *ts == Type::Col.into())
                    .unwrap_or(true)
        }
        _ => false,
    }
}

fn format_outer_function(e: &Expression, f: &mut Formatter<'_>) -> Result {
    match e {
        parsed::Expression::LambdaExpression(_, lambda) if lambda.params.len() == 1 => {
            let body = if lambda.kind == FunctionKind::Pure
                && !matches!(lambda.body.as_ref(), Expression::BlockExpression(_, _))
            {
                format!("{{ {} }}", lambda.body)
            } else {
                format!("{}", lambda.body)
            };
            write!(
                f,
                "({}) {}{body}",
                lambda.params.iter().format(", "),
                match lambda.kind {
                    FunctionKind::Pure => "".into(),
                    _ => format!("{} ", &lambda.kind),
                },
            )
        }
        _ => write!(f, " = {e}"),
    }
}

impl Display for RepeatedArray {
    fn fmt(&self, f: &mut Formatter<'_>) -> Result {
        if self.is_empty() {
            return Ok(());
        }
        write!(f, "[{}]", self.pattern.iter().format(", "))?;
        if self.is_repeated() {
            write!(f, "*")?;
        }
        Ok(())
    }
}

impl<Expr: Display> Display for SelectedExpressions<Expr> {
    fn fmt(&self, f: &mut Formatter<'_>) -> Result {
        write!(
            f,
            "{}[{}]",
            self.selector
                .as_ref()
                .map(|s| format!("{s} $ "))
                .unwrap_or_default(),
            self.expressions.iter().format(", ")
        )
    }
}

impl Display for Identity<parsed::SelectedExpressions<Expression>> {
    fn fmt(&self, f: &mut Formatter<'_>) -> Result {
        match self.kind {
            IdentityKind::Polynomial => {
                let (left, right) = self.as_polynomial_identity();
                let right = right
                    .as_ref()
                    .map(|r| r.to_string())
                    .unwrap_or_else(|| "0".into());
                write!(f, "{left} = {right};")
            }
            IdentityKind::Plookup => write!(f, "{} in {};", self.left, self.right),
            IdentityKind::Permutation => write!(f, "{} is {};", self.left, self.right),
            IdentityKind::Connect => write!(f, "{} connect {};", self.left, self.right),
        }
    }
}

impl<T: Display> Display for Identity<SelectedExpressions<AlgebraicExpression<T>>> {
    fn fmt(&self, f: &mut Formatter<'_>) -> Result {
        match self.kind {
            IdentityKind::Polynomial => {
                let (left, right) = self.as_polynomial_identity();
                let right = right
                    .as_ref()
                    .map(|r| r.to_string())
                    .unwrap_or_else(|| "0".into());
                write!(f, "{left} = {right};")
            }
            IdentityKind::Plookup => write!(f, "{} in {};", self.left, self.right),
            IdentityKind::Permutation => write!(f, "{} is {};", self.left, self.right),
            IdentityKind::Connect => write!(f, "{} connect {};", self.left, self.right),
        }
    }
}

impl Display for Reference {
    fn fmt(&self, f: &mut std::fmt::Formatter<'_>) -> std::fmt::Result {
        match self {
            Reference::LocalVar(_index, name) => {
                write!(f, "{name}")
            }
            Reference::Poly(r) => write!(f, "{r}"),
        }
    }
}

impl<T: Display> Display for AlgebraicExpression<T> {
    fn fmt(&self, f: &mut Formatter<'_>) -> Result {
        match self {
            AlgebraicExpression::Reference(reference) => write!(f, "{reference}"),
            AlgebraicExpression::PublicReference(name) => write!(f, ":{name}"),
            AlgebraicExpression::Challenge(challenge) => {
                write!(
                    f,
                    "std::prelude::challenge({}, {})",
                    challenge.stage, challenge.id,
                )
            }
            AlgebraicExpression::Number(value) => write!(f, "{value}"),
            AlgebraicExpression::BinaryOperation(o) => {
                write!(f, "{o}")
            }
            AlgebraicExpression::UnaryOperation(o) => write!(f, "{o}"),
        }
    }
}

impl<T: Display> Display for AlgebraicBinaryOperation<T> {
    fn fmt(&self, f: &mut Formatter<'_>) -> Result {
        let force_parentheses = matches!(self.op, AlgebraicBinaryOperator::Pow);

        let op_precedence = self.op.precedence().unwrap();
        let use_left_parentheses = match self.left.precedence() {
            Some(left_precedence) => {
                force_parentheses
                    || left_precedence > op_precedence
                    || (left_precedence == op_precedence
                        && self.op.associativity() != AlgebraicBinaryOperatorAssociativity::Left)
            }
            None => false,
        };

        let use_right_parentheses = match self.right.precedence() {
            Some(right_precedence) => {
                force_parentheses
                    || right_precedence > op_precedence
                    || (right_precedence == op_precedence
                        && self.op.associativity() != AlgebraicBinaryOperatorAssociativity::Right)
            }
            None => false,
        };

        let left_string = if use_left_parentheses {
            format!("({})", self.left)
        } else {
            format!("{}", self.left)
        };
        let right_string = if use_right_parentheses {
            format!("({})", self.right)
        } else {
            format!("{}", self.right)
        };

        write!(f, "{left_string} {} {right_string}", self.op)
    }
}

impl<T: Display> Display for AlgebraicUnaryOperation<T> {
    fn fmt(&self, f: &mut Formatter<'_>) -> Result {
        let exp_string = match (self.op.precedence(), self.expr.precedence()) {
            (Some(precedence), Some(inner_precedence)) if precedence < inner_precedence => {
                format!("({})", self.expr)
            }
            _ => {
                format!("{}", self.expr)
            }
        };

        if self.op.is_prefix() {
            write!(f, "{}{exp_string}", self.op)
        } else {
            write!(f, "{exp_string}{}", self.op)
        }
    }
}

impl Display for AlgebraicUnaryOperator {
    fn fmt(&self, f: &mut Formatter<'_>) -> Result {
        UnaryOperator::from(*self).fmt(f)
    }
}

impl Display for AlgebraicBinaryOperator {
    fn fmt(&self, f: &mut Formatter<'_>) -> Result {
        BinaryOperator::from(*self).fmt(f)
    }
}

impl Display for AlgebraicReference {
    fn fmt(&self, f: &mut std::fmt::Formatter<'_>) -> std::fmt::Result {
        write!(f, "{}{}", self.name, if self.next { "'" } else { "" },)
    }
}

impl Display for PolynomialReference {
    fn fmt(&self, f: &mut Formatter<'_>) -> Result {
        if let Some(type_args) = &self.type_args {
            if !type_args.is_empty() {
                // We need to add a `::`-component, so the name should not contain a `.`.
                // NOTE: This special handling can be removed once we remove
                // the `to_dotted_string` function.
                let name = if self.name.contains('.') {
                    // Re-format the name with ``::`-separators.
                    SymbolPath::from_str(&self.name).unwrap().to_string()
                } else {
                    self.name.clone()
                };
                write!(f, "{name}::<{}>", type_args.iter().join(", "))?;
                return Ok(());
            }
        }
        write!(f, "{}", self.name)?;

        Ok(())
    }
}

#[cfg(test)]
mod test {
    use std::iter::once;

    use powdr_number::GoldilocksField;
    use powdr_pil_analyzer::analyze_string;
    use pretty_assertions::assert_eq;
    use test_log::test;

    use super::{AlgebraicBinaryOperator, AlgebraicExpression};

    type TestCase<'a> = (&'a str, &'a str);

    fn test_paren(to_declare: &[&str], (input, expected): &TestCase) {
        // Display on `Analysis` pads each line by 4 spaces
        let padding: String = " ".repeat(4);

        // Introduce witness columns for the referenced variables
        let declarations = to_declare
            .iter()
            .map(|to_declare| format!("col witness {to_declare};"));

        // Wrap the expression we're testing in a polynomial identity
        let wrap = |e| {
            declarations
                .clone()
                .chain(once(format!("{e} = 0;")))
                .collect::<Vec<_>>()
                .join(&format!("\n{padding}"))
        };

        let (input, expected) = &(&wrap(input), &wrap(expected));
        let analyzed = analyze_string::<GoldilocksField>(input);
        let printed = analyzed.to_string();

        assert_eq!(expected.trim(), printed.trim());
    }

    #[test]
    fn exp_assoc() {
        // we test this separately from other expressions, since although `x ** y ** z` is allowed in `AlgebraicExpression`, it is not produced by the analyzer due to type system restrictions

        let x = AlgebraicExpression::Reference(super::AlgebraicReference {
            name: "x".into(),
            poly_id: super::PolyID {
                id: 0,
                ptype: super::PolynomialType::Committed,
            },
            next: false,
        });
        let y = AlgebraicExpression::Reference(super::AlgebraicReference {
            name: "y".into(),
            poly_id: super::PolyID {
                id: 1,
                ptype: super::PolynomialType::Committed,
            },
            next: false,
        });
        let z = AlgebraicExpression::Reference(super::AlgebraicReference {
            name: "z".into(),
            poly_id: super::PolyID {
                id: 2,
                ptype: super::PolynomialType::Committed,
            },
            next: false,
        });

        // define `x ** (y ** z)`
        let x_yz: AlgebraicExpression<GoldilocksField> = AlgebraicExpression::new_binary(
            x.clone(),
            AlgebraicBinaryOperator::Pow,
            AlgebraicExpression::new_binary(y.clone(), AlgebraicBinaryOperator::Pow, z.clone()),
        );
        // In principle, no parentheses needed as `**` is right-associative. However, we keep parentheses to match behavior of the parsed AST.
        assert_eq!(x_yz.to_string(), "x ** (y ** z)");

        // define `(x ** y) ** z`
        let xy_z = AlgebraicExpression::new_binary(
            AlgebraicExpression::new_binary(x.clone(), AlgebraicBinaryOperator::Pow, y.clone()),
            AlgebraicBinaryOperator::Pow,
            z.clone(),
        );
        // parentheses needed because `**` is right-associative
        assert_eq!(xy_z.to_string(), "(x ** y) ** z");
    }

    #[test]
    fn binary_op() {
        let test_cases: Vec<TestCase> = vec![
            // Don't add extra
            ("x + y + z", "x + y + z"),
            ("x * y * z", "x * y * z"),
            ("x ** 2", "x ** 2"),
            ("x ** 2 * y", "x ** 2 * y"),
            ("x * y ** 2", "x * y ** 2"),
            // Remove unneeded
            ("(-x) + y * (z)", "-x + y * z"),
            ("(x * y) * z", "x * y * z"),
            ("(x - (y + z))", "x - (y + z)"),
            ("(x ** 2)", "x ** 2"),
            ("(x ** 2) * y", "x ** 2 * y"),
            ("x * (y ** 2)", "x * y ** 2"),
            // Observe associativity
            ("x * (y * z)", "x * (y * z)"),
            ("x + (y + z)", "x + (y + z)"),
            // Don't remove needed
            ("(x + y) * z", "(x + y) * z"),
            ("((x + y) * z)", "(x + y) * z"),
            ("-(x + y)", "-(x + y)"),
            ("(x + y) ** 2", "(x + y) ** 2"),
        ];

        for test_case in test_cases {
            test_paren(&["x", "y", "z"], &test_case);
        }
    }

    #[test]
    fn access() {
        let array_test_cases: Vec<TestCase> = vec![
            ("-x[2]", "-x[2]"),
            ("-(x[2])", "-x[2]"),
            ("1 + x[2]", "1 + x[2]"),
        ];

        for test_case in array_test_cases {
            test_paren(&["x[42]"], &test_case);
        }
    }
}<|MERGE_RESOLUTION|>--- conflicted
+++ resolved
@@ -59,11 +59,7 @@
                             // These are printed as part of the enum.
                             continue;
                         }
-<<<<<<< HEAD
-                        let (name, _) = update_namespace(name, f)?;
-=======
-                        let (name, is_local) = update_namespace(name, symbol.degree, f)?;
->>>>>>> 2bcb5e0b
+                        let (name, _) = update_namespace(name, symbol.degree, f)?;
                         match symbol.kind {
                             SymbolKind::Poly(_) => {
                                 writeln_indented(f, format_poly(&name, symbol, definition))?;
