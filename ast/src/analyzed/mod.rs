--- conflicted
+++ resolved
@@ -308,11 +308,7 @@
 
     /// Removes the given set of trait impls, identified by their index
     /// in the list of trait impls.
-<<<<<<< HEAD
-    pub fn remove_trait_impls(&mut self, to_remove: &HashSet<usize>) {
-=======
     pub fn remove_trait_impls(&mut self, to_remove: &BTreeSet<usize>) {
->>>>>>> ede8310b
         let to_remove_vec: Vec<usize> = to_remove.iter().copied().collect();
 
         self.source_order.retain_mut(|s| {
@@ -320,10 +316,7 @@
                 match to_remove_vec.binary_search(index) {
                     Ok(_) => false,
                     Err(insert_pos) => {
-<<<<<<< HEAD
-=======
                         // `insert_pos` is the number of removed elements before this one.
->>>>>>> ede8310b
                         *index -= insert_pos;
                         true
                     }
@@ -683,26 +676,6 @@
                 .collect();
         }
     }
-
-    /// Update the data structure after a certain set of trait impls have been removed.
-    /// This just updates the `index` fields.
-    /// Assumes that `to_remove` is sorted.
-    pub fn remove_trait_impls(&mut self, to_remove: &[usize]) {
-        for map in self.impls.values_mut() {
-            *map = map
-                .drain()
-                .filter_map(|(type_args, mut impl_data)| {
-                    match to_remove.binary_search(&impl_data.index) {
-                        Ok(_) => None,
-                        Err(index) => {
-                            impl_data.index -= index;
-                            Some((type_args, impl_data))
-                        }
-                    }
-                })
-                .collect();
-        }
-    }
 }
 
 #[derive(PartialEq, Eq, Hash, Debug, Clone, Serialize, Deserialize, JsonSchema, Copy)]
