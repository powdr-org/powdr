--- conflicted
+++ resolved
@@ -20,11 +20,7 @@
 pub use crate::parsed::BinaryOperator;
 pub use crate::parsed::UnaryOperator;
 use crate::parsed::{
-<<<<<<< HEAD
-    self, ArrayExpression, ArrayLiteral, EnumDeclaration, EnumVariant, NamedType, TraitDeclaration,
-=======
-    self, ArrayExpression, EnumDeclaration, EnumVariant, TraitDeclaration, TraitFunction,
->>>>>>> 06abb2a2
+    self, ArrayExpression, EnumDeclaration, EnumVariant, NamedType, TraitDeclaration,
 };
 
 #[derive(Debug, Clone, Serialize, Deserialize, JsonSchema, PartialEq, Eq)]
