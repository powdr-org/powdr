mod display;
pub mod visitor;

use std::cmp::max;
use std::collections::{BTreeMap, BTreeSet, HashMap, HashSet};
use std::fmt::Display;
use std::hash::{Hash, Hasher};
use std::iter::{self, empty};
use std::ops::{self, ControlFlow};
use std::sync::Arc;

use itertools::Itertools;
use powdr_number::{DegreeType, FieldElement};
use powdr_parser_util::SourceRef;
use schemars::JsonSchema;
use serde::{Deserialize, Serialize};

use crate::parsed::types::{ArrayType, Type, TypeBounds, TypeScheme};
use crate::parsed::visitor::{Children, ExpressionVisitable};
pub use crate::parsed::BinaryOperator;
pub use crate::parsed::UnaryOperator;
use crate::parsed::{
<<<<<<< HEAD
    self, ArrayExpression, ArrayLiteral, EnumDeclaration, EnumVariant, StructDeclaration,
    TraitDeclaration, TraitFunction,
=======
    self, ArrayExpression, EnumDeclaration, EnumVariant, NamedType, TraitDeclaration,
>>>>>>> a1b1447a
};

#[derive(Debug, Clone, Serialize, Deserialize, JsonSchema, PartialEq, Eq)]
pub enum StatementIdentifier {
    /// Either an intermediate column or a definition.
    Definition(String),
    PublicDeclaration(String),
    /// Index into the vector of proof items.
    ProofItem(usize),
    /// Index into the vector of prover functions.
    ProverFunction(usize),
}

#[derive(Debug, Clone, Default, Serialize, Deserialize, JsonSchema)]
pub struct Analyzed<T> {
    pub definitions: HashMap<String, (Symbol, Option<FunctionValueDefinition>)>,
    pub solved_impls: HashMap<String, HashMap<Vec<Type>, Arc<Expression>>>,
    pub public_declarations: HashMap<String, PublicDeclaration>,
    pub intermediate_columns: HashMap<String, (Symbol, Vec<AlgebraicExpression<T>>)>,
    pub identities: Vec<Identity<SelectedExpressions<AlgebraicExpression<T>>>>,
    pub prover_functions: Vec<Expression>,
    /// The order in which definitions and identities
    /// appear in the source.
    pub source_order: Vec<StatementIdentifier>,
    /// Symbols from the core that were added automatically but will not be printed.
    pub auto_added_symbols: HashSet<String>,
}

impl<T> Analyzed<T> {
    /// Returns the degree common among all symbols that have an explicit degree.
    ///
    /// # Panics
    ///
    /// Panics if there is no common degree or if there are no symbols
    pub fn degree(&self) -> DegreeType {
        self.definitions
            .values()
            .filter_map(|(symbol, _)| symbol.degree)
            .unique()
            .exactly_one()
            .unwrap()
            .try_into_unique()
            .unwrap()
    }

    pub fn degree_ranges(&self) -> HashSet<DegreeRange> {
        self.definitions
            .values()
            .filter_map(|(symbol, _)| symbol.degree)
            .collect::<HashSet<_>>()
    }

    /// Returns the set of all explicit degrees in this [`Analyzed<T>`].
    pub fn degrees(&self) -> HashSet<DegreeType> {
        self.definitions
            .values()
            .filter_map(|(symbol, _)| symbol.degree)
            .map(|d| d.try_into_unique().unwrap())
            .collect::<HashSet<_>>()
    }

    /// @returns the number of committed polynomials (with multiplicities for arrays)
    pub fn commitment_count(&self) -> usize {
        self.declaration_type_count(PolynomialType::Committed)
    }
    /// @returns the number of intermediate polynomials (with multiplicities for arrays)
    pub fn intermediate_count(&self) -> usize {
        self.intermediate_columns
            .iter()
            .map(|(_, (sym, _))| sym.length.unwrap_or(1) as usize)
            .sum()
    }
    /// @returns the number of constant polynomials (with multiplicities for arrays)
    pub fn constant_count(&self) -> usize {
        self.declaration_type_count(PolynomialType::Constant)
    }
    /// @returns the number of public inputs
    pub fn publics_count(&self) -> usize {
        self.public_declarations.len()
    }

    pub fn constant_polys_in_source_order(
        &self,
    ) -> Vec<&(Symbol, Option<FunctionValueDefinition>)> {
        self.definitions_in_source_order(PolynomialType::Constant)
    }

    pub fn committed_polys_in_source_order(
        &self,
    ) -> Vec<&(Symbol, Option<FunctionValueDefinition>)> {
        self.definitions_in_source_order(PolynomialType::Committed)
    }

    pub fn intermediate_polys_in_source_order(
        &self,
    ) -> Vec<&(Symbol, Vec<AlgebraicExpression<T>>)> {
        self.source_order
            .iter()
            .filter_map(move |statement| {
                if let StatementIdentifier::Definition(name) = statement {
                    if let Some(definition) = self.intermediate_columns.get(name) {
                        return Some(definition);
                    }
                }
                None
            })
            .collect()
    }

    pub fn definitions_in_source_order(
        &self,
        poly_type: PolynomialType,
    ) -> Vec<&(Symbol, Option<FunctionValueDefinition>)> {
        assert!(
            poly_type != PolynomialType::Intermediate,
            "Use intermediate_polys_in_source_order to get intermediate polys."
        );
        self.source_order
            .iter()
            .filter_map(move |statement| {
                if let StatementIdentifier::Definition(name) = statement {
                    if let Some(definition) = self.definitions.get(name) {
                        match definition.0.kind {
                            SymbolKind::Poly(ptype) if ptype == poly_type => {
                                return Some(definition);
                            }
                            _ => {}
                        }
                    }
                }
                None
            })
            .collect()
    }

    pub fn public_declarations_in_source_order(&self) -> Vec<(&String, &PublicDeclaration)> {
        self.source_order
            .iter()
            .filter_map(move |statement| {
                if let StatementIdentifier::PublicDeclaration(name) = statement {
                    if let Some(public_declaration) = self.public_declarations.get(name) {
                        return Some((name, public_declaration));
                    }
                }
                None
            })
            .collect()
    }

    fn declaration_type_count(&self, poly_type: PolynomialType) -> usize {
        self.definitions
            .iter()
            .filter_map(move |(_name, (symbol, _))| match symbol.kind {
                SymbolKind::Poly(ptype) if ptype == poly_type => {
                    Some(symbol.length.unwrap_or(1) as usize)
                }
                _ => None,
            })
            .sum()
    }

    /// Returns the type (scheme) of a symbol with the given name.
    pub fn type_of_symbol(&self, name: &str) -> TypeScheme {
        let (sym, value) = &self.definitions[name];
        type_from_definition(sym, value).unwrap()
    }

    /// Adds a polynomial identity and returns the ID.
    pub fn append_polynomial_identity(
        &mut self,
        identity: AlgebraicExpression<T>,
        source: SourceRef,
    ) -> u64 {
        let id = self
            .identities
            .iter()
            .map(|identity| identity.id)
            .max()
            .unwrap_or_default()
            + 1;
        self.identities.push(
            Identity::<SelectedExpressions<AlgebraicExpression<T>>>::from_polynomial_identity(
                id, source, identity,
            ),
        );
        self.source_order
            .push(StatementIdentifier::ProofItem(self.identities.len() - 1));
        id
    }

    /// Remove some identities by their index (not their ID).
    /// Does not re-allocate IDs.
    pub fn remove_identities(&mut self, to_remove: &BTreeSet<usize>) {
        let mut shift = 0;
        self.source_order.retain_mut(|s| {
            if let StatementIdentifier::ProofItem(index) = s {
                if to_remove.contains(index) {
                    shift += 1;
                    return false;
                }
                *index -= shift;
            }
            true
        });
        let mut index = 0;
        self.identities.retain(|_| {
            let retain = !to_remove.contains(&index);
            index += 1;
            retain
        })
    }

    /// Removes the given definitions and intermediate columns by name. Those must not be referenced
    /// by any remaining definitions, identities or public declarations.
    pub fn remove_definitions(&mut self, to_remove: &BTreeSet<String>) {
        self.definitions.retain(|name, _| !to_remove.contains(name));
        self.intermediate_columns
            .retain(|name, _| !to_remove.contains(name));
        self.source_order.retain_mut(|s| {
            if let StatementIdentifier::Definition(name) = s {
                !to_remove.contains(name)
            } else {
                true
            }
        });

        // Now re-assign the IDs to be contiguous and in source order again.
        let mut replacements: BTreeMap<PolyID, PolyID> = Default::default();

        let mut handle_symbol = |new_id: u64, symbol: &Symbol| -> u64 {
            let length = symbol.length.unwrap_or(1);
            // Empty arrays still need ID replacement
            for i in 0..max(length, 1) {
                let old_poly_id = PolyID {
                    id: symbol.id + i,
                    ..PolyID::from(symbol)
                };
                let new_poly_id = PolyID {
                    id: new_id + i,
                    ..PolyID::from(symbol)
                };
                replacements.insert(old_poly_id, new_poly_id);
            }
            new_id + length
        };

        // Create and update the replacement map for all polys.
        self.committed_polys_in_source_order()
            .iter()
            .fold(0, |new_id, (poly, _def)| handle_symbol(new_id, poly));
        self.constant_polys_in_source_order()
            .iter()
            .fold(0, |new_id, (poly, _def)| handle_symbol(new_id, poly));
        self.intermediate_polys_in_source_order()
            .iter()
            .fold(0, |new_id, (poly, _def)| handle_symbol(new_id, poly));

        self.definitions.values_mut().for_each(|(poly, _def)| {
            if matches!(poly.kind, SymbolKind::Poly(_)) {
                let poly_id = PolyID::from(poly as &Symbol);
                poly.id = replacements[&poly_id].id;
            }
        });
        self.intermediate_columns
            .values_mut()
            .for_each(|(poly, _def)| {
                let poly_id = PolyID::from(poly as &Symbol);
                poly.id = replacements[&poly_id].id;
            });
        let algebraic_visitor = &mut |expr: &mut AlgebraicExpression<_>| {
            if let AlgebraicExpression::Reference(poly) = expr {
                poly.poly_id = replacements[&poly.poly_id];
            }
        };
        self.post_visit_expressions_in_identities_mut(algebraic_visitor);
    }

    pub fn post_visit_expressions_in_identities_mut<F>(&mut self, f: &mut F)
    where
        F: FnMut(&mut AlgebraicExpression<T>),
    {
        self.identities
            .iter_mut()
            .for_each(|i| i.post_visit_expressions_mut(f));
        self.intermediate_columns
            .values_mut()
            .for_each(|(_sym, value)| {
                value
                    .iter_mut()
                    .for_each(|v| v.post_visit_expressions_mut(f))
            });
    }

    pub fn post_visit_expressions_in_definitions_mut<F>(&mut self, f: &mut F)
    where
        F: FnMut(&mut Expression),
    {
        // TODO add public inputs if we change them to expressions at some point.
        self.definitions
            .values_mut()
            .filter_map(|(_poly, definition)| definition.as_mut())
            .for_each(|definition| definition.post_visit_expressions_mut(f))
    }

    /// Retrieves (col_name, col_idx, offset) of each public witness in the trace.
    pub fn get_publics(&self) -> Vec<(String, usize, usize)> {
        let mut publics = self
            .public_declarations
            .values()
            .map(|public_declaration| {
                let column_name = public_declaration.referenced_poly_name();
                let column_idx = {
                    let base = self.definitions[&public_declaration.polynomial.name].0.id;
                    match public_declaration.array_index {
                        Some(array_idx) => base + array_idx as u64,
                        None => base,
                    }
                };
                let row_offset = public_declaration.index as usize;
                (column_name, column_idx as usize, row_offset)
            })
            .collect::<Vec<_>>();

        // Sort, so that the order is deterministic
        publics.sort();
        publics
    }
}

impl<T: FieldElement> Analyzed<T> {
    /// @returns all identities with intermediate polynomials inlined.
    pub fn identities_with_inlined_intermediate_polynomials(
        &self,
    ) -> Vec<Identity<SelectedExpressions<AlgebraicExpression<T>>>> {
        let intermediates = &self
            .intermediate_polys_in_source_order()
            .iter()
            .flat_map(|(symbol, def)| {
                symbol
                    .array_elements()
                    .zip(def)
                    .map(|((_, poly_id), def)| (poly_id, def))
            })
            .collect();

        substitute_intermediate(self.identities.clone(), intermediates)
    }

    pub fn get_struct_schema() -> schemars::schema::RootSchema {
        schemars::schema_for!(Self)
    }

    pub fn serialize(&self) -> Result<Vec<u8>, String> {
        serde_cbor::to_vec(self).map_err(|e| format!("Failed to serialize analyzed: {e}"))
    }

    pub fn deserialize(bytes: &[u8]) -> Result<Self, String> {
        serde_cbor::from_slice(bytes).map_err(|e| format!("Failed to deserialize analyzed: {e}"))
    }
}

/// Takes identities as values and inlines intermediate polynomials everywhere, returning a vector of the updated identities
/// TODO: this could return an iterator
fn substitute_intermediate<T: Copy + Display>(
    identities: impl IntoIterator<Item = Identity<SelectedExpressions<AlgebraicExpression<T>>>>,
    intermediate_polynomials: &HashMap<PolyID, &AlgebraicExpression<T>>,
) -> Vec<Identity<SelectedExpressions<AlgebraicExpression<T>>>> {
    identities
        .into_iter()
        .scan(HashMap::default(), |cache, mut identity| {
            identity.post_visit_expressions_mut(&mut |e| {
                if let AlgebraicExpression::Reference(poly) = e {
                    match poly.poly_id.ptype {
                        PolynomialType::Committed => {}
                        PolynomialType::Constant => {}
                        PolynomialType::Intermediate => {
                            // recursively inline intermediate polynomials, updating the cache
                            *e = inlined_expression_from_intermediate_poly_id(
                                poly.clone(),
                                intermediate_polynomials,
                                cache,
                            );
                        }
                    }
                }
            });
            Some(identity)
        })
        .collect()
}

/// Recursively inlines intermediate polynomials inside an expression and returns the new expression
/// This uses a cache to avoid resolving an intermediate polynomial twice
///
/// poly_to_replace can be a "next" reference, but then its value cannot contain any next references.
fn inlined_expression_from_intermediate_poly_id<T: Copy + Display>(
    poly_to_replace: AlgebraicReference,
    intermediate_polynomials: &HashMap<PolyID, &AlgebraicExpression<T>>,
    cache: &mut HashMap<AlgebraicReference, AlgebraicExpression<T>>,
) -> AlgebraicExpression<T> {
    assert_eq!(poly_to_replace.poly_id.ptype, PolynomialType::Intermediate);
    if let Some(e) = cache.get(&poly_to_replace) {
        return e.clone();
    }
    let mut expr = intermediate_polynomials[&poly_to_replace.poly_id].clone();
    expr.post_visit_expressions_mut(&mut |e| {
        let AlgebraicExpression::Reference(r) = e else { return; };
        // "forward" the next operator from the polynomial to be replaced.
        if poly_to_replace.next && r.next {
            let value = intermediate_polynomials[&poly_to_replace.poly_id];
            panic!(
                "Error inlining intermediate polynomial {poly_to_replace} = ({value})':\nNext operator already applied to {} and then again to {} - cannot apply it twice!",
                r.name,
                poly_to_replace.name
            );
        }
        r.next = r.next || poly_to_replace.next;
        match r.poly_id.ptype {
            PolynomialType::Committed | PolynomialType::Constant => {}
            PolynomialType::Intermediate => {
                *e = inlined_expression_from_intermediate_poly_id(
                    r.clone(),
                    intermediate_polynomials,
                    cache,
                );
            }
        }
    });
    cache.insert(poly_to_replace, expr.clone());
    expr
}

/// Extracts the declared (or implicit) type from a definition.
pub fn type_from_definition(
    symbol: &Symbol,
    value: &Option<FunctionValueDefinition>,
) -> Option<TypeScheme> {
    if let Some(value) = value {
        match value {
            FunctionValueDefinition::Array(_) => Some(Type::Col.into()),
            FunctionValueDefinition::Expression(TypedExpression { e: _, type_scheme }) => {
                type_scheme.clone()
            }
            FunctionValueDefinition::TypeDeclaration(_) => {
                panic!("Requested type of type declaration.")
            }
            FunctionValueDefinition::TypeConstructor(enum_decl, variant) => {
                Some(variant.constructor_type(enum_decl))
            }
            FunctionValueDefinition::TraitDeclaration(_) => {
                panic!("Requested type of trait declaration.")
            }
            FunctionValueDefinition::TraitFunction(trait_decl, trait_func) => {
                let vars = trait_decl
                    .type_vars
                    .iter()
                    .map(|var| {
                        let bounds = BTreeSet::new();
                        (var.clone(), bounds)
                    })
                    .collect::<Vec<_>>();

                Some(TypeScheme {
                    vars: TypeBounds::new(vars.into_iter()),
                    ty: trait_func.ty.clone(),
                })
            }
        }
    } else {
        assert!(
            symbol.kind == SymbolKind::Poly(PolynomialType::Committed)
                || symbol.kind == SymbolKind::Poly(PolynomialType::Constant)
        );
        if symbol.length.is_some() {
            Some(
                Type::Array(ArrayType {
                    base: Box::new(Type::Col),
                    length: None,
                })
                .into(),
            )
        } else {
            Some(Type::Col.into())
        }
    }
}

#[derive(PartialEq, Eq, Hash, Debug, Clone, Serialize, Deserialize, JsonSchema, Copy)]
pub struct DegreeRange {
    pub min: DegreeType,
    pub max: DegreeType,
}

impl From<DegreeType> for DegreeRange {
    fn from(value: DegreeType) -> Self {
        Self {
            min: value,
            max: value,
        }
    }
}

impl DegreeRange {
    pub fn try_into_unique(self) -> Option<DegreeType> {
        (self.min == self.max).then_some(self.min)
    }

    /// Iterate through powers of two in this range
    pub fn iter(&self) -> impl Iterator<Item = DegreeType> {
        let min_ceil = self.min.next_power_of_two();
        let max_ceil = self.max.next_power_of_two();
        let min_log = usize::BITS - min_ceil.leading_zeros() - 1;
        let max_log = usize::BITS - max_ceil.leading_zeros() - 1;
        (min_log..=max_log).map(|exponent| 1 << exponent)
    }

    /// Fit a degree to this range:
    /// - returns the smallest value in the range which is larger or equal to `new_degree`
    /// - panics if no such value exists
    pub fn fit(&self, new_degree: u64) -> u64 {
        assert!(new_degree <= self.max);
        self.min.max(new_degree)
    }
}

#[derive(Debug, Clone, Serialize, Deserialize, JsonSchema)]
pub struct Symbol {
    pub id: u64,
    pub source: SourceRef,
    pub absolute_name: String,
    pub stage: Option<u32>,
    pub kind: SymbolKind,
    pub length: Option<u64>,
    pub degree: Option<DegreeRange>,
}

impl Symbol {
    pub fn is_array(&self) -> bool {
        self.length.is_some()
    }
    /// Returns an iterator producing either just the symbol (if it is not an array),
    /// or all the elements of the array with their names in the form `array[index]`.
    pub fn array_elements(&self) -> impl Iterator<Item = (String, PolyID)> + '_ {
        let SymbolKind::Poly(ptype) = self.kind else {
            panic!("Expected polynomial.");
        };
        let length = self.length.unwrap_or(1);
        (0..length).map(move |i| {
            (
                self.array_element_name(i),
                PolyID {
                    id: self.id + i,
                    ptype,
                },
            )
        })
    }

    /// Returns "name[index]" if this is an array or just "name" otherwise.
    /// In the second case, requires index to be zero and otherwise
    /// requires index to be less than length.
    pub fn array_element_name(&self, index: u64) -> String {
        match self.length {
            Some(length) => {
                assert!(index < length);
                format!("{}[{index}]", self.absolute_name)
            }
            None => self.absolute_name.to_string(),
        }
    }

    /// Returns "name[length]" if this is an array or just "name" otherwise.
    pub fn array_name(&self) -> String {
        match self.length {
            Some(length) => {
                format!("{}[{length}]", self.absolute_name)
            }
            None => self.absolute_name.to_string(),
        }
    }
}

/// The "kind" of a symbol. In the future, this will be mostly
/// replaced by its type.
#[derive(
    Debug, Clone, Copy, PartialEq, Eq, PartialOrd, Ord, Serialize, Deserialize, JsonSchema,
)]
pub enum SymbolKind {
    /// Fixed, witness or intermediate polynomial
    Poly(PolynomialType),
    /// Other symbol, depends on the type.
    /// Examples include functions not of the type "int -> fe".
    Other(),
}

#[derive(Debug, Clone, Serialize, Deserialize, JsonSchema)]
pub enum FunctionValueDefinition {
    Array(ArrayExpression<Reference>),
    Expression(TypedExpression),
    TypeDeclaration(TypeDeclaration),
    TypeConstructor(Arc<EnumDeclaration>, EnumVariant),
    TraitDeclaration(TraitDeclaration),
    TraitFunction(Arc<TraitDeclaration>, NamedType),
}

#[derive(Debug, Clone, Serialize, Deserialize, JsonSchema)]
pub enum TypeDeclaration {
    Enum(EnumDeclaration),
    Struct(StructDeclaration),
}

impl Children<Expression> for TypeDeclaration {
    fn children(&self) -> Box<dyn Iterator<Item = &Expression> + '_> {
        match self {
            TypeDeclaration::Enum(enum_decl) => enum_decl.children(),
            TypeDeclaration::Struct(struct_decl) => struct_decl.children(),
        }
    }

    fn children_mut(&mut self) -> Box<dyn Iterator<Item = &mut Expression> + '_> {
        match self {
            TypeDeclaration::Enum(enum_decl) => enum_decl.children_mut(),
            TypeDeclaration::Struct(struct_decl) => struct_decl.children_mut(),
        }
    }
}

impl Children<Expression> for FunctionValueDefinition {
    fn children(&self) -> Box<dyn Iterator<Item = &Expression> + '_> {
        match self {
            FunctionValueDefinition::Expression(TypedExpression { e, type_scheme: _ }) => {
                Box::new(iter::once(e))
            }
            FunctionValueDefinition::Array(e) => e.children(),
            FunctionValueDefinition::TypeDeclaration(enum_declaration) => {
                enum_declaration.children()
            }
            FunctionValueDefinition::TypeConstructor(_, variant) => variant.children(),
            FunctionValueDefinition::TraitDeclaration(trait_decl) => trait_decl.children(),
            FunctionValueDefinition::TraitFunction(_, trait_func) => trait_func.children(),
        }
    }

    fn children_mut(&mut self) -> Box<dyn Iterator<Item = &mut Expression> + '_> {
        match self {
            FunctionValueDefinition::Expression(TypedExpression { e, type_scheme: _ }) => {
                Box::new(iter::once(e))
            }
            FunctionValueDefinition::Array(e) => e.children_mut(),
            FunctionValueDefinition::TypeDeclaration(enum_declaration) => {
                enum_declaration.children_mut()
            }
            FunctionValueDefinition::TypeConstructor(_, variant) => variant.children_mut(),
            FunctionValueDefinition::TraitDeclaration(trait_decl) => trait_decl.children_mut(),
            FunctionValueDefinition::TraitFunction(_, trait_func) => trait_func.children_mut(),
        }
    }
}

impl Children<Expression> for TraitDeclaration {
    fn children(&self) -> Box<dyn Iterator<Item = &Expression> + '_> {
        Box::new(empty())
    }
    fn children_mut(&mut self) -> Box<dyn Iterator<Item = &mut Expression> + '_> {
        Box::new(empty())
    }
}

impl Children<Expression> for NamedType {
    fn children(&self) -> Box<dyn Iterator<Item = &Expression> + '_> {
        Box::new(empty())
    }
    fn children_mut(&mut self) -> Box<dyn Iterator<Item = &mut Expression> + '_> {
        Box::new(empty())
    }
}

#[derive(Debug, Clone, Serialize, Deserialize, JsonSchema)]
pub struct PublicDeclaration {
    pub id: u64,
    pub source: SourceRef,
    pub name: String,
    pub polynomial: PolynomialReference,
    pub array_index: Option<usize>,
    /// The evaluation point of the polynomial, not the array index.
    pub index: DegreeType,
}

impl PublicDeclaration {
    pub fn referenced_poly_name(&self) -> String {
        match self.array_index {
            Some(index) => format!("{}[{}]", self.polynomial.name, index),
            None => self.polynomial.name.clone(),
        }
    }
}

#[derive(Debug, PartialEq, Eq, PartialOrd, Ord, Clone, Serialize, Deserialize, JsonSchema)]
pub struct SelectedExpressions<Expr> {
    pub selector: Option<Expr>,
    pub expressions: Vec<Expr>,
}

impl<Expr> Default for SelectedExpressions<Expr> {
    fn default() -> Self {
        Self {
            selector: Default::default(),
            expressions: vec![],
        }
    }
}

impl<Expr> Children<Expr> for SelectedExpressions<Expr> {
    /// Returns an iterator over all (top-level) expressions in this SelectedExpressions.
    fn children(&self) -> Box<dyn Iterator<Item = &Expr> + '_> {
        Box::new(self.selector.iter().chain(self.expressions.iter()))
    }
    /// Returns an iterator over all (top-level) expressions in this SelectedExpressions.
    fn children_mut(&mut self) -> Box<dyn Iterator<Item = &mut Expr> + '_> {
        Box::new(self.selector.iter_mut().chain(self.expressions.iter_mut()))
    }
}

#[derive(Debug, PartialEq, Eq, Clone, Serialize, Deserialize, JsonSchema)]
pub struct Identity<SelectedExpressions> {
    /// The ID is globally unique among identities.
    pub id: u64,
    pub kind: IdentityKind,
    pub source: SourceRef,
    /// For a simple polynomial identity, the selector contains
    /// the actual expression (see expression_for_poly_id).
    pub left: SelectedExpressions,
    pub right: SelectedExpressions,
}

// TODO This is the only version of Identity left.
impl<T> Identity<SelectedExpressions<AlgebraicExpression<T>>> {
    /// Constructs an Identity from a polynomial identity (expression assumed to be identical zero).
    pub fn from_polynomial_identity(
        id: u64,
        source: SourceRef,
        identity: AlgebraicExpression<T>,
    ) -> Self {
        Identity {
            id,
            kind: IdentityKind::Polynomial,
            source,
            left: SelectedExpressions {
                selector: Some(identity),
                expressions: vec![],
            },
            right: SelectedExpressions {
                selector: Default::default(),
                expressions: vec![],
            },
        }
    }
    /// Returns the expression in case this is a polynomial identity.
    pub fn expression_for_poly_id(&self) -> &AlgebraicExpression<T> {
        assert_eq!(self.kind, IdentityKind::Polynomial);
        self.left.selector.as_ref().unwrap()
    }

    /// Returns the expression in case this is a polynomial identity.
    pub fn expression_for_poly_id_mut(&mut self) -> &mut AlgebraicExpression<T> {
        assert_eq!(self.kind, IdentityKind::Polynomial);
        self.left.selector.as_mut().unwrap()
    }

    pub fn contains_next_ref(&self) -> bool {
        self.left.contains_next_ref() || self.right.contains_next_ref()
    }

    /// Either returns (a, Some(b)) if this is a - b or (a, None)
    /// if it is a polynomial identity of a different structure.
    /// Panics if it is a different kind of constraint.
    pub fn as_polynomial_identity(
        &self,
    ) -> (&AlgebraicExpression<T>, Option<&AlgebraicExpression<T>>) {
        assert_eq!(self.kind, IdentityKind::Polynomial);
        match self.expression_for_poly_id() {
            AlgebraicExpression::BinaryOperation(AlgebraicBinaryOperation {
                left: a,
                op: AlgebraicBinaryOperator::Sub,
                right: b,
            }) => (a.as_ref(), Some(b.as_ref())),
            a => (a, None),
        }
    }

    pub fn degree(&self) -> usize {
        self.children().map(|e| e.degree()).max().unwrap_or(0)
    }
}

impl<T> Children<AlgebraicExpression<T>> for Identity<SelectedExpressions<AlgebraicExpression<T>>> {
    fn children_mut(&mut self) -> Box<dyn Iterator<Item = &mut AlgebraicExpression<T>> + '_> {
        Box::new(self.left.children_mut().chain(self.right.children_mut()))
    }

    fn children(&self) -> Box<dyn Iterator<Item = &AlgebraicExpression<T>> + '_> {
        Box::new(self.left.children().chain(self.right.children()))
    }
}

#[derive(
    Debug, PartialEq, Eq, PartialOrd, Ord, Clone, Copy, Hash, Serialize, Deserialize, JsonSchema,
)]
pub enum IdentityKind {
    Polynomial,
    Plookup,
    Permutation,
    Connect,
}

impl<T> SelectedExpressions<AlgebraicExpression<T>> {
    /// @returns true if the expression contains a reference to a next value of a
    /// (witness or fixed) column
    pub fn contains_next_ref(&self) -> bool {
        self.selector
            .iter()
            .chain(self.expressions.iter())
            .any(|e| e.contains_next_ref())
    }
}

pub type Expression = parsed::Expression<Reference>;
pub type TypedExpression = crate::parsed::TypedExpression<Reference, u64>;

#[derive(Debug, Clone, Serialize, Deserialize, JsonSchema)]
pub enum Reference {
    LocalVar(u64, String),
    Poly(PolynomialReference),
}

#[derive(Debug, Clone, Eq, Serialize, Deserialize, JsonSchema)]
pub struct AlgebraicReference {
    /// Name of the polynomial - just for informational purposes.
    /// Comparisons are based on polynomial ID.
    /// In case of an array element, this ends in `[i]`.
    pub name: String,
    /// Identifier for a polynomial reference, already contains
    /// the element offset in case of an array element.
    pub poly_id: PolyID,
    pub next: bool,
}

impl AlgebraicReference {
    #[inline]
    pub fn is_witness(&self) -> bool {
        self.poly_id.ptype == PolynomialType::Committed
    }
    #[inline]
    pub fn is_fixed(&self) -> bool {
        self.poly_id.ptype == PolynomialType::Constant
    }
}

impl PartialOrd for AlgebraicReference {
    fn partial_cmp(&self, other: &Self) -> Option<std::cmp::Ordering> {
        Some(self.cmp(other))
    }
}

impl Ord for AlgebraicReference {
    fn cmp(&self, other: &Self) -> std::cmp::Ordering {
        (&self.poly_id, &self.next).cmp(&(&other.poly_id, &other.next))
    }
}

impl PartialEq for AlgebraicReference {
    fn eq(&self, other: &Self) -> bool {
        self.poly_id == other.poly_id && self.next == other.next
    }
}

impl Hash for AlgebraicReference {
    fn hash<H: std::hash::Hasher>(&self, state: &mut H) {
        self.poly_id.hash(state);
        self.next.hash(state);
    }
}

#[derive(Debug, PartialEq, Eq, PartialOrd, Ord, Clone, Serialize, Deserialize, JsonSchema)]
pub enum AlgebraicExpression<T> {
    Reference(AlgebraicReference),
    PublicReference(String),
    Challenge(Challenge),
    Number(T),
    BinaryOperation(AlgebraicBinaryOperation<T>),
    UnaryOperation(AlgebraicUnaryOperation<T>),
}

#[derive(Debug, PartialEq, Eq, PartialOrd, Ord, Clone, Serialize, Deserialize, JsonSchema)]
pub struct AlgebraicBinaryOperation<T> {
    pub left: Box<AlgebraicExpression<T>>,
    pub op: AlgebraicBinaryOperator,
    pub right: Box<AlgebraicExpression<T>>,
}
impl<T> AlgebraicBinaryOperation<T> {
    fn new(
        left: AlgebraicExpression<T>,
        op: AlgebraicBinaryOperator,
        right: AlgebraicExpression<T>,
    ) -> Self {
        Self {
            left: Box::new(left),
            op,
            right: Box::new(right),
        }
    }
}

impl<T> From<AlgebraicBinaryOperation<T>> for AlgebraicExpression<T> {
    fn from(value: AlgebraicBinaryOperation<T>) -> Self {
        Self::BinaryOperation(value)
    }
}

#[derive(Debug, PartialEq, Eq, PartialOrd, Ord, Clone, Serialize, Deserialize, JsonSchema)]
pub struct AlgebraicUnaryOperation<T> {
    pub op: AlgebraicUnaryOperator,
    pub expr: Box<AlgebraicExpression<T>>,
}
impl<T> AlgebraicUnaryOperation<T> {
    fn new(op: AlgebraicUnaryOperator, expr: AlgebraicExpression<T>) -> Self {
        Self {
            op,
            expr: Box::new(expr),
        }
    }
}

impl<T> From<AlgebraicUnaryOperation<T>> for AlgebraicExpression<T> {
    fn from(value: AlgebraicUnaryOperation<T>) -> Self {
        Self::UnaryOperation(value)
    }
}

pub type ExpressionPrecedence = u64;
trait Precedence {
    fn precedence(&self) -> Option<ExpressionPrecedence>;
}

impl Precedence for AlgebraicUnaryOperator {
    fn precedence(&self) -> Option<ExpressionPrecedence> {
        use AlgebraicUnaryOperator::*;
        let precedence = match self {
            // NOTE: Any modification must be done with care to not overlap with BinaryOperator's precedence
            Minus => 1,
        };

        Some(precedence)
    }
}

impl Precedence for AlgebraicBinaryOperator {
    fn precedence(&self) -> Option<ExpressionPrecedence> {
        use AlgebraicBinaryOperator::*;
        let precedence = match self {
            // NOTE: Any modification must be done with care to not overlap with LambdaExpression's precedence
            // Unary Oprators
            // **
            Pow => 2,
            // * / %
            Mul => 3,
            // + -
            Add | Sub => 4,
        };

        Some(precedence)
    }
}

impl<E> Precedence for AlgebraicExpression<E> {
    fn precedence(&self) -> Option<ExpressionPrecedence> {
        match self {
            AlgebraicExpression::UnaryOperation(operation) => operation.op.precedence(),
            AlgebraicExpression::BinaryOperation(operation) => operation.op.precedence(),
            _ => None,
        }
    }
}

#[derive(Debug, PartialEq, Eq)]
pub enum AlgebraicBinaryOperatorAssociativity {
    Left,
    Right,
    RequireParentheses,
}

impl AlgebraicBinaryOperator {
    pub fn associativity(&self) -> AlgebraicBinaryOperatorAssociativity {
        use AlgebraicBinaryOperator::*;
        use AlgebraicBinaryOperatorAssociativity::*;
        match self {
            Pow => Right,

            // .. ..= => RequireParentheses,
            _ => Left,
        }
    }
}

impl<T> AlgebraicExpression<T> {
    /// Returns an iterator over all (top-level) expressions in this expression.
    /// This specifically does not implement Children because otherwise it would
    /// have a wrong implementation of ExpressionVisitable (which is implemented
    /// generically for all types that implement Children<Expr>).
    fn children(&self) -> Box<dyn Iterator<Item = &AlgebraicExpression<T>> + '_> {
        match self {
            AlgebraicExpression::Reference(_)
            | AlgebraicExpression::PublicReference(_)
            | AlgebraicExpression::Challenge(_)
            | AlgebraicExpression::Number(_) => Box::new(iter::empty()),
            AlgebraicExpression::BinaryOperation(AlgebraicBinaryOperation {
                left, right, ..
            }) => Box::new([left.as_ref(), right.as_ref()].into_iter()),
            AlgebraicExpression::UnaryOperation(AlgebraicUnaryOperation { expr: e, .. }) => {
                Box::new([e.as_ref()].into_iter())
            }
        }
    }
    /// Returns an iterator over all (top-level) expressions in this expression.
    /// This specifically does not implement Children because otherwise it would
    /// have a wrong implementation of ExpressionVisitable (which is implemented
    /// generically for all types that implement Children<Expr>).
    fn children_mut(&mut self) -> Box<dyn Iterator<Item = &mut AlgebraicExpression<T>> + '_> {
        match self {
            AlgebraicExpression::Reference(_)
            | AlgebraicExpression::PublicReference(_)
            | AlgebraicExpression::Challenge(_)
            | AlgebraicExpression::Number(_) => Box::new(iter::empty()),
            AlgebraicExpression::BinaryOperation(AlgebraicBinaryOperation {
                left, right, ..
            }) => Box::new([left.as_mut(), right.as_mut()].into_iter()),
            AlgebraicExpression::UnaryOperation(AlgebraicUnaryOperation { expr: e, .. }) => {
                Box::new([e.as_mut()].into_iter())
            }
        }
    }

    /// Apply `'` to the expression, returning a new expression
    /// For example, `x + 1` becomes `x' + 1`
    ///
    /// # Errors
    ///
    /// If the `next` flag is already active on an `AlgebraicReference`, it is returned as an error
    pub fn next(self) -> Result<Self, AlgebraicReference> {
        use AlgebraicExpression::*;

        match self {
            Reference(r) => {
                if r.next {
                    Err(r)
                } else {
                    Ok(Self::Reference(AlgebraicReference { next: true, ..r }))
                }
            }
            e @ PublicReference(..) | e @ Challenge(..) | e @ Number(..) => Ok(e),
            BinaryOperation(AlgebraicBinaryOperation { left, op, right }) => {
                Ok(Self::new_binary(left.next()?, op, right.next()?))
            }
            UnaryOperation(AlgebraicUnaryOperation { op, expr }) => {
                Ok(Self::new_unary(op, expr.next()?))
            }
        }
    }

    /// Returns the degree of the expressions
    pub fn degree(&self) -> usize {
        match self {
            // One for each column
            AlgebraicExpression::Reference(_) => 1,
            // Multiplying two expressions adds their degrees
            AlgebraicExpression::BinaryOperation(AlgebraicBinaryOperation {
                op: AlgebraicBinaryOperator::Mul,
                left,
                right,
            }) => left.degree() + right.degree(),
            // In all other cases, we take the maximum of the degrees of the children
            _ => self.children().map(|e| e.degree()).max().unwrap_or(0),
        }
    }
}

#[derive(Debug, PartialEq, Eq, PartialOrd, Ord, Clone, Serialize, Deserialize, JsonSchema)]
pub struct Challenge {
    /// Challenge ID
    pub id: u64,
    pub stage: u32,
}

#[derive(
    Debug, PartialEq, Eq, PartialOrd, Ord, Clone, Copy, Serialize, Deserialize, JsonSchema,
)]
pub enum AlgebraicBinaryOperator {
    Add,
    Sub,
    Mul,
    /// Exponentiation, but only by constants.
    Pow,
}

impl From<AlgebraicBinaryOperator> for BinaryOperator {
    fn from(op: AlgebraicBinaryOperator) -> BinaryOperator {
        match op {
            AlgebraicBinaryOperator::Add => BinaryOperator::Add,
            AlgebraicBinaryOperator::Sub => BinaryOperator::Sub,
            AlgebraicBinaryOperator::Mul => BinaryOperator::Mul,
            AlgebraicBinaryOperator::Pow => BinaryOperator::Pow,
        }
    }
}

impl TryFrom<BinaryOperator> for AlgebraicBinaryOperator {
    type Error = String;

    fn try_from(op: BinaryOperator) -> Result<Self, Self::Error> {
        match op {
            BinaryOperator::Add => Ok(AlgebraicBinaryOperator::Add),
            BinaryOperator::Sub => Ok(AlgebraicBinaryOperator::Sub),
            BinaryOperator::Mul => Ok(AlgebraicBinaryOperator::Mul),
            BinaryOperator::Pow => Ok(AlgebraicBinaryOperator::Pow),
            _ => Err(format!(
                "Binary operator \"{op}\" not allowed in algebraic expression."
            )),
        }
    }
}

#[derive(
    Debug, PartialEq, Eq, PartialOrd, Ord, Clone, Copy, Serialize, Deserialize, JsonSchema,
)]
pub enum AlgebraicUnaryOperator {
    Minus,
}

impl AlgebraicUnaryOperator {
    /// Returns true if the operator is a prefix-operator and false if it is a postfix operator.
    pub fn is_prefix(&self) -> bool {
        match self {
            AlgebraicUnaryOperator::Minus => true,
        }
    }
}

impl From<AlgebraicUnaryOperator> for UnaryOperator {
    fn from(op: AlgebraicUnaryOperator) -> UnaryOperator {
        match op {
            AlgebraicUnaryOperator::Minus => UnaryOperator::Minus,
        }
    }
}

impl TryFrom<UnaryOperator> for AlgebraicUnaryOperator {
    type Error = String;

    fn try_from(op: UnaryOperator) -> Result<Self, Self::Error> {
        match op {
            UnaryOperator::Minus => Ok(AlgebraicUnaryOperator::Minus),
            _ => Err(format!(
                "Unary operator \"{op}\" not allowed in algebraic expression."
            )),
        }
    }
}

impl<T> AlgebraicExpression<T> {
    pub fn new_binary(left: Self, op: AlgebraicBinaryOperator, right: Self) -> Self {
        AlgebraicBinaryOperation::new(left, op, right).into()
    }

    pub fn new_unary(op: AlgebraicUnaryOperator, expr: Self) -> Self {
        AlgebraicUnaryOperation::new(op, expr).into()
    }

    /// @returns true if the expression contains a reference to a next value of a
    /// (witness or fixed) column
    pub fn contains_next_ref(&self) -> bool {
        self.expr_any(|e| match e {
            AlgebraicExpression::Reference(poly) => poly.next,
            _ => false,
        })
    }

    /// @returns true if the expression contains a reference to a next value of a witness column.
    pub fn contains_next_witness_ref(&self) -> bool {
        self.expr_any(|e| match e {
            AlgebraicExpression::Reference(poly) => poly.next && poly.is_witness(),
            _ => false,
        })
    }

    /// @returns true if the expression contains a reference to a witness column.
    pub fn contains_witness_ref(&self) -> bool {
        self.expr_any(|e| match e {
            AlgebraicExpression::Reference(poly) => poly.is_witness(),
            _ => false,
        })
    }
}

impl<T> ops::Add for AlgebraicExpression<T> {
    type Output = Self;

    fn add(self, rhs: Self) -> Self::Output {
        Self::new_binary(self, AlgebraicBinaryOperator::Add, rhs)
    }
}

impl<T> ops::Sub for AlgebraicExpression<T> {
    type Output = Self;

    fn sub(self, rhs: Self) -> Self::Output {
        Self::new_binary(self, AlgebraicBinaryOperator::Sub, rhs)
    }
}

impl<T> ops::Mul for AlgebraicExpression<T> {
    type Output = Self;

    fn mul(self, rhs: Self) -> Self::Output {
        Self::new_binary(self, AlgebraicBinaryOperator::Mul, rhs)
    }
}

impl<T> From<T> for AlgebraicExpression<T> {
    fn from(value: T) -> Self {
        AlgebraicExpression::Number(value)
    }
}

/// Reference to a symbol with optional type arguments.
/// Named `PolynomialReference` for historical reasons, it can reference
/// any symbol.
#[derive(Debug, Clone, Serialize, Deserialize, JsonSchema)]
pub struct PolynomialReference {
    /// Absolute name of the symbol.
    pub name: String,
    /// The type arguments if the symbol is generic.
    /// Guaranteed to be Some(_) after type checking is completed.
    pub type_args: Option<Vec<Type>>,
}

#[derive(
    Debug, Copy, Clone, PartialOrd, Ord, PartialEq, Eq, Serialize, Deserialize, JsonSchema,
)]
pub struct PolyID {
    pub id: u64,
    pub ptype: PolynomialType,
}

impl From<&Symbol> for PolyID {
    fn from(symbol: &Symbol) -> Self {
        let SymbolKind::Poly(ptype) = symbol.kind else {
            panic!()
        };
        PolyID {
            id: symbol.id,
            ptype,
        }
    }
}

impl Hash for PolyID {
    fn hash<H: Hasher>(&self, state: &mut H) {
        // single call to hash is faster
        ((self.id << 2) + self.ptype as u64).hash(state);
    }
}

#[derive(
    Debug, Copy, Clone, PartialEq, Eq, PartialOrd, Ord, Hash, Serialize, Deserialize, JsonSchema,
)]
pub enum PolynomialType {
    Committed = 0,
    Constant,
    Intermediate,
}

impl Display for PolynomialType {
    fn fmt(&self, f: &mut std::fmt::Formatter<'_>) -> std::fmt::Result {
        write!(
            f,
            "{}",
            match self {
                PolynomialType::Committed => "witness",
                PolynomialType::Constant => "fixed",
                PolynomialType::Intermediate => "intermediate",
            }
        )
    }
}

#[cfg(test)]
mod tests {
    use powdr_number::DegreeType;
    use powdr_parser_util::SourceRef;

    use crate::analyzed::{AlgebraicReference, DegreeRange, PolyID, PolynomialType};

    use super::{AlgebraicExpression, Analyzed};

    #[test]
    fn insert_remove_identities() {
        let mut pil = Analyzed::default();
        pil.append_polynomial_identity(AlgebraicExpression::Number(0), SourceRef::unknown());
        pil.append_polynomial_identity(AlgebraicExpression::Number(1), SourceRef::unknown());
        pil.append_polynomial_identity(AlgebraicExpression::Number(2), SourceRef::unknown());
        pil.append_polynomial_identity(AlgebraicExpression::Number(3), SourceRef::unknown());
        assert_eq!(pil.identities.len(), 4);
        assert_eq!(pil.source_order.len(), 4);

        let to_remove = [4].into_iter().collect();
        pil.remove_identities(&to_remove);
        assert_eq!(pil.identities.len(), 4);
        assert_eq!(pil.source_order.len(), 4);

        let to_remove = [1, 2].into_iter().collect();
        pil.remove_identities(&to_remove);
        assert_eq!(pil.identities.len(), 2);
        assert_eq!(pil.source_order.len(), 2);

        pil.append_polynomial_identity(AlgebraicExpression::Number(4), SourceRef::unknown());
        pil.append_polynomial_identity(AlgebraicExpression::Number(5), SourceRef::unknown());
        assert_eq!(pil.identities.len(), 4);
        assert_eq!(pil.source_order.len(), 4);

        let to_remove = [1, 2].into_iter().collect();
        pil.remove_identities(&to_remove);
        assert_eq!(pil.identities.len(), 2);
        assert_eq!(pil.source_order.len(), 2);

        let mut pil_result = Analyzed::default();
        pil_result.append_polynomial_identity(AlgebraicExpression::Number(0), SourceRef::unknown());
        pil_result.append_polynomial_identity(AlgebraicExpression::Number(5), SourceRef::unknown());
        pil_result.identities[1].id = 6;
        assert_eq!(pil.identities, pil_result.identities);
        assert_eq!(pil.source_order, pil_result.source_order);
    }

    #[test]
    fn test_degree() {
        let column = AlgebraicExpression::<i32>::Reference(AlgebraicReference {
            name: "column".to_string(),
            poly_id: PolyID {
                id: 0,
                ptype: PolynomialType::Committed,
            },
            next: false,
        });
        let one = AlgebraicExpression::Number(1);

        let expr = one.clone() + one.clone() * one.clone();
        assert_eq!(expr.degree(), 0);

        let expr = column.clone() + one.clone() * one.clone();
        assert_eq!(expr.degree(), 1);

        let expr = column.clone() + one.clone() * column.clone();
        assert_eq!(expr.degree(), 1);

        let expr = column.clone() + column.clone() * column.clone();
        assert_eq!(expr.degree(), 2);

        let expr = column.clone() + column.clone() * (column.clone() + one.clone());
        assert_eq!(expr.degree(), 2);

        let expr = column.clone() * column.clone() * column.clone();
        assert_eq!(expr.degree(), 3);
    }

    #[test]
    fn degree_range() {
        assert_eq!(
            DegreeRange { min: 4, max: 4 }.iter().collect::<Vec<_>>(),
            vec![4]
        );
        assert_eq!(
            DegreeRange { min: 4, max: 16 }.iter().collect::<Vec<_>>(),
            vec![4, 8, 16]
        );
        assert_eq!(
            DegreeRange { min: 3, max: 15 }.iter().collect::<Vec<_>>(),
            vec![4, 8, 16]
        );
        assert_eq!(
            DegreeRange { min: 15, max: 3 }
                .iter()
                .collect::<Vec<DegreeType>>(),
            Vec::<DegreeType>::new()
        );
    }
}<|MERGE_RESOLUTION|>--- conflicted
+++ resolved
@@ -20,12 +20,8 @@
 pub use crate::parsed::BinaryOperator;
 pub use crate::parsed::UnaryOperator;
 use crate::parsed::{
-<<<<<<< HEAD
-    self, ArrayExpression, ArrayLiteral, EnumDeclaration, EnumVariant, StructDeclaration,
-    TraitDeclaration, TraitFunction,
-=======
-    self, ArrayExpression, EnumDeclaration, EnumVariant, NamedType, TraitDeclaration,
->>>>>>> a1b1447a
+    self, ArrayExpression, EnumDeclaration, EnumVariant, NamedType, StructDeclaration,
+    TraitDeclaration,
 };
 
 #[derive(Debug, Clone, Serialize, Deserialize, JsonSchema, PartialEq, Eq)]
