--- conflicted
+++ resolved
@@ -261,11 +261,10 @@
         identity: AlgebraicExpression<T>,
         source: SourceRef,
     ) -> u64 {
-        // TODO: Is this correct? Shouldn't we filter by the type?
         let local_id = self
             .identities
             .iter()
-            .map(|identity| identity.id.local_id)
+            .map(|identity| identity.id)
             .max()
             .unwrap_or_default()
             + 1;
@@ -661,24 +660,10 @@
     }
 }
 
-<<<<<<< HEAD
-#[derive(
-    Debug, PartialEq, Eq, PartialOrd, Ord, Hash, Clone, Copy, Serialize, Deserialize, JsonSchema,
-)]
-pub struct IdentityId {
-    /// The ID is specific to the identity kind.
-    pub local_id: u64,
-=======
 #[derive(Debug, PartialEq, Eq, Clone, Serialize, Deserialize, JsonSchema)]
 pub struct Identity<Expr> {
     pub id: u64,
->>>>>>> 4c3e1a71
     pub kind: IdentityKind,
-}
-
-#[derive(Debug, PartialEq, Eq, Clone, Serialize, Deserialize, JsonSchema)]
-pub struct Identity<Expr> {
-    pub id: IdentityId,
     pub source: SourceRef,
     /// For a simple polynomial identity, the selector contains
     /// the actual expression (see expression_for_poly_id).
@@ -688,12 +673,10 @@
 
 impl<Expr> Identity<Expr> {
     /// Constructs an Identity from a polynomial identity (expression assumed to be identical zero).
-    pub fn from_polynomial_identity(local_id: u64, source: SourceRef, identity: Expr) -> Self {
+    pub fn from_polynomial_identity(id: u64, source: SourceRef, identity: Expr) -> Self {
         Identity {
-            id: IdentityId {
-                local_id,
-                kind: IdentityKind::Polynomial,
-            },
+            id,
+            kind: IdentityKind::Polynomial,
             source,
             left: SelectedExpressions {
                 selector: Some(identity),
@@ -704,13 +687,13 @@
     }
     /// Returns the expression in case this is a polynomial identity.
     pub fn expression_for_poly_id(&self) -> &Expr {
-        assert_eq!(self.id.kind, IdentityKind::Polynomial);
+        assert_eq!(self.kind, IdentityKind::Polynomial);
         self.left.selector.as_ref().unwrap()
     }
 
     /// Returns the expression in case this is a polynomial identity.
     pub fn expression_for_poly_id_mut(&mut self) -> &mut Expr {
-        assert_eq!(self.id.kind, IdentityKind::Polynomial);
+        assert_eq!(self.kind, IdentityKind::Polynomial);
         self.left.selector.as_mut().unwrap()
     }
 }
@@ -1096,7 +1079,7 @@
         let mut pil_result = Analyzed::default();
         pil_result.append_polynomial_identity(AlgebraicExpression::Number(0), SourceRef::unknown());
         pil_result.append_polynomial_identity(AlgebraicExpression::Number(5), SourceRef::unknown());
-        pil_result.identities[1].id.local_id = 6;
+        pil_result.identities[1].id = 6;
         assert_eq!(pil.identities, pil_result.identities);
         assert_eq!(pil.source_order, pil_result.source_order);
     }
