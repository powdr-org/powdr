--- conflicted
+++ resolved
@@ -17,7 +17,7 @@
     DebugDirective, FunctionBody, FunctionStatement, FunctionStatements, Incompatible,
     IncompatibleSet, InstructionDefinitionStatement, InstructionStatement, LabelStatement,
     LinkDefinition, Machine, MachineDegree, RegisterDeclarationStatement, RegisterTy, Return, Rom,
-    SubmachineDeclaration, TypeDeclaration,
+    SubmachineDeclaration,
 };
 
 impl Display for AnalysisASMFile {
@@ -26,37 +26,6 @@
     }
 }
 
-<<<<<<< HEAD
-            match item {
-                Item::Machine(machine) => {
-                    write_indented_by(f, format!("machine {name}{machine}"), current_path.len())?;
-                }
-                Item::Expression(TypedExpression { e, type_scheme }) => write_indented_by(
-                    f,
-                    format!(
-                        "let{} = {e};\n",
-                        format_type_scheme_around_name(name, type_scheme)
-                    ),
-                    current_path.len(),
-                )?,
-                Item::TypeDeclaration(TypeDeclaration::Enum(enum_decl)) => {
-                    write_indented_by(f, enum_decl, current_path.len())?
-                }
-                Item::TypeDeclaration(TypeDeclaration::Struct(struct_decl)) => {
-                    write_indented_by(f, struct_decl, current_path.len())?
-                }
-                Item::TraitImplementation(trait_impl) => {
-                    write_indented_by(f, trait_impl, current_path.len())?
-                }
-                Item::TraitDeclaration(trait_decl) => {
-                    write_indented_by(f, trait_decl, current_path.len())?
-                }
-            }
-        }
-        for i in (0..current_path.len()).rev() {
-            write_indented_by(f, "}\n", i)?;
-        }
-=======
 fn write_module(
     f: &mut Formatter<'_>,
     file: &AnalysisASMFile,
@@ -65,7 +34,6 @@
 ) -> Result {
     let module: &Module = &file.modules[module_path];
     let mut pil = module.statements.iter();
->>>>>>> 64e7bf14
 
     for r in &module.ordering {
         match r {
