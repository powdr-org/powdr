--- conflicted
+++ resolved
@@ -20,11 +20,7 @@
     AnalysisASMFile, AssignmentStatement, CallableSymbol, CallableSymbolDefinitionRef,
     DebugDirective, FunctionBody, FunctionStatement, FunctionStatements, Incompatible,
     IncompatibleSet, InstructionDefinitionStatement, InstructionStatement, Item, LabelStatement,
-<<<<<<< HEAD
-    LinkDefinition, Machine, RegisterDeclarationStatement, RegisterTy, Return, Rom,
-=======
     LinkDefinition, Machine, MachineDegree, RegisterDeclarationStatement, RegisterTy, Return, Rom,
->>>>>>> f7393d69
     SubmachineDeclaration, TypeDeclaration,
 };
 
