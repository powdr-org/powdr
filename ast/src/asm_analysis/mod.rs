mod display;

use std::{
    collections::{
        btree_map::{IntoIter, Iter, IterMut},
        BTreeMap, BTreeSet,
    },
    iter::{once, repeat},
    ops::ControlFlow,
};

use itertools::Either;
use powdr_parser_util::SourceRef;

use crate::parsed::{
    asm::{
<<<<<<< HEAD
        AbsoluteSymbolPath, AssignmentRegister, CallableRef, FunctionParams, InstructionBody,
        InstructionParams, MachineParams, OperationId, OperationParams,
=======
        AbsoluteSymbolPath, AssignmentRegister, CallableRef, FunctionParams, Instruction,
        OperationId, OperationParams,
>>>>>>> f32eb2e5
    },
    visitor::{ExpressionVisitable, VisitOrder},
    EnumDeclaration, NamespacedPolynomialReference, PilStatement, TypedExpression,
};

pub use crate::parsed::Expression;

#[derive(Clone, Debug)]
pub struct RegisterDeclarationStatement {
    pub source: SourceRef,
    pub name: String,
    pub ty: RegisterTy,
}

#[derive(Clone, Debug, PartialEq, Eq, PartialOrd, Ord)]
pub enum RegisterTy {
    Pc,
    Assignment,
    Write,
    ReadOnly,
}

impl RegisterTy {
    pub fn is_write(&self) -> bool {
        self == &Self::Write
    }

    pub fn is_assignment(&self) -> bool {
        self == &Self::Assignment
    }

    pub fn is_read_only(&self) -> bool {
        self == &Self::ReadOnly
    }

    pub fn is_pc(&self) -> bool {
        self == &Self::Pc
    }
}

#[derive(Clone, Debug)]
pub struct InstructionDefinitionStatement {
    pub source: SourceRef,
    pub name: String,
    pub instruction: Instruction,
}

#[derive(Clone, Debug)]
pub struct LinkDefinitionStatement {
    pub source: SourceRef,
    /// the flag which activates this link. Should be boolean.
    pub flag: Expression,
    /// the callable to invoke when the flag is on. TODO: check this during type checking
    pub to: CallableRef,
    /// true if this is a permutation link
    pub is_permutation: bool,
}

#[derive(Clone, Debug, Default)]
pub struct FunctionStatements {
    inner: Vec<FunctionStatement>,
    batches: Option<Vec<BatchMetadata>>,
}

pub struct BatchRef<'a> {
    pub statements: &'a [FunctionStatement],
    reason: &'a Option<IncompatibleSet>,
}

pub struct Batch {
    pub statements: Vec<FunctionStatement>,
    reason: Option<IncompatibleSet>,
}

impl From<Vec<FunctionStatement>> for Batch {
    fn from(statements: Vec<FunctionStatement>) -> Self {
        Self {
            statements,
            reason: None,
        }
    }
}

impl Batch {
    pub fn set_reason(&mut self, reason: IncompatibleSet) {
        self.reason = Some(reason);
    }

    pub fn reason(mut self, reason: IncompatibleSet) -> Self {
        self.reason = Some(reason);
        self
    }
}

impl FunctionStatements {
    /// create with no batch information
    pub fn new(inner: Vec<FunctionStatement>) -> Self {
        Self {
            inner,
            batches: None,
        }
    }

    /// turn into the underlying statements, forgetting batch information
    pub fn into_inner(self) -> Vec<FunctionStatement> {
        self.inner
    }

    /// set the batch information
    pub fn set_batches(&mut self, batches: Vec<BatchMetadata>) {
        self.batches = Some(batches);
    }

    pub fn is_empty(&self) -> bool {
        self.inner.is_empty()
    }

    /// iterate over the statements by reference
    pub fn iter(&self) -> impl Iterator<Item = &FunctionStatement> {
        self.inner.iter()
    }

    /// iterate over the statements by mutable reference
    /// Warning: mutation should be checked not to invalidate batch information
    pub fn iter_mut(&mut self) -> impl Iterator<Item = &mut FunctionStatement> {
        self.inner.iter_mut()
    }

    /// iterate over the batches by reference
    pub fn iter_batches(&self) -> impl Iterator<Item = BatchRef> {
        match &self.batches {
            Some(batches) => Either::Left(batches.iter()),
            None => Either::Right(
                repeat(&BatchMetadata {
                    size: 1,
                    reason: None,
                })
                .take(self.inner.len()),
            ),
        }
        .scan(0, move |start, batch| {
            let res = BatchRef {
                reason: &batch.reason,
                statements: &self.inner[*start..*start + batch.size],
            };
            *start += batch.size;
            Some(res)
        })
    }
}

impl FunctionStatements {
    /// iterate over the batches by reference
    pub fn into_iter_batches(self) -> impl Iterator<Item = Batch> {
        let len = self.inner.len();
        let mut inner = self.inner.into_iter();

        match self.batches {
            Some(batches) => Either::Left(batches.into_iter()),
            None => Either::Right(
                repeat(BatchMetadata {
                    size: 1,
                    reason: None,
                })
                .take(len),
            ),
        }
        .map(move |batch| Batch {
            reason: batch.reason,
            statements: (&mut inner).take(batch.size).collect(),
        })
    }
}

impl FromIterator<Batch> for FunctionStatements {
    fn from_iter<I: IntoIterator<Item = Batch>>(iter: I) -> Self {
        let mut inner = vec![];
        let mut batches = vec![];

        for batch in iter {
            batches.push(BatchMetadata {
                size: batch.statements.len(),
                reason: batch.reason,
            });
            inner.extend(batch.statements);
        }

        FunctionStatements {
            inner,
            batches: Some(batches),
        }
    }
}

#[derive(Clone, Debug)]
pub struct FunctionBody {
    pub statements: FunctionStatements,
}

#[derive(Debug)]
pub struct CallableSymbolDefinitionRef<'a> {
    /// the name of this symbol
    pub name: &'a str,
    /// a reference to the symbol
    pub symbol: &'a CallableSymbol,
}

#[derive(Debug)]
pub struct CallableSymbolDefinitionMut<'a> {
    /// the name of this symbol
    pub name: &'a str,
    /// a mutable reference to the symbol
    pub symbol: &'a mut CallableSymbol,
}

#[derive(Debug)]
pub struct CallableSymbolDefinition {
    /// the name of this symbol
    pub name: String,
    /// the symbol
    pub symbol: CallableSymbol,
}

#[derive(Clone, Debug, Default)]
pub struct CallableSymbolDefinitions(pub BTreeMap<String, CallableSymbol>);

impl IntoIterator for CallableSymbolDefinitions {
    type Item = CallableSymbolDefinition;

    type IntoIter = std::iter::Map<
        IntoIter<String, CallableSymbol>,
        fn((String, CallableSymbol)) -> CallableSymbolDefinition,
    >;

    fn into_iter(self) -> Self::IntoIter {
        self.0
            .into_iter()
            .map(|(name, symbol)| CallableSymbolDefinition { name, symbol })
    }
}

impl<'a> IntoIterator for &'a CallableSymbolDefinitions {
    type Item = CallableSymbolDefinitionRef<'a>;

    type IntoIter = std::iter::Map<
        Iter<'a, String, CallableSymbol>,
        fn((&'a String, &'a CallableSymbol)) -> CallableSymbolDefinitionRef<'a>,
    >;

    fn into_iter(self) -> Self::IntoIter {
        self.0
            .iter()
            .map(|(name, symbol)| CallableSymbolDefinitionRef { name, symbol })
    }
}

impl<'a> IntoIterator for &'a mut CallableSymbolDefinitions {
    type Item = CallableSymbolDefinitionMut<'a>;

    type IntoIter = std::iter::Map<
        IterMut<'a, String, CallableSymbol>,
        fn((&'a String, &'a mut CallableSymbol)) -> CallableSymbolDefinitionMut<'a>,
    >;

    fn into_iter(self) -> Self::IntoIter {
        self.0
            .iter_mut()
            .map(|(name, symbol)| CallableSymbolDefinitionMut { name, symbol })
    }
}

impl FromIterator<CallableSymbolDefinition> for CallableSymbolDefinitions {
    fn from_iter<I: IntoIterator<Item = CallableSymbolDefinition>>(iter: I) -> Self {
        Self(iter.into_iter().map(|d| (d.name, d.symbol)).collect())
    }
}

impl CallableSymbolDefinitions {
    /// Returns whether all definitions define operations
    pub fn is_only_operations(&self) -> bool {
        self.iter()
            .all(|d| matches!(d.symbol, CallableSymbol::Operation(_)))
    }

    /// Returns whether all definitions define functions
    pub fn is_only_functions(&self) -> bool {
        self.iter()
            .all(|d| matches!(d.symbol, CallableSymbol::Function(_)))
    }

    /// Returns an iterator over references to definitions
    pub fn iter(&self) -> impl Iterator<Item = CallableSymbolDefinitionRef> {
        self.into_iter()
    }

    /// Returns an iterator over mutable references to definitions
    pub fn iter_mut(&mut self) -> impl Iterator<Item = CallableSymbolDefinitionMut> {
        self.into_iter()
    }

    /// Returns an iterator over references to operation definitions
    pub fn operation_definitions(&self) -> impl Iterator<Item = OperationDefinitionRef> {
        self.0.iter().filter_map(|(name, symbol)| {
            <&OperationSymbol>::try_from(symbol)
                .map(|operation| OperationDefinitionRef { name, operation })
                .ok()
        })
    }

    /// Returns an iterator over references to function definitions
    pub fn function_definitions(&self) -> impl Iterator<Item = FunctionDefinitionRef> {
        self.0.iter().filter_map(|(name, symbol)| {
            <&FunctionSymbol>::try_from(symbol)
                .map(|function| FunctionDefinitionRef { name, function })
                .ok()
        })
    }

    /// Returns an iterator over mutable references to operation definitions
    pub fn operation_definitions_mut(&mut self) -> impl Iterator<Item = OperationDefinitionMut> {
        self.0.iter_mut().filter_map(|(name, symbol)| {
            <&mut OperationSymbol>::try_from(symbol)
                .map(|operation| OperationDefinitionMut { name, operation })
                .ok()
        })
    }

    /// Returns an iterator over mutable references to function definitions
    pub fn function_definitions_mut(&mut self) -> impl Iterator<Item = FunctionDefinitionMut> {
        self.0.iter_mut().filter_map(|(name, symbol)| {
            <&mut FunctionSymbol>::try_from(symbol)
                .map(|function| FunctionDefinitionMut { name, function })
                .ok()
        })
    }

    /// Returns an iterator over references to operations
    pub fn operations(&self) -> impl Iterator<Item = &OperationSymbol> {
        self.0
            .iter()
            .filter_map(|(_, symbol)| symbol.try_into().ok())
    }

    /// Returns an iterator over references to functions
    pub fn functions(&self) -> impl Iterator<Item = &FunctionSymbol> {
        self.0
            .iter()
            .filter_map(|(_, symbol)| symbol.try_into().ok())
    }

    /// Returns an iterator over references to operations
    pub fn operations_mut(&mut self) -> impl Iterator<Item = &mut OperationSymbol> {
        self.0
            .iter_mut()
            .filter_map(|(_, symbol)| symbol.try_into().ok())
    }

    /// Returns an iterator over references to functions
    pub fn functions_mut(&mut self) -> impl Iterator<Item = &mut FunctionSymbol> {
        self.0
            .iter_mut()
            .filter_map(|(_, symbol)| symbol.try_into().ok())
    }

    /// insert a symbol with a given name
    pub fn insert<S: Into<CallableSymbol>>(
        &mut self,
        name: String,
        s: S,
    ) -> Option<CallableSymbol> {
        self.0.insert(name, s.into())
    }
}

pub struct OperationDefinitionRef<'a> {
    /// the name of the operation
    pub name: &'a str,
    /// a reference to the operation
    pub operation: &'a OperationSymbol,
}

pub struct OperationDefinitionMut<'a> {
    /// the name of the operation
    pub name: &'a str,
    /// a mutable reference to the operation
    pub operation: &'a mut OperationSymbol,
}

pub struct FunctionDefinitionRef<'a> {
    /// the name of the function
    pub name: &'a str,
    /// a reference to the function
    pub function: &'a FunctionSymbol,
}

pub struct FunctionDefinitionMut<'a> {
    /// the name of the function
    pub name: &'a str,
    /// a mutable reference to the function
    pub function: &'a mut FunctionSymbol,
}

#[derive(Clone, Debug)]
pub enum CallableSymbol {
    Function(FunctionSymbol),
    Operation(OperationSymbol),
}

impl From<FunctionSymbol> for CallableSymbol {
    fn from(value: FunctionSymbol) -> Self {
        Self::Function(value)
    }
}

impl From<OperationSymbol> for CallableSymbol {
    fn from(value: OperationSymbol) -> Self {
        Self::Operation(value)
    }
}

impl TryFrom<CallableSymbol> for FunctionSymbol {
    type Error = ();

    fn try_from(value: CallableSymbol) -> Result<Self, Self::Error> {
        match value {
            CallableSymbol::Function(s) => Ok(s),
            _ => Err(()),
        }
    }
}

impl TryFrom<CallableSymbol> for OperationSymbol {
    type Error = ();

    fn try_from(value: CallableSymbol) -> Result<Self, Self::Error> {
        match value {
            CallableSymbol::Operation(s) => Ok(s),
            _ => Err(()),
        }
    }
}

impl<'a> TryFrom<&'a CallableSymbol> for &'a FunctionSymbol {
    type Error = ();

    fn try_from(value: &'a CallableSymbol) -> Result<Self, Self::Error> {
        match value {
            CallableSymbol::Function(s) => Ok(s),
            _ => Err(()),
        }
    }
}

impl<'a> TryFrom<&'a CallableSymbol> for &'a OperationSymbol {
    type Error = ();

    fn try_from(value: &'a CallableSymbol) -> Result<Self, Self::Error> {
        match value {
            CallableSymbol::Operation(s) => Ok(s),
            _ => Err(()),
        }
    }
}

impl<'a> TryFrom<&'a mut CallableSymbol> for &'a mut FunctionSymbol {
    type Error = ();

    fn try_from(value: &'a mut CallableSymbol) -> Result<Self, Self::Error> {
        match value {
            CallableSymbol::Function(s) => Ok(s),
            _ => Err(()),
        }
    }
}

impl<'a> TryFrom<&'a mut CallableSymbol> for &'a mut OperationSymbol {
    type Error = ();

    fn try_from(value: &'a mut CallableSymbol) -> Result<Self, Self::Error> {
        match value {
            CallableSymbol::Operation(s) => Ok(s),
            _ => Err(()),
        }
    }
}

#[derive(Clone, Debug)]
pub struct FunctionSymbol {
    pub source: SourceRef,
    /// the parameters of this function, in the form of values
    pub params: FunctionParams,
    /// the body of the function
    pub body: FunctionBody,
}

#[derive(Clone, Debug)]
pub struct OperationSymbol {
    pub source: SourceRef,
    /// the id of this operation. This machine's operation id must be set to this value in order for this operation to be active.
    pub id: OperationId,
    /// the parameters of this operation, in the form of columns defined in some constraints block of this machine
    pub params: OperationParams,
}

#[derive(Clone, Debug)]
pub enum FunctionStatement {
    Assignment(AssignmentStatement),
    Instruction(InstructionStatement),
    Label(LabelStatement),
    DebugDirective(DebugDirective),
    Return(Return),
}

impl ExpressionVisitable<Expression<NamespacedPolynomialReference>> for FunctionStatement {
    fn visit_expressions_mut<F, B>(&mut self, f: &mut F, o: VisitOrder) -> std::ops::ControlFlow<B>
    where
        F: FnMut(&mut Expression<NamespacedPolynomialReference>) -> std::ops::ControlFlow<B>,
    {
        match self {
            FunctionStatement::Assignment(assignment) => {
                assignment.rhs.as_mut().visit_expressions_mut(f, o)
            }
            FunctionStatement::Instruction(instruction) => instruction
                .inputs
                .iter_mut()
                .try_for_each(move |i| i.visit_expressions_mut(f, o)),
            FunctionStatement::Label(_) | FunctionStatement::DebugDirective(..) => {
                ControlFlow::Continue(())
            }
            FunctionStatement::Return(ret) => ret
                .values
                .iter_mut()
                .try_for_each(move |e| e.visit_expressions_mut(f, o)),
        }
    }

    fn visit_expressions<F, B>(&self, f: &mut F, o: VisitOrder) -> std::ops::ControlFlow<B>
    where
        F: FnMut(&Expression<NamespacedPolynomialReference>) -> std::ops::ControlFlow<B>,
    {
        match self {
            FunctionStatement::Assignment(assignment) => {
                assignment.rhs.as_ref().visit_expressions(f, o)
            }
            FunctionStatement::Instruction(instruction) => instruction
                .inputs
                .iter()
                .try_for_each(move |i| i.visit_expressions(f, o)),
            FunctionStatement::Label(_) | FunctionStatement::DebugDirective(..) => {
                ControlFlow::Continue(())
            }
            FunctionStatement::Return(ret) => ret
                .values
                .iter()
                .try_for_each(move |e| e.visit_expressions(f, o)),
        }
    }
}

impl From<AssignmentStatement> for FunctionStatement {
    fn from(value: AssignmentStatement) -> Self {
        Self::Assignment(value)
    }
}

impl From<InstructionStatement> for FunctionStatement {
    fn from(value: InstructionStatement) -> Self {
        Self::Instruction(value)
    }
}

impl From<LabelStatement> for FunctionStatement {
    fn from(value: LabelStatement) -> Self {
        Self::Label(value)
    }
}

impl From<DebugDirective> for FunctionStatement {
    fn from(value: DebugDirective) -> Self {
        Self::DebugDirective(value)
    }
}

impl From<Return> for FunctionStatement {
    fn from(value: Return) -> Self {
        Self::Return(value)
    }
}

#[derive(Clone, Debug)]
pub struct AssignmentStatement {
    pub source: SourceRef,
    pub lhs_with_reg: Vec<(String, AssignmentRegister)>,
    pub rhs: Box<Expression>,
}

impl AssignmentStatement {
    fn lhs(&self) -> impl Iterator<Item = &String> {
        self.lhs_with_reg.iter().map(|(lhs, _)| lhs)
    }

    fn assignment_registers(&self) -> impl Iterator<Item = &AssignmentRegister> {
        self.lhs_with_reg.iter().map(|(_, reg)| reg)
    }
}

#[derive(Clone, Debug)]
pub struct InstructionStatement {
    pub source: SourceRef,
    pub instruction: String,
    pub inputs: Vec<Expression>,
}

#[derive(Clone, Debug)]
pub struct LabelStatement {
    pub source: SourceRef,
    pub name: String,
}

#[derive(Clone, Debug)]
pub struct DebugDirective {
    pub source: SourceRef,
    pub directive: crate::parsed::asm::DebugDirective,
}

#[derive(Clone, Debug)]
pub struct Return {
    pub source: SourceRef,
    pub values: Vec<Expression>,
}

#[derive(Clone, Debug)]
pub struct SubmachineDeclaration {
    /// the name of this instance
    pub name: String,
    /// the type of the submachine
    pub ty: AbsoluteSymbolPath,
    /// machine arguments
    pub args: Vec<Expression>,
}

/// An item that is part of the module tree after all modules,
/// imports and references have been resolved.
#[derive(Clone, Debug)]
pub enum Item {
    Machine(Machine),
    Expression(TypedExpression),
    TypeDeclaration(EnumDeclaration<Expression>),
}

impl Item {
    pub fn try_to_machine(&self) -> Option<&Machine> {
        match self {
            Item::Machine(m) => Some(m),
            Item::Expression(_) | Item::TypeDeclaration(_) => None,
        }
    }
}

#[derive(Clone, Default, Debug)]
pub struct Machine {
    /// The degree if any, i.e. the number of rows in instances of this machine type
    pub degree: Option<Expression>,
    /// The latch, i.e. the boolean column whose values must be 1 in order for this machine to be accessed. Must be defined in one of the constraint blocks of this machine.
    pub latch: Option<String>,
    /// The operation id, i.e. the column whose values determine which operation is being invoked in the current block. Must be defined in one of the constraint blocks of this machine.
    pub operation_id: Option<String>,
    /// call selector array
    pub call_selectors: Option<String>,
    /// Declared machine parameters
    pub params: MachineParams,
    /// The set of registers for this machine
    pub registers: Vec<RegisterDeclarationStatement>,
    /// The index of the program counter in the registers, if any
    pub pc: Option<usize>,
    /// The set of pil statements
    pub pil: Vec<PilStatement>,
    /// The set of instructions which can be invoked in functions
    pub instructions: Vec<InstructionDefinitionStatement>,
    /// The set of low level links to other machines
    pub links: Vec<LinkDefinitionStatement>,
    /// The set of functions and operations in the same namespace
    pub callable: CallableSymbolDefinitions,
    /// The set of submachines
    pub submachines: Vec<SubmachineDeclaration>,
}

impl Machine {
    /// Returns whether this machine type features a program counter. This is how we differentiate virtual machines from constrained machines.
    pub fn has_pc(&self) -> bool {
        self.pc.is_some()
    }

    /// Returns the name of the program counter, if any.
    pub fn pc(&self) -> Option<String> {
        self.pc.map(|index| self.registers[index].name.clone())
    }

    /// Returns an iterator over references to the names of register declarations
    pub fn write_register_names(&self) -> impl Iterator<Item = &str> {
        self.registers
            .iter()
            .filter(|r| r.ty.is_write())
            .map(|r| r.name.as_ref())
    }

    /// Returns an iterator over references to the names of the assignment registers
    pub fn assignment_register_names(&self) -> impl Iterator<Item = &str> {
        self.registers
            .iter()
            .filter(|r| r.ty.is_assignment())
            .map(|r| r.name.as_ref())
    }

    /// Returns an iterator over references to the names of the read-only registers
    pub fn read_only_register_names(&self) -> impl Iterator<Item = &str> {
        self.registers
            .iter()
            .filter(|r| r.ty.is_read_only())
            .map(|r| r.name.as_ref())
    }

    /// Returns an iterator over references to the operation definitions    
    pub fn operation_definitions(&self) -> impl Iterator<Item = OperationDefinitionRef> {
        self.callable.operation_definitions()
    }

    /// Returns an iterator over references to the function definitions
    pub fn function_definitions(&self) -> impl Iterator<Item = FunctionDefinitionRef> {
        self.callable.function_definitions()
    }

    /// Returns an iterator over mutable references to the operation definitions
    pub fn operation_definitions_mut(&mut self) -> impl Iterator<Item = OperationDefinitionMut> {
        self.callable.operation_definitions_mut()
    }

    /// Returns an iterator over mutable references to the function definitions
    pub fn function_definitions_mut(&mut self) -> impl Iterator<Item = FunctionDefinitionMut> {
        self.callable.function_definitions_mut()
    }

    /// Returns an iterator over references to the operations    
    pub fn operations(&self) -> impl Iterator<Item = &OperationSymbol> {
        self.callable.operations()
    }

    /// Returns an iterator over references to the functions
    pub fn functions(&self) -> impl Iterator<Item = &FunctionSymbol> {
        self.callable.functions()
    }

    /// Returns an iterator over mutable references to the operations    
    pub fn operations_mut(&mut self) -> impl Iterator<Item = &mut OperationSymbol> {
        self.callable.operations_mut()
    }

    /// Returns an iterator over mutable references to the functions
    pub fn functions_mut(&mut self) -> impl Iterator<Item = &mut FunctionSymbol> {
        self.callable.functions_mut()
    }
}

#[derive(Clone, Default, Debug)]
pub struct Rom {
    pub statements: FunctionStatements,
}

#[derive(Default, Clone, Debug)]
pub struct AnalysisASMFile {
    pub items: BTreeMap<AbsoluteSymbolPath, Item>,
}

impl AnalysisASMFile {
    pub fn machines(&self) -> impl Iterator<Item = (&AbsoluteSymbolPath, &Machine)> {
        self.items.iter().filter_map(|(n, m)| match m {
            Item::Machine(m) => Some((n, m)),
            Item::Expression(_) | Item::TypeDeclaration(_) => None,
        })
    }
    pub fn machines_mut(&mut self) -> impl Iterator<Item = (&AbsoluteSymbolPath, &mut Machine)> {
        self.items.iter_mut().filter_map(|(n, m)| match m {
            Item::Machine(m) => Some((n, m)),
            Item::Expression(_) | Item::TypeDeclaration(_) => None,
        })
    }
}

#[derive(Default, Debug, Clone)]
pub struct BatchMetadata {
    // the set of compatible statements
    pub size: usize,
    // the reason why this batch ended (for debugging purposes), None if we ran out of statements to batch
    pub reason: Option<IncompatibleSet>,
}

impl BatchMetadata {
    pub fn size(&self) -> usize {
        self.size
    }
}

#[derive(Debug, PartialEq, Eq, PartialOrd, Ord, Clone)]
pub enum Incompatible {
    Label,
    Unimplemented,
}

#[derive(Debug, PartialEq, Eq, PartialOrd, Ord, Default, Clone)]
pub struct IncompatibleSet(pub BTreeSet<Incompatible>);

impl From<Incompatible> for IncompatibleSet {
    fn from(value: Incompatible) -> Self {
        Self(once(value).collect())
    }
}<|MERGE_RESOLUTION|>--- conflicted
+++ resolved
@@ -14,13 +14,7 @@
 
 use crate::parsed::{
     asm::{
-<<<<<<< HEAD
-        AbsoluteSymbolPath, AssignmentRegister, CallableRef, FunctionParams, InstructionBody,
-        InstructionParams, MachineParams, OperationId, OperationParams,
-=======
-        AbsoluteSymbolPath, AssignmentRegister, CallableRef, FunctionParams, Instruction,
-        OperationId, OperationParams,
->>>>>>> f32eb2e5
+        AbsoluteSymbolPath, AssignmentRegister, CallableRef, FunctionParams, Instruction, MachineParams, OperationId, OperationParams
     },
     visitor::{ExpressionVisitable, VisitOrder},
     EnumDeclaration, NamespacedPolynomialReference, PilStatement, TypedExpression,
