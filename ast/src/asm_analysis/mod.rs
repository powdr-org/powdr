mod display;

use std::{
    collections::{
        btree_map::{IntoIter, Iter, IterMut},
        BTreeMap, BTreeSet,
    },
    iter::{once, repeat},
    ops::ControlFlow,
};

use itertools::Either;
use num_traits::One;
use powdr_parser_util::SourceRef;

use crate::parsed::{
    asm::{
        AbsoluteSymbolPath, AssignmentRegister, CallableRef, FunctionParams, Instruction,
        MachineParams, OperationId, OperationParams,
    },
    visitor::{ExpressionVisitable, VisitOrder},
    EnumDeclaration, NamespacedPolynomialReference, PilStatement, StructDeclaration,
    TraitDeclaration, TraitImplementation, TypedExpression,
};

pub use crate::parsed::Expression;

#[derive(Clone, Debug)]
pub struct RegisterDeclarationStatement {
    pub source: SourceRef,
    pub name: String,
    pub ty: RegisterTy,
}

#[derive(Clone, Debug, PartialEq, Eq, PartialOrd, Ord)]
pub enum RegisterTy {
    Pc,
    Assignment,
    Write,
    ReadOnly,
}

impl RegisterTy {
    pub fn is_write(&self) -> bool {
        self == &Self::Write
    }

    pub fn is_assignment(&self) -> bool {
        self == &Self::Assignment
    }

    pub fn is_read_only(&self) -> bool {
        self == &Self::ReadOnly
    }

    pub fn is_pc(&self) -> bool {
        self == &Self::Pc
    }
}

#[derive(Clone, Debug)]
pub struct InstructionDefinitionStatement {
    pub source: SourceRef,
    pub name: String,
    pub instruction: Instruction,
}

#[derive(Clone, Debug)]
pub struct LinkDefinition {
    pub source: SourceRef,
    /// the instruction flag, if this is an instruction link. Should be boolean.
    /// This is kept separate from the link flag to easily identity links from different instructions (for link merging).
    /// The final link selector is the product of the instruction flag, if present, and the link flag.
    pub instr_flag: Option<Expression>,
    /// the link flag. Should be boolean.
    pub link_flag: Expression,
    /// the callable to invoke when the flag is on. TODO: check this during type checking
    pub to: CallableRef,
    /// true if this is a permutation link
    pub is_permutation: bool,
}

/// Helper function to multiply optional instruction flag with link flag
pub fn combine_flags(instr_flag: Option<Expression>, link_flag: Expression) -> Expression {
    match instr_flag {
        Some(f) => match link_flag {
            Expression::Number(_, n) if n.value.is_one() => f,
            _ => f * link_flag,
        },
        None => link_flag,
    }
}

#[derive(Clone, Debug, Default)]
pub struct FunctionStatements {
    inner: Vec<FunctionStatement>,
    batches: Option<Vec<BatchMetadata>>,
}

pub struct BatchRef<'a> {
    pub statements: &'a [FunctionStatement],
    reason: &'a Option<IncompatibleSet>,
}

pub struct Batch {
    pub statements: Vec<FunctionStatement>,
    reason: Option<IncompatibleSet>,
}

impl From<Vec<FunctionStatement>> for Batch {
    fn from(statements: Vec<FunctionStatement>) -> Self {
        Self {
            statements,
            reason: None,
        }
    }
}

impl Batch {
    pub fn set_reason(&mut self, reason: IncompatibleSet) {
        self.reason = Some(reason);
    }

    pub fn reason(mut self, reason: IncompatibleSet) -> Self {
        self.reason = Some(reason);
        self
    }
}

impl FunctionStatements {
    /// create with no batch information
    pub fn new(inner: Vec<FunctionStatement>) -> Self {
        Self {
            inner,
            batches: None,
        }
    }

    /// turn into the underlying statements, forgetting batch information
    pub fn into_inner(self) -> Vec<FunctionStatement> {
        self.inner
    }

    /// set the batch information
    pub fn set_batches(&mut self, batches: Vec<BatchMetadata>) {
        self.batches = Some(batches);
    }

    pub fn is_empty(&self) -> bool {
        self.inner.is_empty()
    }

    /// iterate over the statements by reference
    pub fn iter(&self) -> impl Iterator<Item = &FunctionStatement> {
        self.inner.iter()
    }

    /// iterate over the statements by mutable reference
    /// Warning: mutation should be checked not to invalidate batch information
    pub fn iter_mut(&mut self) -> impl Iterator<Item = &mut FunctionStatement> {
        self.inner.iter_mut()
    }

    /// iterate over the batches by reference
    pub fn iter_batches(&self) -> impl Iterator<Item = BatchRef> {
        match &self.batches {
            Some(batches) => Either::Left(batches.iter()),
            None => Either::Right(
                repeat(&BatchMetadata {
                    size: 1,
                    reason: None,
                })
                .take(self.inner.len()),
            ),
        }
        .scan(0, move |start, batch| {
            let res = BatchRef {
                reason: &batch.reason,
                statements: &self.inner[*start..*start + batch.size],
            };
            *start += batch.size;
            Some(res)
        })
    }
}

impl FunctionStatements {
    /// iterate over the batches by reference
    pub fn into_iter_batches(self) -> impl Iterator<Item = Batch> {
        let len = self.inner.len();
        let mut inner = self.inner.into_iter();

        match self.batches {
            Some(batches) => Either::Left(batches.into_iter()),
            None => Either::Right(
                repeat(BatchMetadata {
                    size: 1,
                    reason: None,
                })
                .take(len),
            ),
        }
        .map(move |batch| Batch {
            reason: batch.reason,
            statements: (&mut inner).take(batch.size).collect(),
        })
    }
}

impl FromIterator<Batch> for FunctionStatements {
    fn from_iter<I: IntoIterator<Item = Batch>>(iter: I) -> Self {
        let mut inner = vec![];
        let mut batches = vec![];

        for batch in iter {
            batches.push(BatchMetadata {
                size: batch.statements.len(),
                reason: batch.reason,
            });
            inner.extend(batch.statements);
        }

        FunctionStatements {
            inner,
            batches: Some(batches),
        }
    }
}

#[derive(Clone, Debug)]
pub struct FunctionBody {
    pub statements: FunctionStatements,
}

#[derive(Debug)]
pub struct CallableSymbolDefinitionRef<'a> {
    /// the name of this symbol
    pub name: &'a str,
    /// a reference to the symbol
    pub symbol: &'a CallableSymbol,
}

#[derive(Debug)]
pub struct CallableSymbolDefinitionMut<'a> {
    /// the name of this symbol
    pub name: &'a str,
    /// a mutable reference to the symbol
    pub symbol: &'a mut CallableSymbol,
}

#[derive(Debug)]
pub struct CallableSymbolDefinition {
    /// the name of this symbol
    pub name: String,
    /// the symbol
    pub symbol: CallableSymbol,
}

#[derive(Clone, Debug, Default)]
pub struct CallableSymbolDefinitions(pub BTreeMap<String, CallableSymbol>);

impl IntoIterator for CallableSymbolDefinitions {
    type Item = CallableSymbolDefinition;

    type IntoIter = std::iter::Map<
        IntoIter<String, CallableSymbol>,
        fn((String, CallableSymbol)) -> CallableSymbolDefinition,
    >;

    fn into_iter(self) -> Self::IntoIter {
        self.0
            .into_iter()
            .map(|(name, symbol)| CallableSymbolDefinition { name, symbol })
    }
}

impl<'a> IntoIterator for &'a CallableSymbolDefinitions {
    type Item = CallableSymbolDefinitionRef<'a>;

    type IntoIter = std::iter::Map<
        Iter<'a, String, CallableSymbol>,
        fn((&'a String, &'a CallableSymbol)) -> CallableSymbolDefinitionRef<'a>,
    >;

    fn into_iter(self) -> Self::IntoIter {
        self.0
            .iter()
            .map(|(name, symbol)| CallableSymbolDefinitionRef { name, symbol })
    }
}

impl<'a> IntoIterator for &'a mut CallableSymbolDefinitions {
    type Item = CallableSymbolDefinitionMut<'a>;

    type IntoIter = std::iter::Map<
        IterMut<'a, String, CallableSymbol>,
        fn((&'a String, &'a mut CallableSymbol)) -> CallableSymbolDefinitionMut<'a>,
    >;

    fn into_iter(self) -> Self::IntoIter {
        self.0
            .iter_mut()
            .map(|(name, symbol)| CallableSymbolDefinitionMut { name, symbol })
    }
}

impl FromIterator<CallableSymbolDefinition> for CallableSymbolDefinitions {
    fn from_iter<I: IntoIterator<Item = CallableSymbolDefinition>>(iter: I) -> Self {
        Self(iter.into_iter().map(|d| (d.name, d.symbol)).collect())
    }
}

impl CallableSymbolDefinitions {
    /// Returns whether all definitions define operations
    pub fn is_only_operations(&self) -> bool {
        self.iter()
            .all(|d| matches!(d.symbol, CallableSymbol::Operation(_)))
    }

    /// Returns whether all definitions define functions
    pub fn is_only_functions(&self) -> bool {
        self.iter()
            .all(|d| matches!(d.symbol, CallableSymbol::Function(_)))
    }

    /// Returns an iterator over references to definitions
    pub fn iter(&self) -> impl Iterator<Item = CallableSymbolDefinitionRef> {
        self.into_iter()
    }

    /// Returns an iterator over mutable references to definitions
    pub fn iter_mut(&mut self) -> impl Iterator<Item = CallableSymbolDefinitionMut> {
        self.into_iter()
    }

    /// Returns an iterator over references to operation definitions
    pub fn operation_definitions(&self) -> impl Iterator<Item = OperationDefinitionRef> {
        self.0.iter().filter_map(|(name, symbol)| {
            <&OperationSymbol>::try_from(symbol)
                .map(|operation| OperationDefinitionRef { name, operation })
                .ok()
        })
    }

    /// Returns an iterator over references to function definitions
    pub fn function_definitions(&self) -> impl Iterator<Item = FunctionDefinitionRef> {
        self.0.iter().filter_map(|(name, symbol)| {
            <&FunctionSymbol>::try_from(symbol)
                .map(|function| FunctionDefinitionRef { name, function })
                .ok()
        })
    }

    /// Returns an iterator over mutable references to operation definitions
    pub fn operation_definitions_mut(&mut self) -> impl Iterator<Item = OperationDefinitionMut> {
        self.0.iter_mut().filter_map(|(name, symbol)| {
            <&mut OperationSymbol>::try_from(symbol)
                .map(|operation| OperationDefinitionMut { name, operation })
                .ok()
        })
    }

    /// Returns an iterator over mutable references to function definitions
    pub fn function_definitions_mut(&mut self) -> impl Iterator<Item = FunctionDefinitionMut> {
        self.0.iter_mut().filter_map(|(name, symbol)| {
            <&mut FunctionSymbol>::try_from(symbol)
                .map(|function| FunctionDefinitionMut { name, function })
                .ok()
        })
    }

    /// Returns an iterator over references to operations
    pub fn operations(&self) -> impl Iterator<Item = &OperationSymbol> {
        self.0
            .iter()
            .filter_map(|(_, symbol)| symbol.try_into().ok())
    }

    /// Returns an iterator over references to functions
    pub fn functions(&self) -> impl Iterator<Item = &FunctionSymbol> {
        self.0
            .iter()
            .filter_map(|(_, symbol)| symbol.try_into().ok())
    }

    /// Returns an iterator over references to operations
    pub fn operations_mut(&mut self) -> impl Iterator<Item = &mut OperationSymbol> {
        self.0
            .iter_mut()
            .filter_map(|(_, symbol)| symbol.try_into().ok())
    }

    /// Returns an iterator over references to functions
    pub fn functions_mut(&mut self) -> impl Iterator<Item = &mut FunctionSymbol> {
        self.0
            .iter_mut()
            .filter_map(|(_, symbol)| symbol.try_into().ok())
    }

    /// insert a symbol with a given name
    pub fn insert<S: Into<CallableSymbol>>(
        &mut self,
        name: String,
        s: S,
    ) -> Option<CallableSymbol> {
        self.0.insert(name, s.into())
    }
}

pub struct OperationDefinitionRef<'a> {
    /// the name of the operation
    pub name: &'a str,
    /// a reference to the operation
    pub operation: &'a OperationSymbol,
}

pub struct OperationDefinitionMut<'a> {
    /// the name of the operation
    pub name: &'a str,
    /// a mutable reference to the operation
    pub operation: &'a mut OperationSymbol,
}

pub struct FunctionDefinitionRef<'a> {
    /// the name of the function
    pub name: &'a str,
    /// a reference to the function
    pub function: &'a FunctionSymbol,
}

pub struct FunctionDefinitionMut<'a> {
    /// the name of the function
    pub name: &'a str,
    /// a mutable reference to the function
    pub function: &'a mut FunctionSymbol,
}

#[derive(Clone, Debug)]
pub enum CallableSymbol {
    Function(FunctionSymbol),
    Operation(OperationSymbol),
}

impl From<FunctionSymbol> for CallableSymbol {
    fn from(value: FunctionSymbol) -> Self {
        Self::Function(value)
    }
}

impl From<OperationSymbol> for CallableSymbol {
    fn from(value: OperationSymbol) -> Self {
        Self::Operation(value)
    }
}

impl TryFrom<CallableSymbol> for FunctionSymbol {
    type Error = ();

    fn try_from(value: CallableSymbol) -> Result<Self, Self::Error> {
        match value {
            CallableSymbol::Function(s) => Ok(s),
            _ => Err(()),
        }
    }
}

impl TryFrom<CallableSymbol> for OperationSymbol {
    type Error = ();

    fn try_from(value: CallableSymbol) -> Result<Self, Self::Error> {
        match value {
            CallableSymbol::Operation(s) => Ok(s),
            _ => Err(()),
        }
    }
}

impl<'a> TryFrom<&'a CallableSymbol> for &'a FunctionSymbol {
    type Error = ();

    fn try_from(value: &'a CallableSymbol) -> Result<Self, Self::Error> {
        match value {
            CallableSymbol::Function(s) => Ok(s),
            _ => Err(()),
        }
    }
}

impl<'a> TryFrom<&'a CallableSymbol> for &'a OperationSymbol {
    type Error = ();

    fn try_from(value: &'a CallableSymbol) -> Result<Self, Self::Error> {
        match value {
            CallableSymbol::Operation(s) => Ok(s),
            _ => Err(()),
        }
    }
}

impl<'a> TryFrom<&'a mut CallableSymbol> for &'a mut FunctionSymbol {
    type Error = ();

    fn try_from(value: &'a mut CallableSymbol) -> Result<Self, Self::Error> {
        match value {
            CallableSymbol::Function(s) => Ok(s),
            _ => Err(()),
        }
    }
}

impl<'a> TryFrom<&'a mut CallableSymbol> for &'a mut OperationSymbol {
    type Error = ();

    fn try_from(value: &'a mut CallableSymbol) -> Result<Self, Self::Error> {
        match value {
            CallableSymbol::Operation(s) => Ok(s),
            _ => Err(()),
        }
    }
}

#[derive(Clone, Debug)]
pub struct FunctionSymbol {
    pub source: SourceRef,
    /// the parameters of this function, in the form of values
    pub params: FunctionParams,
    /// the body of the function
    pub body: FunctionBody,
}

#[derive(Clone, Debug)]
pub struct OperationSymbol {
    pub source: SourceRef,
    /// the id of this operation. This machine's operation id must be set to this value in order for this operation to be active.
    pub id: OperationId,
    /// the parameters of this operation, in the form of columns defined in some constraints block of this machine
    pub params: OperationParams,
}

#[derive(Clone, Debug)]
pub enum FunctionStatement {
    Assignment(AssignmentStatement),
    Instruction(InstructionStatement),
    Label(LabelStatement),
    DebugDirective(DebugDirective),
    Return(Return),
}

impl ExpressionVisitable<Expression<NamespacedPolynomialReference>> for FunctionStatement {
    fn visit_expressions_mut<F, B>(&mut self, f: &mut F, o: VisitOrder) -> std::ops::ControlFlow<B>
    where
        F: FnMut(&mut Expression<NamespacedPolynomialReference>) -> std::ops::ControlFlow<B>,
    {
        match self {
            FunctionStatement::Assignment(assignment) => {
                assignment.rhs.as_mut().visit_expressions_mut(f, o)
            }
            FunctionStatement::Instruction(instruction) => instruction
                .inputs
                .iter_mut()
                .try_for_each(move |i| i.visit_expressions_mut(f, o)),
            FunctionStatement::Label(_) | FunctionStatement::DebugDirective(..) => {
                ControlFlow::Continue(())
            }
            FunctionStatement::Return(ret) => ret
                .values
                .iter_mut()
                .try_for_each(move |e| e.visit_expressions_mut(f, o)),
        }
    }

    fn visit_expressions<F, B>(&self, f: &mut F, o: VisitOrder) -> std::ops::ControlFlow<B>
    where
        F: FnMut(&Expression<NamespacedPolynomialReference>) -> std::ops::ControlFlow<B>,
    {
        match self {
            FunctionStatement::Assignment(assignment) => {
                assignment.rhs.as_ref().visit_expressions(f, o)
            }
            FunctionStatement::Instruction(instruction) => instruction
                .inputs
                .iter()
                .try_for_each(move |i| i.visit_expressions(f, o)),
            FunctionStatement::Label(_) | FunctionStatement::DebugDirective(..) => {
                ControlFlow::Continue(())
            }
            FunctionStatement::Return(ret) => ret
                .values
                .iter()
                .try_for_each(move |e| e.visit_expressions(f, o)),
        }
    }
}

impl From<AssignmentStatement> for FunctionStatement {
    fn from(value: AssignmentStatement) -> Self {
        Self::Assignment(value)
    }
}

impl From<InstructionStatement> for FunctionStatement {
    fn from(value: InstructionStatement) -> Self {
        Self::Instruction(value)
    }
}

impl From<LabelStatement> for FunctionStatement {
    fn from(value: LabelStatement) -> Self {
        Self::Label(value)
    }
}

impl From<DebugDirective> for FunctionStatement {
    fn from(value: DebugDirective) -> Self {
        Self::DebugDirective(value)
    }
}

impl From<Return> for FunctionStatement {
    fn from(value: Return) -> Self {
        Self::Return(value)
    }
}

#[derive(Clone, Debug)]
pub struct AssignmentStatement {
    pub source: SourceRef,
    pub lhs_with_reg: Vec<(String, AssignmentRegister)>,
    pub rhs: Box<Expression>,
}

impl AssignmentStatement {
    fn lhs(&self) -> impl Iterator<Item = &String> {
        self.lhs_with_reg.iter().map(|(lhs, _)| lhs)
    }

    fn assignment_registers(&self) -> impl Iterator<Item = &AssignmentRegister> {
        self.lhs_with_reg.iter().map(|(_, reg)| reg)
    }
}

#[derive(Clone, Debug)]
pub struct InstructionStatement {
    pub source: SourceRef,
    pub instruction: String,
    pub inputs: Vec<Expression>,
}

#[derive(Clone, Debug)]
pub struct LabelStatement {
    pub source: SourceRef,
    pub name: String,
}

#[derive(Clone, Debug)]
pub struct DebugDirective {
    pub source: SourceRef,
    pub directive: crate::parsed::asm::DebugDirective,
}

#[derive(Clone, Debug)]
pub struct Return {
    pub source: SourceRef,
    pub values: Vec<Expression>,
}

#[derive(Clone, Debug)]
pub struct SubmachineDeclaration {
    /// the name of this instance
    pub name: String,
    /// the type of the submachine
    pub ty: AbsoluteSymbolPath,
    /// machine arguments
    pub args: Vec<Expression>,
}

/// An item that is part of the module tree after all modules,
/// imports and references have been resolved.
#[derive(Clone, Debug)]
pub enum Item {
    Machine(Machine),
    Expression(TypedExpression),
    TypeDeclaration(TypeDeclaration),
    TraitImplementation(TraitImplementation<Expression>),
    TraitDeclaration(TraitDeclaration<Expression>),
}

impl Item {
    pub fn try_to_machine(&self) -> Option<&Machine> {
        match self {
            Item::Machine(m) => Some(m),
            Item::Expression(_)
            | Item::TypeDeclaration(_)
            | Item::TraitImplementation(_)
            | Item::TraitDeclaration(_) => None,
        }
    }
}

<<<<<<< HEAD
#[derive(Clone, Debug)]
pub enum TypeDeclaration {
    Enum(EnumDeclaration<Expression>),
    Struct(StructDeclaration<Expression>),
}

impl From<EnumDeclaration<Expression>> for TypeDeclaration {
    fn from(value: EnumDeclaration<Expression>) -> Self {
        TypeDeclaration::Enum(value)
    }
}

impl From<StructDeclaration<Expression>> for TypeDeclaration {
    fn from(value: StructDeclaration<Expression>) -> Self {
        TypeDeclaration::Struct(value)
    }
}

#[derive(Clone, Default, Debug)]
=======
#[derive(Default, Debug, PartialEq, Eq, PartialOrd, Ord, Clone)]
pub struct MachineDegree {
    pub min: Option<Expression>,
    pub max: Option<Expression>,
}

impl MachineDegree {
    pub fn is_static(&self) -> bool {
        // we use expression equality here, so `2 + 2 != 4`
        matches!((&self.min, &self.max), (Some(min), Some(max)) if min == max)
    }
}

impl From<Expression> for MachineDegree {
    fn from(value: Expression) -> Self {
        Self {
            min: Some(value.clone()),
            max: Some(value),
        }
    }
}

#[derive(Clone, Debug, Default)]
>>>>>>> e668cdfc
pub struct Machine {
    /// The degree i.e. the number of rows in instances of this machine type
    pub degree: MachineDegree,
    /// The latch, i.e. the boolean column whose values must be 1 in order for this machine to be accessed. Must be defined in one of the constraint blocks of this machine.
    pub latch: Option<String>,
    /// The operation id, i.e. the column whose values determine which operation is being invoked in the current block. Must be defined in one of the constraint blocks of this machine.
    pub operation_id: Option<String>,
    /// call selector array
    pub call_selectors: Option<String>,
    /// Declared machine parameters
    pub params: MachineParams,
    /// The set of registers for this machine
    pub registers: Vec<RegisterDeclarationStatement>,
    /// The index of the program counter in the registers, if any
    pub pc: Option<usize>,
    /// The set of pil statements
    pub pil: Vec<PilStatement>,
    /// The set of instructions which can be invoked in functions
    pub instructions: Vec<InstructionDefinitionStatement>,
    /// The set of low level links to other machines
    pub links: Vec<LinkDefinition>,
    /// The set of functions and operations in the same namespace
    pub callable: CallableSymbolDefinitions,
    /// The set of submachines
    pub submachines: Vec<SubmachineDeclaration>,
}

impl Machine {
    /// Returns whether this machine type features a program counter. This is how we differentiate virtual machines from constrained machines.
    pub fn has_pc(&self) -> bool {
        self.pc.is_some()
    }

    /// Returns the name of the program counter, if any.
    pub fn pc(&self) -> Option<String> {
        self.pc.map(|index| self.registers[index].name.clone())
    }

    /// Returns an iterator over references to the names of register declarations
    pub fn write_register_names(&self) -> impl Iterator<Item = &str> {
        self.registers
            .iter()
            .filter(|r| r.ty.is_write())
            .map(|r| r.name.as_ref())
    }

    /// Returns an iterator over references to the names of the assignment registers
    pub fn assignment_register_names(&self) -> impl Iterator<Item = &str> {
        self.registers
            .iter()
            .filter(|r| r.ty.is_assignment())
            .map(|r| r.name.as_ref())
    }

    /// Returns an iterator over references to the names of the read-only registers
    pub fn read_only_register_names(&self) -> impl Iterator<Item = &str> {
        self.registers
            .iter()
            .filter(|r| r.ty.is_read_only())
            .map(|r| r.name.as_ref())
    }

    /// Returns an iterator over references to the operation definitions    
    pub fn operation_definitions(&self) -> impl Iterator<Item = OperationDefinitionRef> {
        self.callable.operation_definitions()
    }

    /// Returns an iterator over references to the function definitions
    pub fn function_definitions(&self) -> impl Iterator<Item = FunctionDefinitionRef> {
        self.callable.function_definitions()
    }

    /// Returns an iterator over mutable references to the operation definitions
    pub fn operation_definitions_mut(&mut self) -> impl Iterator<Item = OperationDefinitionMut> {
        self.callable.operation_definitions_mut()
    }

    /// Returns an iterator over mutable references to the function definitions
    pub fn function_definitions_mut(&mut self) -> impl Iterator<Item = FunctionDefinitionMut> {
        self.callable.function_definitions_mut()
    }

    /// Returns an iterator over references to the operations    
    pub fn operations(&self) -> impl Iterator<Item = &OperationSymbol> {
        self.callable.operations()
    }

    /// Returns an iterator over references to the functions
    pub fn functions(&self) -> impl Iterator<Item = &FunctionSymbol> {
        self.callable.functions()
    }

    /// Returns an iterator over mutable references to the operations    
    pub fn operations_mut(&mut self) -> impl Iterator<Item = &mut OperationSymbol> {
        self.callable.operations_mut()
    }

    /// Returns an iterator over mutable references to the functions
    pub fn functions_mut(&mut self) -> impl Iterator<Item = &mut FunctionSymbol> {
        self.callable.functions_mut()
    }
}

#[derive(Clone, Default, Debug)]
pub struct Rom {
    pub statements: FunctionStatements,
}

#[derive(Default, Clone, Debug)]
pub struct AnalysisASMFile {
    pub items: BTreeMap<AbsoluteSymbolPath, Item>,
}

impl AnalysisASMFile {
    pub fn machines(&self) -> impl Iterator<Item = (&AbsoluteSymbolPath, &Machine)> {
        self.items.iter().filter_map(|(n, m)| match m {
            Item::Machine(m) => Some((n, m)),
            Item::Expression(_)
            | Item::TypeDeclaration(_)
            | Item::TraitDeclaration(_)
            | Item::TraitImplementation(_) => None,
        })
    }
    pub fn machines_mut(&mut self) -> impl Iterator<Item = (&AbsoluteSymbolPath, &mut Machine)> {
        self.items.iter_mut().filter_map(|(n, m)| match m {
            Item::Machine(m) => Some((n, m)),
            Item::Expression(_)
            | Item::TypeDeclaration(_)
            | Item::TraitDeclaration(_)
            | Item::TraitImplementation(_) => None,
        })
    }
}

#[derive(Default, Debug, Clone)]
pub struct BatchMetadata {
    // the set of compatible statements
    pub size: usize,
    // the reason why this batch ended (for debugging purposes), None if we ran out of statements to batch
    pub reason: Option<IncompatibleSet>,
}

impl BatchMetadata {
    pub fn size(&self) -> usize {
        self.size
    }
}

#[derive(Debug, PartialEq, Eq, PartialOrd, Ord, Clone)]
pub enum Incompatible {
    Label,
    Unimplemented,
}

#[derive(Debug, PartialEq, Eq, PartialOrd, Ord, Default, Clone)]
pub struct IncompatibleSet(pub BTreeSet<Incompatible>);

impl From<Incompatible> for IncompatibleSet {
    fn from(value: Incompatible) -> Self {
        Self(once(value).collect())
    }
}<|MERGE_RESOLUTION|>--- conflicted
+++ resolved
@@ -697,7 +697,6 @@
     }
 }
 
-<<<<<<< HEAD
 #[derive(Clone, Debug)]
 pub enum TypeDeclaration {
     Enum(EnumDeclaration<Expression>),
@@ -716,8 +715,6 @@
     }
 }
 
-#[derive(Clone, Default, Debug)]
-=======
 #[derive(Default, Debug, PartialEq, Eq, PartialOrd, Ord, Clone)]
 pub struct MachineDegree {
     pub min: Option<Expression>,
@@ -741,7 +738,6 @@
 }
 
 #[derive(Clone, Debug, Default)]
->>>>>>> e668cdfc
 pub struct Machine {
     /// The degree i.e. the number of rows in instances of this machine type
     pub degree: MachineDegree,
