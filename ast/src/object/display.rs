use std::fmt::{Display, Formatter, Result};

use crate::{asm_analysis::combine_flags, write_items_indented};

<<<<<<< HEAD
use super::{
    Link, LinkFrom, LinkTo, Location, Machine, Object, Operation, PILGraph, Type, TypeOrExpression,
};
=======
use super::{Link, LinkFrom, LinkTo, Location, Machine, Object, Operation, PILGraph};
>>>>>>> f6b43700

impl Display for Location {
    fn fmt(&self, f: &mut Formatter<'_>) -> Result {
        write!(f, "{}", self.limbs.join("_"))
    }
}

impl Display for PILGraph {
    fn fmt(&self, f: &mut Formatter<'_>) -> Result {
        writeln!(f, "// Utilities")?;
<<<<<<< HEAD
        for (name, utility) in &self.definitions {
            match utility {
                TypeOrExpression::Expression(TypedExpression { e, type_scheme }) => {
                    writeln!(
                        f,
                        "let{} = {e};",
                        format_type_scheme_around_name(&name.to_string(), type_scheme)
                    )?;
                }
                TypeOrExpression::Type(Type::Enum(enum_decl)) => {
                    writeln!(f, "{enum_decl}",)?;
                }
                TypeOrExpression::Type(Type::Struct(struct_decl)) => {
                    writeln!(f, "{struct_decl}",)?;
                }
            }
=======
        for (module_path, statements) in &self.statements {
            writeln!(f, "mod {module_path} {{")?;
            write_items_indented(f, statements)?;
            writeln!(f, "}}")?;
>>>>>>> f6b43700
        }
        for (location, object) in &self.objects {
            writeln!(f, "// Object {location}")?;
            writeln!(f, "{object}")?;
            writeln!(f)?;
        }
        Ok(())
    }
}

impl Display for Object {
    fn fmt(&self, f: &mut Formatter<'_>) -> Result {
        writeln!(f, "// Degree {}", self.degree)?;
        for s in &self.pil {
            writeln!(f, "{s}")?;
        }
        if !self.links.is_empty() {
            writeln!(f, "// Links:")?;
            for link in &self.links {
                writeln!(f, "// {link}")?;
            }
        }
        Ok(())
    }
}

impl Display for Link {
    fn fmt(&self, f: &mut Formatter<'_>) -> Result {
        write!(f, "{} links to {}", self.from, self.to)
    }
}

impl Display for LinkFrom {
    fn fmt(&self, f: &mut Formatter<'_>) -> Result {
        let flag = combine_flags(self.instr_flag.clone(), self.link_flag.clone());
        write!(f, "{flag} {}", self.params)
    }
}

impl Display for LinkTo {
    fn fmt(&self, f: &mut Formatter<'_>) -> Result {
        write!(f, "{} in {}", self.operation, self.machine)
    }
}

impl Display for Machine {
    fn fmt(&self, f: &mut Formatter<'_>) -> Result {
        write!(
            f,
            "object at location \"{}\" with latch \"{:?}\" and operation_id \"{:?}\"",
            self.location, self.latch, self.operation_id
        )
    }
}

impl Display for Operation {
    fn fmt(&self, f: &mut Formatter<'_>) -> Result {
        write!(
            f,
            "operation \"{}\" with id {:?} with params {}",
            self.name,
            self.id.as_ref().map(|id| id.to_string()),
            self.params,
        )
    }
}<|MERGE_RESOLUTION|>--- conflicted
+++ resolved
@@ -2,13 +2,7 @@
 
 use crate::{asm_analysis::combine_flags, write_items_indented};
 
-<<<<<<< HEAD
-use super::{
-    Link, LinkFrom, LinkTo, Location, Machine, Object, Operation, PILGraph, Type, TypeOrExpression,
-};
-=======
 use super::{Link, LinkFrom, LinkTo, Location, Machine, Object, Operation, PILGraph};
->>>>>>> f6b43700
 
 impl Display for Location {
     fn fmt(&self, f: &mut Formatter<'_>) -> Result {
@@ -19,29 +13,10 @@
 impl Display for PILGraph {
     fn fmt(&self, f: &mut Formatter<'_>) -> Result {
         writeln!(f, "// Utilities")?;
-<<<<<<< HEAD
-        for (name, utility) in &self.definitions {
-            match utility {
-                TypeOrExpression::Expression(TypedExpression { e, type_scheme }) => {
-                    writeln!(
-                        f,
-                        "let{} = {e};",
-                        format_type_scheme_around_name(&name.to_string(), type_scheme)
-                    )?;
-                }
-                TypeOrExpression::Type(Type::Enum(enum_decl)) => {
-                    writeln!(f, "{enum_decl}",)?;
-                }
-                TypeOrExpression::Type(Type::Struct(struct_decl)) => {
-                    writeln!(f, "{struct_decl}",)?;
-                }
-            }
-=======
         for (module_path, statements) in &self.statements {
             writeln!(f, "mod {module_path} {{")?;
             write_items_indented(f, statements)?;
             writeln!(f, "}}")?;
->>>>>>> f6b43700
         }
         for (location, object) in &self.objects {
             writeln!(f, "// Object {location}")?;
