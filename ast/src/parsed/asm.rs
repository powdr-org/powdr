--- conflicted
+++ resolved
@@ -16,11 +16,7 @@
 
 use super::{
     visitor::Children, EnumDeclaration, EnumVariant, Expression, PilStatement, SourceReference,
-<<<<<<< HEAD
-    StructDeclaration, TraitDeclaration, TypedExpression,
-=======
-    TraitDeclaration, TraitImplementation, TypedExpression,
->>>>>>> 6cd2ba16
+    StructDeclaration, TraitDeclaration, TraitImplementation, TypedExpression,
 };
 
 #[derive(Default, Clone, Debug, PartialEq, Eq)]
