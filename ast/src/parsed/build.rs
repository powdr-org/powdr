--- conflicted
+++ resolved
@@ -4,11 +4,8 @@
 
 use super::{
     asm::{parse_absolute_path, Part, SymbolPath},
-<<<<<<< HEAD
-    BinaryOperator, IndexAccess, NamespacedPolynomialReference, Number, UnaryOperator,
-=======
-    BinaryOperator, IndexAccess, NamespacedPolynomialReference, UnaryOperation, UnaryOperator,
->>>>>>> 81126078
+    BinaryOperator, IndexAccess, NamespacedPolynomialReference, Number, UnaryOperation,
+    UnaryOperator,
 };
 
 pub fn absolute_reference(name: &str) -> Expression {
