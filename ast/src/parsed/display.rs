use std::fmt::{Display, Formatter, Result};

use itertools::Itertools;

use crate::{
    indent,
    parsed::{BinaryOperator, UnaryOperator},
    write_indented_by, write_items, write_items_indented,
};

use self::types::{ArrayType, FunctionType, TupleType, TypeBounds};

use super::{asm::*, *};

impl Display for PILFile {
    fn fmt(&self, f: &mut Formatter<'_>) -> Result {
        write_items(f, &self.0)
    }
}

impl Display for ASMProgram {
    fn fmt(&self, f: &mut Formatter<'_>) -> Result {
        write!(f, "{}", self.main)
    }
}

impl Display for ASMModule {
    fn fmt(&self, f: &mut Formatter<'_>) -> Result {
        write_items(f, &self.statements)
    }
}

impl Display for ModuleStatement {
    fn fmt(&self, f: &mut Formatter<'_>) -> Result {
        match self {
            ModuleStatement::SymbolDefinition(symbol_def) => write!(f, "{symbol_def}"),
        }
    }
}

impl Display for SymbolDefinition {
    fn fmt(&self, f: &mut Formatter<'_>) -> Result {
        let SymbolDefinition { name, value } = self;
        match value {
            SymbolValue::Machine(m) => {
                write!(f, "machine {name}{m}")
            }
            SymbolValue::Import(i) => {
                write!(f, "{i} as {name};")
            }
            SymbolValue::Module(m @ Module::External(_)) => {
                write!(f, "mod {m}")
            }
            SymbolValue::Module(m @ Module::Local(_)) => {
                write!(f, "mod {name} {m}")
            }
            SymbolValue::Expression(TypedExpression { e, type_scheme }) => {
                write!(
                    f,
                    "let{} = {e};",
                    format_type_scheme_around_name(name, type_scheme)
                )
            }
            SymbolValue::TypeDeclaration(ty) => write!(f, "{ty}"),
        }
    }
}

impl Display for asm::TypeDeclaration {
    fn fmt(&self, f: &mut Formatter<'_>) -> Result {
        match self {
            asm::TypeDeclaration::Enum(e) => write!(f, "{e}"),
            asm::TypeDeclaration::Struct(s) => write!(f, "{s}"),
        }
    }
}

impl Display for Module {
    fn fmt(&self, f: &mut Formatter<'_>) -> Result {
        match self {
            Module::External(name) => write!(f, "{name};"),
            Module::Local(module) => {
                writeln!(f, "{{")?;
                write_items_indented(f, &module.statements)?;
                write!(f, "}}")
            }
        }
    }
}

impl Display for Import {
    fn fmt(&self, f: &mut Formatter<'_>) -> Result {
        write!(f, "use {}", self.path)
    }
}

impl Display for Machine {
    fn fmt(&self, f: &mut Formatter<'_>) -> Result {
        writeln!(f, "{}{} {{", &self.params, &self.properties)?;
        write_items_indented(f, &self.statements)?;
        write!(f, "}}")
    }
}

impl Display for MachineParams {
    fn fmt(&self, f: &mut Formatter<'_>) -> Result {
        let args = self.0.iter().join(", ");
        if !args.is_empty() {
            write!(f, "({args})")?;
        }
        Ok(())
    }
}

impl Display for MachineProperties {
    fn fmt(&self, f: &mut Formatter<'_>) -> Result {
        let props = self
            .degree
            .as_ref()
            .map(|s| format!("degree: {s}"))
            .into_iter()
            .chain(self.latch.as_ref().map(|s| format!("latch: {s}")))
            .chain(
                self.operation_id
                    .as_ref()
                    .map(|s| format!("operation_id: {s}")),
            )
            .chain(
                self.call_selectors
                    .as_ref()
                    .map(|s| format!("call_selectors: {s}")),
            )
            .join(", ");
        if !props.is_empty() {
            write!(f, " with {props}")?;
        }
        Ok(())
    }
}

impl Display for InstructionBody {
    fn fmt(&self, f: &mut Formatter<'_>) -> Result {
        write!(
            f,
            "{{ {} }}",
            self.0.iter().map(format_instruction_statement).format(", ")
        )
    }
}

fn format_instruction_statement(stmt: &PilStatement) -> String {
    match stmt {
        PilStatement::Expression(_, _)
        | PilStatement::PlookupIdentity(_, _, _)
        | PilStatement::PermutationIdentity(_, _, _)
        | PilStatement::ConnectIdentity(_, _, _) => {
            // statements inside instruction definition don't end in semicolon
            let mut s = format!("{stmt}");
            assert_eq!(s.pop(), Some(';'));
            s
        }
        _ => panic!("invalid statement inside instruction body: {stmt}"),
    }
}

impl Display for Instruction {
    fn fmt(&self, f: &mut Formatter<'_>) -> Result {
        write!(
            f,
            "{}{}{}",
            self.params.prepend_space_if_non_empty(),
            if self.links.is_empty() {
                "".to_string()
            } else {
                " ".to_string() + &self.links.iter().join(" ")
            },
            self.body
        )
    }
}

impl Display for LinkDeclaration {
    fn fmt(&self, f: &mut Formatter<'_>) -> Result {
        write!(
            f,
            "link {}{} {}",
            if self.flag == 1.into() {
                "".to_string()
            } else {
                format!("if {} ", self.flag)
            },
            if self.is_permutation { "~>" } else { "=>" },
            self.link,
        )
    }
}

impl Display for CallableRef {
    fn fmt(&self, f: &mut Formatter<'_>) -> Result {
        write!(
            f,
            "{}{}.{}({})",
            match &self.params.outputs[..] {
                [] => "".to_string(),
                [output] => format!("{output} = "),
                outputs => format!("({}) = ", outputs.iter().join(", ")),
            },
            self.instance,
            self.callable,
            self.params.inputs.iter().join(", ")
        )
    }
}

impl Display for MachineStatement {
    fn fmt(&self, f: &mut Formatter<'_>) -> Result {
        match self {
            MachineStatement::Pil(_, statement) => write!(f, "{statement}"),
            MachineStatement::Submachine(_, ty, name, args) => {
                let mut args = args.iter().join(", ");
                if !args.is_empty() {
                    args = format!("({args})");
                }
                write!(f, "{ty} {name}{args};")
            }
            MachineStatement::RegisterDeclaration(_, name, flag) => write!(
                f,
                "reg {}{};",
                name,
                flag.as_ref()
                    .map(|flag| format!("[{flag}]"))
                    .unwrap_or_default()
            ),
            MachineStatement::InstructionDeclaration(_, name, instruction) => {
                write!(f, "instr {name}{instruction}")
            }
            MachineStatement::LinkDeclaration(_, link) => {
                write!(f, "{link};")
            }
            MachineStatement::FunctionDeclaration(_, name, params, statements) => {
                write!(
                    f,
                    "function {name}{} {{\n{}\n}}",
                    params.prepend_space_if_non_empty(),
                    statements.iter().format("\n")
                )
            }
            MachineStatement::OperationDeclaration(_, name, operation_id, params) => {
                let params_str = params.prepend_space_if_non_empty();
                write!(f, "operation {name}{operation_id}{params_str};")
            }
        }
    }
}

impl Display for OperationId {
    fn fmt(&self, f: &mut Formatter<'_>) -> Result {
        match &self.id {
            Some(id) => write!(f, "<{id}>"),
            None => write!(f, ""),
        }
    }
}

impl Display for AssignmentRegister {
    fn fmt(&self, f: &mut Formatter<'_>) -> Result {
        write!(
            f,
            "{}",
            match self {
                Self::Register(r) => r.to_string(),
                Self::Wildcard => "_".to_string(),
            }
        )
    }
}

impl Display for FunctionStatement {
    fn fmt(&self, f: &mut Formatter<'_>) -> Result {
        match self {
            FunctionStatement::Assignment(_, write_regs, assignment_reg, expression) => write!(
                f,
                "{} <={}= {};",
                write_regs.join(", "),
                assignment_reg
                    .as_ref()
                    .map(|s| s.iter().format(", ").to_string())
                    .unwrap_or_default(),
                expression
            ),
            FunctionStatement::Instruction(_, name, inputs) => write!(
                f,
                "{}{};",
                name,
                if inputs.is_empty() {
                    "".to_string()
                } else {
                    format!(" {}", inputs.iter().format(", "))
                }
            ),
            FunctionStatement::Label(_, name) => write!(f, "{name}:"),
            FunctionStatement::DebugDirective(_, dir) => write!(f, "{dir}"),
            FunctionStatement::Return(_, values) => write!(
                f,
                "return{};",
                if values.is_empty() {
                    "".to_string()
                } else {
                    format!(" {}", values.iter().format(", "))
                }
            ),
        }
    }
}

impl Display for DebugDirective {
    fn fmt(&self, f: &mut Formatter<'_>) -> Result {
        match self {
            DebugDirective::File(nr, path, file) => {
                write!(f, ".debug file {nr} {} {};", quote(path), quote(file))
            }
            DebugDirective::Loc(file, line, col) => {
                write!(f, ".debug loc {file} {line} {col};")
            }
            DebugDirective::OriginalInstruction(insn) => {
                write!(f, ".debug insn \"{insn}\";")
            }
        }
    }
}

impl Display for RegisterFlag {
    fn fmt(&self, f: &mut Formatter<'_>) -> Result {
        match self {
            RegisterFlag::IsPC => write!(f, "@pc"),
            RegisterFlag::IsAssignment => write!(f, "<="),
            RegisterFlag::IsReadOnly => write!(f, "@r"),
        }
    }
}

impl<T: Display> Display for Params<T> {
    fn fmt(&self, f: &mut Formatter<'_>) -> Result {
        write!(
            f,
            "{}{}{}",
            self.inputs.iter().format(", "),
            if self.outputs.is_empty() {
                ""
            } else if self.inputs.is_empty() {
                "-> "
            } else {
                " -> "
            },
            self.outputs.iter().format(", ")
        )
    }
}

impl<E: Display> Display for IndexAccess<Expression<E>> {
    fn fmt(&self, f: &mut Formatter<'_>) -> Result {
        if self.array.precedence().is_none() {
            write!(f, "{}[{}]", self.array, self.index)
        } else {
            write!(f, "({})[{}]", self.array, self.index)
        }
    }
}

impl<E: Display> Display for FunctionCall<Expression<E>> {
    fn fmt(&self, f: &mut Formatter<'_>) -> Result {
        if self.function.precedence().is_none() {
            write!(f, "{}({})", self.function, format_list(&self.arguments))
        } else {
            write!(f, "({})({})", self.function, format_list(&self.arguments))
        }
    }
}

impl<E: Display> Display for MatchArm<E> {
    fn fmt(&self, f: &mut Formatter<'_>) -> Result {
        write!(f, "{} => {},", self.pattern, self.value,)
    }
}

impl Display for Pattern {
    fn fmt(&self, f: &mut Formatter<'_>) -> Result {
        match self {
<<<<<<< HEAD
            Pattern::CatchAll => write!(f, "_"),
            Pattern::Ellipsis => write!(f, ".."),
            Pattern::Number(n) => write!(f, "{n}"),
            Pattern::String(s) => write!(f, "{}", quote(s)),
            Pattern::Tuple(t) => write!(f, "({})", t.iter().format(", ")),
            Pattern::Array(a) => write!(f, "[{}]", a.iter().format(", ")),
            Pattern::Variable(v) => write!(f, "{v}"),
            Pattern::Enum(name, fields) | Pattern::Struct(name, fields) => write!(
=======
            Pattern::CatchAll(_) => write!(f, "_"),
            Pattern::Ellipsis(_) => write!(f, ".."),
            Pattern::Number(_, n) => write!(f, "{n}"),
            Pattern::String(_, s) => write!(f, "{}", quote(s)),
            Pattern::Tuple(_, t) => write!(f, "({})", t.iter().format(", ")),
            Pattern::Array(_, a) => write!(f, "[{}]", a.iter().format(", ")),
            Pattern::Variable(_, v) => write!(f, "{v}"),
            Pattern::Enum(_, name, fields) => write!(
>>>>>>> ed2db600
                f,
                "{name}{}",
                fields
                    .as_ref()
                    .map(|fields| format!("({})", fields.iter().format(", ")))
                    .unwrap_or_default()
            ),
        }
    }
}

impl<E: Display> Display for IfExpression<E> {
    fn fmt(&self, f: &mut Formatter<'_>) -> Result {
        write!(
            f,
            "if {} {} else {}",
            self.condition, self.body, self.else_body
        )
    }
}

impl<E: Display> Display for StatementInsideBlock<E> {
    fn fmt(&self, f: &mut Formatter<'_>) -> Result {
        match self {
            StatementInsideBlock::LetStatement(s) => write!(f, "{s}"),
            StatementInsideBlock::Expression(e) => write!(f, "{e};"),
        }
    }
}

impl<E: Display> Display for LetStatementInsideBlock<E> {
    fn fmt(&self, f: &mut Formatter<'_>) -> Result {
        write!(f, "let {}", self.pattern)?;
        if let Some(v) = &self.value {
            write!(f, " = {v};")
        } else {
            write!(f, ";")
        }
    }
}

impl Display for Param {
    fn fmt(&self, f: &mut Formatter<'_>) -> Result {
        write!(
            f,
            "{}{}{}",
            self.name,
            self.index
                .as_ref()
                .map(|i| format!("[{i}]"))
                .unwrap_or_default(),
            self.ty
                .as_ref()
                .map(|ty| format!(": {ty}"))
                .unwrap_or_default()
        )
    }
}

pub fn quote(input: &str) -> String {
    format!("\"{}\"", input.escape_default())
}

impl Display for PilStatement {
    fn fmt(&self, f: &mut Formatter<'_>) -> Result {
        match self {
            PilStatement::Include(_, path) => write!(f, "include {};", quote(path)),
            PilStatement::Namespace(_, name, poly_length) => {
                write!(f, "namespace")?;
                let name = name.to_string();
                match poly_length {
                    None if name.is_empty() => {
                        write!(f, ";")
                    }
                    None => {
                        write!(f, " {name};")
                    }
                    Some(poly_length) => {
                        write!(f, " {name}({poly_length});")
                    }
                }
            }
            PilStatement::LetStatement(_, pattern, type_scheme, value) => write_indented_by(
                f,
                format!(
                    "let{}{};",
                    format_type_scheme_around_name(pattern, type_scheme),
                    value
                        .as_ref()
                        .map(|value| format!(" = {value}"))
                        .unwrap_or_default()
                ),
                1,
            ),
            PilStatement::PolynomialDefinition(_, name, value) => {
                write_indented_by(f, format!("pol {name} = {value};"), 1)
            }
            PilStatement::PublicDeclaration(_, name, poly, array_index, index) => {
                write_indented_by(
                    f,
                    format!(
                        "public {name} = {poly}{}({index});",
                        array_index
                            .as_ref()
                            .map(|i| format!("[{i}]"))
                            .unwrap_or_default()
                    ),
                    1,
                )
            }
            PilStatement::PolynomialConstantDeclaration(_, names) => {
                write_indented_by(f, format!("pol constant {};", names.iter().format(", ")), 1)
            }
            PilStatement::PolynomialConstantDefinition(_, name, definition) => {
                write_indented_by(f, format!("pol constant {name}{definition};"), 1)
            }
            PilStatement::PolynomialCommitDeclaration(_, stage, names, value) => write_indented_by(
                f,
                format!(
                    "pol commit {}{}{};",
                    stage.map(|s| format!("stage({s}) ")).unwrap_or_default(),
                    names.iter().format(", "),
                    value.as_ref().map(|v| format!("{v}")).unwrap_or_default()
                ),
                1,
            ),
            PilStatement::PlookupIdentity(_, left, right) => {
                write_indented_by(f, format!("{left} in {right};"), 1)
            }
            PilStatement::PermutationIdentity(_, left, right) => {
                write_indented_by(f, format!("{left} is {right};"), 1)
            }
            PilStatement::ConnectIdentity(_, left, right) => write_indented_by(
                f,
                format!(
                    "[ {} ] connect [ {} ];",
                    format_list(left),
                    format_list(right)
                ),
                1,
            ),
            PilStatement::ConstantDefinition(_, name, value) => {
                write_indented_by(f, format!("constant {name} = {value};"), 1)
            }
            PilStatement::Expression(_, e) => write_indented_by(f, format!("{e};"), 1),
            PilStatement::EnumDeclaration(_, enum_decl) => write_indented_by(f, enum_decl, 1),
            PilStatement::StructDeclaration(_, struct_decl) => write_indented_by(f, struct_decl, 1),
        }
    }
}

impl Display for ArrayExpression {
    fn fmt(&self, f: &mut Formatter<'_>) -> Result {
        match self {
            ArrayExpression::Value(expressions) => {
                write!(f, "[{}]", format_list(expressions))
            }
            ArrayExpression::RepeatedValue(expressions) => {
                write!(f, "[{}]*", format_list(expressions))
            }
            ArrayExpression::Concat(left, right) => write!(f, "{left} + {right}"),
        }
    }
}

impl Display for FunctionDefinition {
    fn fmt(&self, f: &mut Formatter<'_>) -> Result {
        match self {
            FunctionDefinition::Array(array_expression) => {
                write!(f, " = {array_expression}")
            }
            FunctionDefinition::Expression(Expression::LambdaExpression(_, lambda))
                if lambda.params.len() == 1 =>
            {
                write!(
                    f,
                    "({}) {}{}",
                    format_list(&lambda.params),
                    match lambda.kind {
                        FunctionKind::Pure => "".into(),
                        _ => format!("{} ", &lambda.kind),
                    },
                    lambda.body
                )
            }
            FunctionDefinition::Expression(e) => write!(f, " = {e}"),
            FunctionDefinition::TypeDeclaration(_) => {
                panic!("Should not use this formatting function.")
            }
        }
    }
}

impl<E: Display> Display for EnumDeclaration<E> {
    fn fmt(&self, f: &mut Formatter<'_>) -> Result {
        write!(f, "{}", self.to_string_with_name(&self.name))
    }
}

impl<E: Display> EnumDeclaration<E> {
    /// Formats the enum declaration, exchanging its name by the provided one.
    pub fn to_string_with_name(&self, name: &str) -> String {
        let type_vars = if self.type_vars.is_empty() {
            Default::default()
        } else {
            format!("<{}>", self.type_vars)
        };
        format!(
            "enum {name}{type_vars} {{\n{}}}",
            indent(
                self.variants.iter().map(|v| format!("{v},\n")).format(""),
                1
            )
        )
    }
}

impl<Expr: Display> Display for SelectedExpressions<Expr> {
    fn fmt(&self, f: &mut Formatter<'_>) -> Result {
        write!(
            f,
            "{}{}",
            self.selector
                .as_ref()
                .map(|s| format!("{s} $ "))
                .unwrap_or_default(),
            self.expressions
        )
    }
}

impl<E: Display> Display for EnumVariant<E> {
    fn fmt(&self, f: &mut Formatter<'_>) -> Result {
        write!(f, "{}", self.name)?;
        if let Some(fields) = &self.fields {
            write!(
                f,
                "({})",
                fields.iter().map(format_type_with_parentheses).format(", ")
            )?;
        }
        Ok(())
    }
}

impl<E: Display> Display for StructDeclaration<E> {
    fn fmt(&self, f: &mut Formatter<'_>) -> Result {
        let name = self.name.to_string();
        let type_vars = if self.type_vars.is_empty() {
            Default::default()
        } else {
            format!("<{}>", self.type_vars)
        };
        write!(
            f,
            "struct {name}{type_vars} {{\n{}}}",
            indent(
                self.fields
                    .iter()
                    .map(|v| format!("{}:{},\n", v.0, v.1))
                    .format(""),
                1
            )
        )
    }
}

impl<E: Display> Display for StructExpression<E> {
    fn fmt(&self, f: &mut Formatter<'_>) -> Result {
        write!(
            f,
            "{}{}",
            self.name,
            if self.fields.is_empty() {
                "".to_string()
            } else {
                format!(
                    "{{ {} }}",
                    self.fields
                        .iter()
                        .map(|named_expr| format!("{}: {}", named_expr.0, named_expr.1))
                        .format(", ")
                )
            }
        )
    }
}

fn format_list<L: IntoIterator<Item = I>, I: Display>(list: L) -> String {
    format!("{}", list.into_iter().format(", "))
}

impl<Ref: Display> Display for Expression<Ref> {
    fn fmt(&self, f: &mut Formatter<'_>) -> Result {
        match self {
            Expression::Reference(_, reference) => write!(f, "{reference}"),
            Expression::PublicReference(_, name) => write!(f, ":{name}"),
            Expression::Number(_, Number { value, .. }) => write!(f, "{value}"),
            Expression::String(_, value) => write!(f, "{}", quote(value)),
            Expression::Tuple(_, items) => write!(f, "({})", format_list(items)),
            Expression::LambdaExpression(_, lambda) => write!(f, "{lambda}"),
            Expression::ArrayLiteral(_, array) => write!(f, "{array}"),
            Expression::BinaryOperation(_, binaryop) => {
                write!(f, "{binaryop}")
            }
            Expression::UnaryOperation(_, unaryop) => {
                write!(f, "{unaryop}")
            }
            Expression::IndexAccess(_, index_access) => write!(f, "{index_access}"),
            Expression::FunctionCall(_, fun_call) => write!(f, "{fun_call}"),
            Expression::FreeInput(_, input) => write!(f, "${{ {input} }}"),
            Expression::MatchExpression(_, match_expr) => {
                write!(f, "{match_expr}")
            }
            Expression::IfExpression(_, e) => write!(f, "{e}"),
            Expression::BlockExpression(_, block_expr) => {
                write!(f, "{block_expr}")
            }
            Expression::StructExpression(_, s) => write!(f, "{s}"),
        }
    }
}

impl Display for PolynomialName {
    fn fmt(&self, f: &mut Formatter<'_>) -> Result {
        write!(
            f,
            "{}{}",
            self.name,
            self.array_size
                .as_ref()
                .map(|s| format!("[{s}]"))
                .unwrap_or_default()
        )
    }
}

impl Display for NamespacedPolynomialReference {
    fn fmt(&self, f: &mut Formatter<'_>) -> Result {
        if let Some(type_args) = &self.type_args {
            write!(f, "{}::<{}>", self.path, format_list(type_args))
        } else {
            write!(f, "{}", self.path.to_dotted_string())
        }
    }
}

impl<E: Display> Display for LambdaExpression<E> {
    fn fmt(&self, f: &mut Formatter<'_>) -> Result {
        write!(
            f,
            "({}|{}| {})",
            match self.kind {
                FunctionKind::Pure => "".into(),
                _ => format!("{} ", &self.kind),
            },
            format_list(&self.params),
            self.body
        )
    }
}

impl<E: Display> Display for MatchExpression<E> {
    fn fmt(&self, f: &mut Formatter<'_>) -> Result {
        writeln!(f, "match {} {{", self.scrutinee)?;
        write_items_indented(f, &self.arms)?;
        write!(f, "}}")
    }
}

impl Display for FunctionKind {
    fn fmt(&self, f: &mut std::fmt::Formatter<'_>) -> std::fmt::Result {
        match self {
            FunctionKind::Pure => write!(f, "pure"),
            FunctionKind::Constr => write!(f, "constr"),
            FunctionKind::Query => write!(f, "query"),
        }
    }
}

impl<E: Display> Display for ArrayLiteral<E> {
    fn fmt(&self, f: &mut Formatter<'_>) -> Result {
        write!(f, "[{}]", format_list(&self.items))
    }
}

impl<E> Display for BinaryOperation<E>
where
    E: Display + Precedence,
{
    fn fmt(&self, f: &mut Formatter<'_>) -> Result {
        let force_parentheses = matches!(self.op, BinaryOperator::Pow);

        let op_precedence = self.op.precedence().unwrap();
        let use_left_parentheses = match self.left.precedence() {
            Some(left_precedence) => {
                force_parentheses
                    || left_precedence > op_precedence
                    || (left_precedence == op_precedence
                        && self.op.associativity() != BinaryOperatorAssociativity::Left)
            }
            None => false,
        };

        let use_right_parentheses = match self.right.precedence() {
            Some(right_precedence) => {
                force_parentheses
                    || right_precedence > op_precedence
                    || (right_precedence == op_precedence
                        && self.op.associativity() != BinaryOperatorAssociativity::Right)
            }
            None => false,
        };

        let left_string = if use_left_parentheses {
            format!("({})", self.left)
        } else {
            format!("{}", self.left)
        };
        let right_string = if use_right_parentheses {
            format!("({})", self.right)
        } else {
            format!("{}", self.right)
        };

        write!(f, "{left_string} {} {right_string}", self.op)
    }
}

impl Display for BinaryOperator {
    fn fmt(&self, f: &mut Formatter<'_>) -> Result {
        write!(
            f,
            "{}",
            match self {
                BinaryOperator::Add => "+",
                BinaryOperator::Sub => "-",
                BinaryOperator::Mul => "*",
                BinaryOperator::Div => "/",
                BinaryOperator::Mod => "%",
                BinaryOperator::Pow => "**",
                BinaryOperator::BinaryAnd => "&",
                BinaryOperator::BinaryXor => "^",
                BinaryOperator::BinaryOr => "|",
                BinaryOperator::ShiftLeft => "<<",
                BinaryOperator::ShiftRight => ">>",
                BinaryOperator::LogicalOr => "||",
                BinaryOperator::LogicalAnd => "&&",
                BinaryOperator::Less => "<",
                BinaryOperator::LessEqual => "<=",
                BinaryOperator::Equal => "==",
                BinaryOperator::Identity => "=",
                BinaryOperator::NotEqual => "!=",
                BinaryOperator::GreaterEqual => ">=",
                BinaryOperator::Greater => ">",
            }
        )
    }
}

impl<E> Display for UnaryOperation<E>
where
    E: Display + Precedence,
{
    fn fmt(&self, f: &mut Formatter<'_>) -> Result {
        let exp_string = match (self.op.precedence(), self.expr.precedence()) {
            (Some(precedence), Some(inner_precedence)) if precedence < inner_precedence => {
                format!("({})", self.expr)
            }
            _ => {
                format!("{}", self.expr)
            }
        };

        if self.op.is_prefix() {
            write!(f, "{}{exp_string}", self.op)
        } else {
            write!(f, "{exp_string}{}", self.op)
        }
    }
}

impl Display for UnaryOperator {
    fn fmt(&self, f: &mut Formatter<'_>) -> Result {
        write!(
            f,
            "{}",
            match self {
                UnaryOperator::Minus => "-",
                UnaryOperator::LogicalNot => "!",
                UnaryOperator::Next => "'",
            }
        )
    }
}

impl<E: Display> Display for BlockExpression<E> {
    fn fmt(&self, f: &mut Formatter<'_>) -> Result {
        if self.statements.is_empty() {
            if let Some(expr) = &self.expr {
                write!(f, "{{ {expr} }}")
            } else {
                write!(f, "{{ }}")
            }
        } else {
            writeln!(f, "{{")?;
            write_items_indented(f, &self.statements)?;
            if let Some(expr) = &self.expr {
                write_indented_by(f, expr, 1)?;
            }
            write!(f, "\n}}")
        }
    }
}

impl<E: Display> Display for Type<E> {
    fn fmt(&self, f: &mut Formatter<'_>) -> Result {
        match self {
            Type::Bottom => write!(f, "!"),
            Type::Bool => write!(f, "bool"),
            Type::Int => write!(f, "int"),
            Type::Fe => write!(f, "fe"),
            Type::String => write!(f, "string"),
            Type::Col => write!(f, "col"),
            Type::Expr => write!(f, "expr"),
            Type::Array(array) => write!(f, "{array}"),
            Type::Tuple(tuple) => write!(f, "{tuple}"),
            Type::Function(fun) => write!(f, "{fun}"),
            Type::TypeVar(name) => write!(f, "{name}"),
            Type::NamedType(name, Some(args)) => {
                write!(f, "{name}<{}>", args.iter().format(", "))
            }
            Type::NamedType(name, None) => write!(f, "{name}"),
        }
    }
}

impl<E: Display> Display for ArrayType<E> {
    fn fmt(&self, f: &mut Formatter<'_>) -> Result {
        write!(
            f,
            "{}[{}]",
            format_type_with_parentheses(&self.base),
            self.length.iter().format("")
        )
    }
}

impl<E: Display> Display for TupleType<E> {
    fn fmt(&self, f: &mut Formatter<'_>) -> Result {
        write!(f, "({})", format_list_of_types(&self.items))
    }
}

impl<E: Display> Display for FunctionType<E> {
    fn fmt(&self, f: &mut Formatter<'_>) -> Result {
        write!(
            f,
            "{}{}-> {}",
            format_list_of_types(&self.params),
            if self.params.is_empty() { "" } else { " " },
            format_type_with_parentheses(&self.value)
        )
    }
}

fn format_type_with_parentheses<E: Display>(name: &Type<E>) -> String {
    if name.needs_parentheses() {
        format!("({name})")
    } else {
        name.to_string()
    }
}

fn format_list_of_types<E: Display>(types: &[Type<E>]) -> String {
    types
        .iter()
        .map(format_type_with_parentheses)
        .format(", ")
        .to_string()
}

pub fn format_type_scheme_around_name<E: Display, N: Display>(
    name: &N,
    type_scheme: &Option<TypeScheme<E>>,
) -> String {
    if let Some(type_scheme) = type_scheme {
        format!(
            "{} {name}: {}",
            type_scheme.type_vars_to_string(),
            type_scheme.ty
        )
    } else {
        format!(" {name}")
    }
}

impl Display for TypeBounds {
    fn fmt(&self, f: &mut Formatter<'_>) -> Result {
        fn format_var((var, bounds): (&String, &BTreeSet<String>)) -> String {
            format!(
                "{var}{}",
                if bounds.is_empty() {
                    String::new()
                } else {
                    format!(": {}", bounds.iter().join(" + "))
                }
            )
        }
        write!(f, "{}", self.bounds().map(format_var).format(", "))
    }
}

#[cfg(test)]
mod tests {

    use super::*;

    #[test]
    fn params() {
        let p = Param {
            name: "abc".into(),
            index: None,
            ty: "ty".parse().ok(),
        };
        assert_eq!(p.to_string(), "abc: ty");
        let empty = Params::<Param>::default();
        assert_eq!(empty.to_string(), "");
        assert_eq!(empty.prepend_space_if_non_empty(), "");
        let in_out = Params {
            inputs: vec![
                Param {
                    name: "abc".into(),
                    index: Some(7u32.into()),
                    ty: "ty0".parse().ok(),
                },
                Param {
                    name: "def".into(),
                    index: None,
                    ty: "ty1".parse().ok(),
                },
            ],
            outputs: vec![
                Param {
                    name: "abc".into(),
                    index: None,
                    ty: "ty0".parse().ok(),
                },
                Param {
                    name: "def".into(),
                    index: Some(2u32.into()),
                    ty: "ty1".parse().ok(),
                },
            ],
        };
        assert_eq!(
            in_out.to_string(),
            "abc[7]: ty0, def: ty1 -> abc: ty0, def[2]: ty1"
        );
        assert_eq!(
            in_out.prepend_space_if_non_empty(),
            " abc[7]: ty0, def: ty1 -> abc: ty0, def[2]: ty1"
        );
        let out = Params {
            inputs: vec![],
            outputs: vec![Param {
                name: "abc".into(),
                index: None,
                ty: "ty".parse().ok(),
            }],
        };
        assert_eq!(out.to_string(), "-> abc: ty");
        assert_eq!(out.prepend_space_if_non_empty(), " -> abc: ty");
        let _in = Params {
            inputs: vec![Param {
                name: "abc".into(),
                index: None,
                ty: "ty".parse().ok(),
            }],
            outputs: vec![],
        };
        assert_eq!(_in.to_string(), "abc: ty");
        assert_eq!(_in.prepend_space_if_non_empty(), " abc: ty");
    }

    #[test]
    fn symbol_paths() {
        let s = SymbolPath::from_parts(vec![
            Part::Named("x".to_string()),
            Part::Super,
            Part::Named("y".to_string()),
        ]);
        assert_eq!(s.to_string(), "x::super::y");
        let p = parse_absolute_path("::abc");
        assert_eq!(p.to_string(), "::abc");

        assert_eq!(p.with_part("t").to_string(), "::abc::t");

        assert_eq!(p.clone().join(s.clone()).to_string(), "::abc::y");
        assert_eq!(SymbolPath::from(p.join(s)).to_string(), "::abc::y");
    }

    #[cfg(test)]
    mod parentheses {
        use powdr_parser::parse;
        use powdr_parser::test_utils::ClearSourceRefs;
        use powdr_parser_util::UnwrapErrToStderr;
        use pretty_assertions::assert_eq;
        use test_log::test;

        type TestCase = (&'static str, &'static str);

        fn test_paren(test_case: &TestCase) {
            let (input, expected) = test_case;
            let mut parsed = parse(None, input).unwrap_err_to_stderr();
            let printed = parsed.to_string();
            assert_eq!(expected.trim(), printed.trim());
            let mut re_parsed = parse(None, printed.as_str()).unwrap_err_to_stderr();

            parsed.clear_source_refs();
            re_parsed.clear_source_refs();
            assert_eq!(parsed, re_parsed);
        }

        #[test]
        fn binary_op() {
            let test_cases: Vec<TestCase> = vec![
                // Complete line
                ("let t = ((x + y) * z);", "let t = (x + y) * z;"),
                // Don't add extra
                ("-x + y * !z;", "-x + y * !z;"),
                ("x = (y <= z);", "x = (y <= z);"),
                ("(x = y) <= z;", "(x = y) <= z;"),
                ("x + y + z;", "x + y + z;"),
                ("x * y * z;", "x * y * z;"),
                ("x / y / z;", "x / y / z;"),
                // Remove unneeded
                ("(-x) + y * (!z);", "-x + y * !z;"),
                ("(x * y) * z;", "x * y * z;"),
                ("(x / y) / z;", "x / y / z;"),
                ("(x ** (y ** z));", "x ** (y ** z);"),
                ("(x - (y + z));", "x - (y + z);"),
                // Observe associativity
                ("x * (y * z);", "x * (y * z);"),
                ("x / (y / z);", "x / (y / z);"),
                ("x ** (y ** z);", "x ** (y ** z);"),
                ("(x ** y) ** z;", "(x ** y) ** z;"),
                // Don't remove needed
                ("(x + y) * z;", "(x + y) * z;"),
                ("((x + y) * z);", "(x + y) * z;"),
                ("-(x + y);", "-(x + y);"),
                // function call
                ("(a + b)(2);", "(a + b)(2);"),
                // Index access
                ("(a + b)[2];", "(a + b)[2];"),
                ("(i < 7) && (6 >= -i);", "i < 7 && 6 >= -i;"),
                // Power test
                ("(-x) ** (-y);", "(-x) ** (-y);"),
                ("2 ** x';", "2 ** (x');"),
                ("(2 ** x)';", "(2 ** x)';"),
            ];

            for test_case in test_cases {
                test_paren(&test_case);
            }
        }

        #[test]
        fn lambda_ex() {
            let test_cases: Vec<TestCase> = vec![
                ("let x = 1 + (|i| i + 2);", "let x = 1 + (|i| i + 2);"),
                ("let x = 1 + (|i| i) + 2;", "let x = 1 + (|i| i) + 2;"),
                ("let x = 1 + (|i| (i + 2));", "let x = 1 + (|i| i + 2);"),
                ("let x = (1 + (|i| i)) + 2;", "let x = 1 + (|i| i) + 2;"),
                ("let x = (1 + (|i| (i + 2)));", "let x = 1 + (|i| i + 2);"),
                ("let x = (1 + (|i| i + 2));", "let x = 1 + (|i| i + 2);"),
                // Index access
                ("(|i| i)[j];", "(|i| i)[j];"),
            ];

            for test_case in test_cases {
                test_paren(&test_case);
            }
        }

        #[test]
        fn complex() {
            let test_cases: Vec<TestCase> = vec![
            // Don't change concise expression
            (
                "a | b * (c << d + e) & (f ^ g) = h * (i + g);",
                "a | b * (c << d + e) & (f ^ g) = h * (i + g);",
            ),
            // Remove extra parentheses
            (
                "(a | ((b * (c << (d + e))) & (f ^ g))) = (h * ((i + g)));",
                "a | b * (c << d + e) & (f ^ g) = h * (i + g);",
            ),
            (
                "instr_or $ [0, X, Y, Z] is (main_bin.latch * main_bin.sel[0]) $ [main_bin.operation_id, main_bin.A, main_bin.B, main_bin.C];",
                "instr_or $ [0, X, Y, Z] is main_bin.latch * main_bin.sel[0] $ [main_bin.operation_id, main_bin.A, main_bin.B, main_bin.C];",
            ),
            (
                "instr_or $ [0, X, Y, Z] is main_bin.latch * main_bin.sel[0] $ [main_bin.operation_id, main_bin.A, main_bin.B, main_bin.C];",
                "instr_or $ [0, X, Y, Z] is main_bin.latch * main_bin.sel[0] $ [main_bin.operation_id, main_bin.A, main_bin.B, main_bin.C];",
            ),
            (
                "pc' = (1 - first_step') * ((((instr__jump_to_operation * _operation_id) + (instr__loop * pc)) + (instr_return * 0)) + ((1 - ((instr__jump_to_operation + instr__loop) + instr_return)) * (pc + 1)));",
                "pc' = (1 - first_step') * (instr__jump_to_operation * _operation_id + instr__loop * pc + instr_return * 0 + (1 - (instr__jump_to_operation + instr__loop + instr_return)) * (pc + 1));",
            ),
            (
                "let root_of_unity_for_log_degree: int -> fe = |n| root_of_unity ** (2**(32 - n));",
                "let root_of_unity_for_log_degree: int -> fe = (|n| root_of_unity ** (2 ** (32 - n)));",
            ),
        ];

            for test_case in test_cases {
                test_paren(&test_case);
            }
        }

        #[test]
        fn index_access_parentheses() {
            let test_cases: Vec<TestCase> = vec![
                ("(x')(2);", "(x')(2);"),
                ("x[2](2);", "x[2](2);"),
                ("(x')[2];", "(x')[2];"),
                ("-x[2];", "-x[2];"),
                ("(-x)[2];", "(-x)[2];"),
                ("-(x[2]);", "-x[2];"),
                ("1 + x[2];", "1 + x[2];"),
                ("1 + x(2);", "1 + x(2);"),
            ];

            for test_case in test_cases {
                test_paren(&test_case);
            }
        }
    }
}<|MERGE_RESOLUTION|>--- conflicted
+++ resolved
@@ -386,16 +386,6 @@
 impl Display for Pattern {
     fn fmt(&self, f: &mut Formatter<'_>) -> Result {
         match self {
-<<<<<<< HEAD
-            Pattern::CatchAll => write!(f, "_"),
-            Pattern::Ellipsis => write!(f, ".."),
-            Pattern::Number(n) => write!(f, "{n}"),
-            Pattern::String(s) => write!(f, "{}", quote(s)),
-            Pattern::Tuple(t) => write!(f, "({})", t.iter().format(", ")),
-            Pattern::Array(a) => write!(f, "[{}]", a.iter().format(", ")),
-            Pattern::Variable(v) => write!(f, "{v}"),
-            Pattern::Enum(name, fields) | Pattern::Struct(name, fields) => write!(
-=======
             Pattern::CatchAll(_) => write!(f, "_"),
             Pattern::Ellipsis(_) => write!(f, ".."),
             Pattern::Number(_, n) => write!(f, "{n}"),
@@ -403,8 +393,7 @@
             Pattern::Tuple(_, t) => write!(f, "({})", t.iter().format(", ")),
             Pattern::Array(_, a) => write!(f, "[{}]", a.iter().format(", ")),
             Pattern::Variable(_, v) => write!(f, "{v}"),
-            Pattern::Enum(_, name, fields) => write!(
->>>>>>> ed2db600
+            Pattern::Enum(_, name, fields) | Pattern::Struct(_, name, fields) => write!(
                 f,
                 "{name}{}",
                 fields
