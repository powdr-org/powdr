use std::fmt::{Display, Formatter, Result};

use itertools::Itertools;

use crate::{
    indent,
    parsed::{BinaryOperator, UnaryOperator},
    write_indented_by, write_items, write_items_indented, writeln_indented,
};

use self::types::{ArrayType, FunctionType, TupleType, TypeBounds};

use super::{asm::*, *};

impl Display for PILFile {
    fn fmt(&self, f: &mut Formatter<'_>) -> Result {
        for statement in &self.0 {
            match statement {
                PilStatement::Namespace(..) => writeln!(f, "{statement}")?,
                _ => writeln_indented(f, statement.to_string())?,
            }
        }
        Ok(())
    }
}

impl Display for ASMProgram {
    fn fmt(&self, f: &mut Formatter<'_>) -> Result {
        write!(f, "{}", self.main)
    }
}

impl Display for ASMModule {
    fn fmt(&self, f: &mut Formatter<'_>) -> Result {
        write_items(f, &self.statements)
    }
}

impl Display for ModuleStatement {
    fn fmt(&self, f: &mut Formatter<'_>) -> Result {
        match self {
            ModuleStatement::SymbolDefinition(symbol_def) => write!(f, "{symbol_def}"),
            ModuleStatement::PilStatement(s) => write!(f, "{s}"),
        }
    }
}

impl Display for SymbolDefinition {
    fn fmt(&self, f: &mut Formatter<'_>) -> Result {
        let SymbolDefinition { name, value } = self;
        match value {
            SymbolValue::Machine(m) => {
                write!(f, "machine {name}{m}")
            }
            SymbolValue::Import(i) => {
                write!(f, "{i} as {name};")
            }
            SymbolValue::Module(m @ Module::External(_)) => {
                write!(f, "mod {m}")
            }
            SymbolValue::Module(m @ Module::Local(_)) => {
                write!(f, "mod {name} {m}")
            }
        }
    }
}

impl Display for Module {
    fn fmt(&self, f: &mut Formatter<'_>) -> Result {
        match self {
            Module::External(name) => write!(f, "{name};"),
            Module::Local(module) => {
                writeln!(f, "{{")?;
                write_items_indented(f, &module.statements)?;
                write!(f, "}}")
            }
        }
    }
}

impl Display for Import {
    fn fmt(&self, f: &mut Formatter<'_>) -> Result {
        write!(f, "use {}", self.path)
    }
}

impl Display for Machine {
    fn fmt(&self, f: &mut Formatter<'_>) -> Result {
        writeln!(f, "{}{} {{", &self.params, &self.properties)?;
        write_items_indented(f, &self.statements)?;
        write!(f, "}}")
    }
}

impl Display for MachineParams {
    fn fmt(&self, f: &mut Formatter<'_>) -> Result {
        let args = self.0.iter().join(", ");
        if !args.is_empty() {
            write!(f, "({args})")?;
        }
        Ok(())
    }
}

impl Display for MachineProperties {
    fn fmt(&self, f: &mut Formatter<'_>) -> Result {
        let props = self
            .degree
            .as_ref()
            .map(|s| format!("degree: {s}"))
            .into_iter()
            .chain(self.latch.as_ref().map(|s| format!("latch: {s}")))
            .chain(
                self.operation_id
                    .as_ref()
                    .map(|s| format!("operation_id: {s}")),
            )
            .chain(
                self.call_selectors
                    .as_ref()
                    .map(|s| format!("call_selectors: {s}")),
            )
            .join(", ");
        if !props.is_empty() {
            write!(f, " with {props}")?;
        }
        Ok(())
    }
}

impl Display for InstructionBody {
    fn fmt(&self, f: &mut Formatter<'_>) -> Result {
        write!(
            f,
            "{{ {} }}",
            self.0.iter().map(format_instruction_statement).format(", ")
        )
    }
}

fn format_instruction_statement(stmt: &PilStatement) -> String {
    if let PilStatement::Expression(_, _) = stmt {
        // statements inside instruction definition don't end in semicolon
        let mut s = format!("{stmt}");
        assert_eq!(s.pop(), Some(';'));
        s
    } else {
        panic!("invalid statement inside instruction body: {stmt}")
    }
}

impl Display for Instruction {
    fn fmt(&self, f: &mut Formatter<'_>) -> Result {
        write!(
            f,
            "{}{}{}",
            self.params.prepend_space_if_non_empty(),
            if self.links.is_empty() {
                "".to_string()
            } else {
                " ".to_string() + &self.links.iter().join(" ")
            },
            self.body
        )
    }
}

impl Display for LinkDeclaration {
    fn fmt(&self, f: &mut Formatter<'_>) -> Result {
        write!(
            f,
            "link {}{} {}",
            if self.flag == 1.into() {
                "".to_string()
            } else {
                format!("if {} ", self.flag)
            },
            if self.is_permutation { "~>" } else { "=>" },
            self.link,
        )
    }
}

impl Display for CallableRef {
    fn fmt(&self, f: &mut Formatter<'_>) -> Result {
        write!(
            f,
            "{}{}.{}({})",
            match &self.params.outputs[..] {
                [] => "".to_string(),
                [output] => format!("{output} = "),
                outputs => format!("({}) = ", outputs.iter().join(", ")),
            },
            self.instance,
            self.callable,
            self.params.inputs.iter().join(", ")
        )
    }
}

impl Display for MachineStatement {
    fn fmt(&self, f: &mut Formatter<'_>) -> Result {
        match self {
            MachineStatement::Pil(_, statement) => write!(f, "{statement}"),
            MachineStatement::Submachine(_, ty, name, args) => {
                let mut args = args.iter().join(", ");
                if !args.is_empty() {
                    args = format!("({args})");
                }
                write!(f, "{ty} {name}{args};")
            }
            MachineStatement::RegisterDeclaration(_, name, flag) => write!(
                f,
                "reg {}{};",
                name,
                flag.as_ref()
                    .map(|flag| format!("[{flag}]"))
                    .unwrap_or_default()
            ),
            MachineStatement::InstructionDeclaration(_, name, instruction) => {
                write!(f, "instr {name}{instruction}")
            }
            MachineStatement::LinkDeclaration(_, link) => {
                write!(f, "{link};")
            }
            MachineStatement::FunctionDeclaration(_, name, params, statements) => {
                write!(
                    f,
                    "function {name}{} {{\n{}\n}}",
                    params.prepend_space_if_non_empty(),
                    statements.iter().format("\n")
                )
            }
            MachineStatement::OperationDeclaration(_, name, operation_id, params) => {
                let params_str = params.prepend_space_if_non_empty();
                write!(f, "operation {name}{operation_id}{params_str};")
            }
        }
    }
}

impl Display for OperationId {
    fn fmt(&self, f: &mut Formatter<'_>) -> Result {
        match &self.id {
            Some(id) => write!(f, "<{id}>"),
            None => write!(f, ""),
        }
    }
}

impl Display for AssignmentRegister {
    fn fmt(&self, f: &mut Formatter<'_>) -> Result {
        write!(
            f,
            "{}",
            match self {
                Self::Register(r) => r.to_string(),
                Self::Wildcard => "_".to_string(),
            }
        )
    }
}

impl Display for FunctionStatement {
    fn fmt(&self, f: &mut Formatter<'_>) -> Result {
        match self {
            FunctionStatement::Assignment(_, write_regs, assignment_reg, expression) => write!(
                f,
                "{} <={}= {};",
                write_regs.join(", "),
                assignment_reg
                    .as_ref()
                    .map(|s| s.iter().format(", ").to_string())
                    .unwrap_or_default(),
                expression
            ),
            FunctionStatement::Instruction(_, name, inputs) => write!(
                f,
                "{}{};",
                name,
                if inputs.is_empty() {
                    "".to_string()
                } else {
                    format!(" {}", inputs.iter().format(", "))
                }
            ),
            FunctionStatement::Label(_, name) => write!(f, "{name}:"),
            FunctionStatement::DebugDirective(_, dir) => write!(f, "{dir}"),
            FunctionStatement::Return(_, values) => write!(
                f,
                "return{};",
                if values.is_empty() {
                    "".to_string()
                } else {
                    format!(" {}", values.iter().format(", "))
                }
            ),
        }
    }
}

impl Display for DebugDirective {
    fn fmt(&self, f: &mut Formatter<'_>) -> Result {
        match self {
            DebugDirective::File(nr, path, file) => {
                write!(f, ".debug file {nr} {} {};", quote(path), quote(file))
            }
            DebugDirective::Loc(file, line, col) => {
                write!(f, ".debug loc {file} {line} {col};")
            }
            DebugDirective::OriginalInstruction(insn) => {
                write!(f, ".debug insn \"{insn}\";")
            }
        }
    }
}

impl Display for RegisterFlag {
    fn fmt(&self, f: &mut Formatter<'_>) -> Result {
        match self {
            RegisterFlag::IsPC => write!(f, "@pc"),
            RegisterFlag::IsAssignment => write!(f, "<="),
            RegisterFlag::IsReadOnly => write!(f, "@r"),
        }
    }
}

impl<T: Display> Display for Params<T> {
    fn fmt(&self, f: &mut Formatter<'_>) -> Result {
        write!(
            f,
            "{}{}{}",
            self.inputs.iter().format(", "),
            if self.outputs.is_empty() {
                ""
            } else if self.inputs.is_empty() {
                "-> "
            } else {
                " -> "
            },
            self.outputs.iter().format(", ")
        )
    }
}

impl<E: Display> Display for IndexAccess<Expression<E>> {
    fn fmt(&self, f: &mut Formatter<'_>) -> Result {
        if self.array.precedence().is_none() {
            write!(f, "{}[{}]", self.array, self.index)
        } else {
            write!(f, "({})[{}]", self.array, self.index)
        }
    }
}

impl<E: Display> Display for FunctionCall<Expression<E>> {
    fn fmt(&self, f: &mut Formatter<'_>) -> Result {
        if self.function.precedence().is_none() {
            write!(f, "{}({})", self.function, format_list(&self.arguments))
        } else {
            write!(f, "({})({})", self.function, format_list(&self.arguments))
        }
    }
}

impl<E: Display> Display for MatchArm<E> {
    fn fmt(&self, f: &mut Formatter<'_>) -> Result {
        write!(f, "{} => {},", self.pattern, self.value,)
    }
}

impl Display for Pattern {
    fn fmt(&self, f: &mut Formatter<'_>) -> Result {
        match self {
            Pattern::CatchAll(_) => write!(f, "_"),
            Pattern::Ellipsis(_) => write!(f, ".."),
            Pattern::Number(_, n) => write!(f, "{n}"),
            Pattern::String(_, s) => write!(f, "{}", quote(s)),
            Pattern::Tuple(_, t) => write!(f, "({})", t.iter().format(", ")),
            Pattern::Array(_, a) => write!(f, "[{}]", a.iter().format(", ")),
            Pattern::Variable(_, v) => write!(f, "{v}"),
            Pattern::Enum(_, name, fields) => write!(
                f,
                "{name}{}",
                fields
                    .as_ref()
                    .map(|fields| format!("({})", fields.iter().format(", ")))
                    .unwrap_or_default()
            ),
        }
    }
}

impl<E: Display> Display for IfExpression<E> {
    fn fmt(&self, f: &mut Formatter<'_>) -> Result {
        write!(
            f,
            "if {} {} else {}",
            self.condition, self.body, self.else_body
        )
    }
}

impl<E: Display> Display for StatementInsideBlock<E> {
    fn fmt(&self, f: &mut Formatter<'_>) -> Result {
        match self {
            StatementInsideBlock::LetStatement(s) => write!(f, "{s}"),
            StatementInsideBlock::Expression(e) => write!(f, "{e};"),
        }
    }
}

impl<E: Display> Display for LetStatementInsideBlock<E> {
    fn fmt(&self, f: &mut Formatter<'_>) -> Result {
        write!(f, "let {}", self.pattern)?;
        if let Some(ty) = &self.ty {
            write!(f, ": {ty}")?;
        }
        if let Some(v) = &self.value {
            write!(f, " = {v};")
        } else {
            write!(f, ";")
        }
    }
}

impl Display for Param {
    fn fmt(&self, f: &mut Formatter<'_>) -> Result {
        write!(
            f,
            "{}{}{}",
            self.name,
            self.index
                .as_ref()
                .map(|i| format!("[{i}]"))
                .unwrap_or_default(),
            self.ty
                .as_ref()
                .map(|ty| format!(": {ty}"))
                .unwrap_or_default()
        )
    }
}

pub fn quote(input: &str) -> String {
    format!("\"{}\"", input.escape_default())
}

impl Display for NamespaceDegree {
    fn fmt(&self, f: &mut Formatter<'_>) -> Result {
        if self.min == self.max {
            write!(f, "{}", self.min)
        } else {
            write!(f, "{}..{}", self.min, self.max)
        }
    }
}

impl Display for PilStatement {
    fn fmt(&self, f: &mut Formatter<'_>) -> Result {
        match self {
            PilStatement::Include(_, path) => write!(f, "include {};", quote(path)),
            PilStatement::Namespace(_, name, poly_length) => {
                write!(f, "namespace")?;
                let name = name.to_string();
                match poly_length {
                    None if name.is_empty() => {
                        write!(f, ";")
                    }
                    None => {
                        write!(f, " {name};")
                    }
                    Some(poly_length) => {
                        write!(f, " {name}({poly_length});")
                    }
                }
            }
            PilStatement::LetStatement(_, pattern, type_scheme, value) => write!(
                f,
                "let{}{};",
                format_type_scheme_around_name(pattern, type_scheme),
                value
                    .as_ref()
                    .map(|value| format!(" = {value}"))
                    .unwrap_or_default()
            ),
            PilStatement::PolynomialDefinition(_, name, value) => {
                write!(f, "pol {name} = {value};")
            }
            PilStatement::PublicDeclaration(_, name, poly, array_index, index) => {
                write!(
                    f,
                    "public {name} = {poly}{}({index});",
                    array_index
                        .as_ref()
                        .map(|i| format!("[{i}]"))
                        .unwrap_or_default()
                )
            }
            PilStatement::PolynomialConstantDeclaration(_, names) => {
                write!(f, "pol constant {};", names.iter().format(", "))
            }
            PilStatement::PolynomialConstantDefinition(_, name, definition) => {
                write!(f, "pol constant {name}{definition};")
            }
            PilStatement::PolynomialCommitDeclaration(_, stage, names, value) => write!(
                f,
                "pol commit {}{}{};",
                stage.map(|s| format!("stage({s}) ")).unwrap_or_default(),
                names.iter().format(", "),
                value.as_ref().map(|v| format!("{v}")).unwrap_or_default()
            ),
<<<<<<< HEAD
            PilStatement::PlookupIdentity(_, left, right) => {
                write!(f, "{left} in {right};")
            }
            PilStatement::PermutationIdentity(_, left, right) => {
                write!(f, "{left} is {right};")
            }
            PilStatement::ConnectIdentity(_, left, right) => write!(
                f,
                "[ {} ] connect [ {} ];",
                format_list(left),
                format_list(right),
            ),
            PilStatement::Expression(_, e) => write!(f, "{e};"),
            PilStatement::EnumDeclaration(_, enum_decl) => write!(f, "{enum_decl}"),
            PilStatement::TraitImplementation(_, trait_impl) => write!(f, "{trait_impl}"),
            PilStatement::TraitDeclaration(_, trait_decl) => write!(f, "{trait_decl}"),
=======
            PilStatement::Expression(_, e) => write_indented_by(f, format!("{e};"), 1),
            PilStatement::EnumDeclaration(_, enum_decl) => write_indented_by(f, enum_decl, 1),
            PilStatement::TraitImplementation(_, trait_impl) => write_indented_by(f, trait_impl, 1),
            PilStatement::TraitDeclaration(_, trait_decl) => write_indented_by(f, trait_decl, 1),
>>>>>>> 57068e6e
        }
    }
}

impl<Ref: Display> Display for ArrayExpression<Ref> {
    fn fmt(&self, f: &mut Formatter<'_>) -> Result {
        match self {
            ArrayExpression::Value(expressions) => {
                write!(f, "[{}]", format_list(expressions))
            }
            ArrayExpression::RepeatedValue(expressions) => {
                write!(f, "[{}]*", format_list(expressions))
            }
            ArrayExpression::Concat(left, right) => write!(f, "{left} + {right}"),
        }
    }
}

impl Display for FunctionDefinition {
    fn fmt(&self, f: &mut Formatter<'_>) -> Result {
        match self {
            FunctionDefinition::Array(array_expression) => {
                write!(f, " = {array_expression}")
            }
            FunctionDefinition::Expression(Expression::LambdaExpression(_, lambda))
                if lambda.params.len() == 1 =>
            {
                write!(
                    f,
                    "({}) {}{}",
                    format_list(&lambda.params),
                    match lambda.kind {
                        FunctionKind::Pure => "".into(),
                        _ => format!("{} ", &lambda.kind),
                    },
                    lambda.body
                )
            }
            FunctionDefinition::Expression(e) => write!(f, " = {e}"),
            FunctionDefinition::TypeDeclaration(_) | FunctionDefinition::TraitDeclaration(_) => {
                panic!("Should not use this formatting function.")
            }
        }
    }
}

impl<E: Display> Display for TraitDeclaration<E> {
    fn fmt(&self, f: &mut Formatter<'_>) -> Result {
        write!(
            f,
            "trait {name}<{type_vars}> {{\n{functions}}}",
            name = self.name,
            type_vars = self.type_vars.iter().format(", "),
            functions = indent(
                self.functions.iter().map(|m| format!("{m},\n")).format(""),
                1
            )
        )
    }
}

impl<E: Display> Display for TraitFunction<E> {
    fn fmt(&self, f: &mut Formatter<'_>) -> Result {
        write!(f, "{}: {}", self.name, self.ty)
    }
}

impl<E: Display> Display for EnumDeclaration<E> {
    fn fmt(&self, f: &mut Formatter<'_>) -> Result {
        write!(f, "{}", self.to_string_with_name(&self.name))
    }
}

impl<E: Display> EnumDeclaration<E> {
    /// Formats the enum declaration, exchanging its name by the provided one.
    pub fn to_string_with_name(&self, name: &str) -> String {
        let type_vars = if self.type_vars.is_empty() {
            Default::default()
        } else {
            format!("<{}>", self.type_vars)
        };
        format!(
            "enum {name}{type_vars} {{\n{}}}",
            indent(
                self.variants.iter().map(|v| format!("{v},\n")).format(""),
                1
            )
        )
    }
}

impl<E: Display> Display for TraitImplementation<E> {
    fn fmt(&self, f: &mut Formatter<'_>) -> Result {
        let type_vars = if self.type_scheme.vars.is_empty() {
            Default::default()
        } else {
            format!("<{}>", self.type_scheme.vars)
        };

        let Type::Tuple(TupleType { items }) = &self.type_scheme.ty else {
            panic!("Type from trait scheme is not a tuple.")
        };

        let trait_vars = if items.is_empty() {
            Default::default()
        } else {
            format!("<{}>", items.iter().format(", "))
        };

        write!(
            f,
            "impl{type_vars} {trait_name}{trait_vars} {{\n{methods}}}",
            trait_name = self.name,
            methods = indent(
                self.functions.iter().map(|m| format!("{m},\n")).format(""),
                1
            )
        )
    }
}

impl<Expr: Display> Display for SelectedExpressions<Expr> {
    fn fmt(&self, f: &mut Formatter<'_>) -> Result {
        write!(
            f,
            "{}{}",
            self.selector
                .as_ref()
                .map(|s| format!("{s} $ "))
                .unwrap_or_default(),
            self.expressions
        )
    }
}

impl<E: Display> Display for NamedExpression<E> {
    fn fmt(&self, f: &mut Formatter<'_>) -> Result {
        write!(f, "{}: {}", self.name, self.body)
    }
}

impl<E: Display> Display for EnumVariant<E> {
    fn fmt(&self, f: &mut Formatter<'_>) -> Result {
        write!(f, "{}", self.name)?;
        if let Some(fields) = &self.fields {
            write!(
                f,
                "({})",
                fields.iter().map(format_type_with_parentheses).format(", ")
            )?;
        }
        Ok(())
    }
}

fn format_list<L: IntoIterator<Item = I>, I: Display>(list: L) -> String {
    format!("{}", list.into_iter().format(", "))
}

impl<Ref: Display> Display for Expression<Ref> {
    fn fmt(&self, f: &mut Formatter<'_>) -> Result {
        match self {
            Expression::Reference(_, reference) => write!(f, "{reference}"),
            Expression::PublicReference(_, name) => write!(f, ":{name}"),
            Expression::Number(_, Number { value, .. }) => write!(f, "{value}"),
            Expression::String(_, value) => write!(f, "{}", quote(value)),
            Expression::Tuple(_, items) => write!(f, "({})", format_list(items)),
            Expression::LambdaExpression(_, lambda) => write!(f, "{lambda}"),
            Expression::ArrayLiteral(_, array) => write!(f, "{array}"),
            Expression::BinaryOperation(_, binaryop) => {
                write!(f, "{binaryop}")
            }
            Expression::UnaryOperation(_, unaryop) => {
                write!(f, "{unaryop}")
            }
            Expression::IndexAccess(_, index_access) => write!(f, "{index_access}"),
            Expression::FunctionCall(_, fun_call) => write!(f, "{fun_call}"),
            Expression::FreeInput(_, input) => write!(f, "${{ {input} }}"),
            Expression::MatchExpression(_, match_expr) => {
                write!(f, "{match_expr}")
            }
            Expression::IfExpression(_, e) => write!(f, "{e}"),
            Expression::BlockExpression(_, block_expr) => {
                write!(f, "{block_expr}")
            }
        }
    }
}

impl Display for PolynomialName {
    fn fmt(&self, f: &mut Formatter<'_>) -> Result {
        write!(
            f,
            "{}{}",
            self.name,
            self.array_size
                .as_ref()
                .map(|s| format!("[{s}]"))
                .unwrap_or_default()
        )
    }
}

impl Display for NamespacedPolynomialReference {
    fn fmt(&self, f: &mut Formatter<'_>) -> Result {
        if let Some(type_args) = &self.type_args {
            write!(f, "{}::{}", self.path, format_type_args(type_args))
        } else {
            write!(f, "{}", self.path)
        }
    }
}

impl<E> Display for LambdaExpression<E>
where
    E: Display + Precedence,
{
    fn fmt(&self, f: &mut Formatter<'_>) -> Result {
        let prefix = match self.kind {
            FunctionKind::Pure => "".into(),
            _ => format!("{} ", &self.kind),
        };
        let params = format_list(&self.params);

        if self.body.precedence() < self.precedence() {
            write!(f, "{}|{}| {}", prefix, params, self.body)
        } else {
            write!(f, "{}|{}| ({})", prefix, params, self.body)
        }
    }
}

impl<E: Display> Display for MatchExpression<E> {
    fn fmt(&self, f: &mut Formatter<'_>) -> Result {
        writeln!(f, "match {} {{", self.scrutinee)?;
        write_items_indented(f, &self.arms)?;
        write!(f, "}}")
    }
}

impl Display for FunctionKind {
    fn fmt(&self, f: &mut std::fmt::Formatter<'_>) -> std::fmt::Result {
        match self {
            FunctionKind::Pure => write!(f, "pure"),
            FunctionKind::Constr => write!(f, "constr"),
            FunctionKind::Query => write!(f, "query"),
        }
    }
}

impl<E: Display> Display for ArrayLiteral<E> {
    fn fmt(&self, f: &mut Formatter<'_>) -> Result {
        write!(f, "[{}]", format_list(&self.items))
    }
}

impl<E> Display for BinaryOperation<E>
where
    E: Display + Precedence,
{
    fn fmt(&self, f: &mut Formatter<'_>) -> Result {
        let force_parentheses = matches!(self.op, BinaryOperator::Pow);

        let op_precedence = self.op.precedence().unwrap();
        let use_left_parentheses = match self.left.precedence() {
            Some(left_precedence) => {
                force_parentheses
                    || left_precedence > op_precedence
                    || (left_precedence == op_precedence
                        && self.op.associativity() != BinaryOperatorAssociativity::Left)
            }
            None => false,
        };

        let use_right_parentheses = match self.right.precedence() {
            Some(right_precedence) => {
                force_parentheses
                    || right_precedence > op_precedence
                    || (right_precedence == op_precedence
                        && self.op.associativity() != BinaryOperatorAssociativity::Right)
            }
            None => false,
        };

        let left_string = if use_left_parentheses {
            format!("({})", self.left)
        } else {
            format!("{}", self.left)
        };
        let right_string = if use_right_parentheses {
            format!("({})", self.right)
        } else {
            format!("{}", self.right)
        };

        write!(f, "{left_string} {} {right_string}", self.op)
    }
}

impl Display for BinaryOperator {
    fn fmt(&self, f: &mut Formatter<'_>) -> Result {
        write!(
            f,
            "{}",
            match self {
                BinaryOperator::Add => "+",
                BinaryOperator::Sub => "-",
                BinaryOperator::Mul => "*",
                BinaryOperator::Div => "/",
                BinaryOperator::Mod => "%",
                BinaryOperator::Pow => "**",
                BinaryOperator::BinaryAnd => "&",
                BinaryOperator::BinaryXor => "^",
                BinaryOperator::BinaryOr => "|",
                BinaryOperator::ShiftLeft => "<<",
                BinaryOperator::ShiftRight => ">>",
                BinaryOperator::LogicalOr => "||",
                BinaryOperator::LogicalAnd => "&&",
                BinaryOperator::Less => "<",
                BinaryOperator::LessEqual => "<=",
                BinaryOperator::Equal => "==",
                BinaryOperator::Identity => "=",
                BinaryOperator::NotEqual => "!=",
                BinaryOperator::GreaterEqual => ">=",
                BinaryOperator::Greater => ">",
                BinaryOperator::In => "in",
                BinaryOperator::Is => "is",
                BinaryOperator::Connect => "connect",
                BinaryOperator::Select => "$",
            }
        )
    }
}

impl<E> Display for UnaryOperation<E>
where
    E: Display + Precedence,
{
    fn fmt(&self, f: &mut Formatter<'_>) -> Result {
        let exp_string = match (self.op.precedence(), self.expr.precedence()) {
            (Some(precedence), Some(inner_precedence)) if precedence < inner_precedence => {
                format!("({})", self.expr)
            }
            _ => {
                format!("{}", self.expr)
            }
        };

        if self.op.is_prefix() {
            write!(f, "{}{exp_string}", self.op)
        } else {
            write!(f, "{exp_string}{}", self.op)
        }
    }
}

impl Display for UnaryOperator {
    fn fmt(&self, f: &mut Formatter<'_>) -> Result {
        write!(
            f,
            "{}",
            match self {
                UnaryOperator::Minus => "-",
                UnaryOperator::LogicalNot => "!",
                UnaryOperator::Next => "'",
            }
        )
    }
}

impl<E: Display> Display for BlockExpression<E> {
    fn fmt(&self, f: &mut Formatter<'_>) -> Result {
        if self.statements.is_empty() {
            if let Some(expr) = &self.expr {
                write!(f, "{{ {expr} }}")
            } else {
                write!(f, "{{ }}")
            }
        } else {
            writeln!(f, "{{")?;
            write_items_indented(f, &self.statements)?;
            if let Some(expr) = &self.expr {
                write_indented_by(f, expr, 1)?;
                writeln!(f)?;
            }
            write!(f, "}}")
        }
    }
}

impl<E: Display> Display for Type<E> {
    fn fmt(&self, f: &mut Formatter<'_>) -> Result {
        match self {
            Type::Bottom => write!(f, "!"),
            Type::Bool => write!(f, "bool"),
            Type::Int => write!(f, "int"),
            Type::Fe => write!(f, "fe"),
            Type::String => write!(f, "string"),
            Type::Col => write!(f, "col"),
            Type::Inter => write!(f, "inter"),
            Type::Expr => write!(f, "expr"),
            Type::Array(array) => write!(f, "{array}"),
            Type::Tuple(tuple) => write!(f, "{tuple}"),
            Type::Function(fun) => write!(f, "{fun}"),
            Type::TypeVar(name) => write!(f, "{name}"),
            Type::NamedType(name, Some(args)) => {
                write!(f, "{name}{}", format_type_args(args))
            }
            Type::NamedType(name, None) => write!(f, "{name}"),
        }
    }
}

impl<E: Display> Display for ArrayType<E> {
    fn fmt(&self, f: &mut Formatter<'_>) -> Result {
        write!(
            f,
            "{}[{}]",
            format_type_with_parentheses(&self.base),
            self.length.iter().format("")
        )
    }
}

impl<E: Display> Display for TupleType<E> {
    fn fmt(&self, f: &mut Formatter<'_>) -> Result {
        write!(f, "({})", format_list_of_types(&self.items))
    }
}

impl<E: Display> Display for FunctionType<E> {
    fn fmt(&self, f: &mut Formatter<'_>) -> Result {
        write!(
            f,
            "{}{}-> {}",
            format_list_of_types(&self.params),
            if self.params.is_empty() { "" } else { " " },
            format_type_with_parentheses(&self.value)
        )
    }
}

fn format_type_with_parentheses<E: Display>(name: &Type<E>) -> String {
    if name.needs_parentheses() {
        format!("({name})")
    } else {
        name.to_string()
    }
}

fn format_list_of_types<E: Display>(types: &[Type<E>]) -> String {
    types
        .iter()
        .map(format_type_with_parentheses)
        .format(", ")
        .to_string()
}

/// Formats a list of types to be used as values for type arguments
/// and puts them in angle brackets.
/// Puts the last item in parentheses if it ends in `>` to avoid parser problems.
pub fn format_type_args<E: Display>(args: &[Type<E>]) -> String {
    format!(
        "<{}>",
        args.iter()
            .map(|arg| arg.to_string())
            .map(|s| {
                if s.contains('>') {
                    format!("({s})")
                } else {
                    s
                }
            })
            .join(", ")
    )
}

pub fn format_type_scheme_around_name<E: Display, N: Display>(
    name: &N,
    type_scheme: &Option<TypeScheme<E>>,
) -> String {
    if let Some(type_scheme) = type_scheme {
        format!(
            "{} {name}: {}",
            type_scheme.type_vars_to_string(),
            type_scheme.ty
        )
    } else {
        format!(" {name}")
    }
}

impl Display for TypeBounds {
    fn fmt(&self, f: &mut Formatter<'_>) -> Result {
        write!(
            f,
            "{}",
            self.bounds()
                .map(|(var, bounds)| TypeBounds::format_var_bound(var, bounds))
                .format(", ")
        )
    }
}

#[cfg(test)]
mod tests {

    use super::*;

    #[test]
    fn params() {
        let p = Param {
            name: "abc".into(),
            index: None,
            ty: "ty".parse().ok(),
        };
        assert_eq!(p.to_string(), "abc: ty");
        let empty = Params::<Param>::default();
        assert_eq!(empty.to_string(), "");
        assert_eq!(empty.prepend_space_if_non_empty(), "");
        let in_out = Params {
            inputs: vec![
                Param {
                    name: "abc".into(),
                    index: Some(7u32.into()),
                    ty: "ty0".parse().ok(),
                },
                Param {
                    name: "def".into(),
                    index: None,
                    ty: "ty1".parse().ok(),
                },
            ],
            outputs: vec![
                Param {
                    name: "abc".into(),
                    index: None,
                    ty: "ty0".parse().ok(),
                },
                Param {
                    name: "def".into(),
                    index: Some(2u32.into()),
                    ty: "ty1".parse().ok(),
                },
            ],
        };
        assert_eq!(
            in_out.to_string(),
            "abc[7]: ty0, def: ty1 -> abc: ty0, def[2]: ty1"
        );
        assert_eq!(
            in_out.prepend_space_if_non_empty(),
            " abc[7]: ty0, def: ty1 -> abc: ty0, def[2]: ty1"
        );
        let out = Params {
            inputs: vec![],
            outputs: vec![Param {
                name: "abc".into(),
                index: None,
                ty: "ty".parse().ok(),
            }],
        };
        assert_eq!(out.to_string(), "-> abc: ty");
        assert_eq!(out.prepend_space_if_non_empty(), " -> abc: ty");
        let _in = Params {
            inputs: vec![Param {
                name: "abc".into(),
                index: None,
                ty: "ty".parse().ok(),
            }],
            outputs: vec![],
        };
        assert_eq!(_in.to_string(), "abc: ty");
        assert_eq!(_in.prepend_space_if_non_empty(), " abc: ty");
    }

    #[test]
    fn symbol_paths() {
        let s = SymbolPath::from_parts(vec![
            Part::Named("x".to_string()),
            Part::Super,
            Part::Named("y".to_string()),
        ]);
        assert_eq!(s.to_string(), "x::super::y");
        let p = parse_absolute_path("::abc");
        assert_eq!(p.to_string(), "::abc");

        assert_eq!(p.with_part("t").to_string(), "::abc::t");

        assert_eq!(p.clone().join(s.clone()).to_string(), "::abc::y");
        assert_eq!(SymbolPath::from(p.join(s)).to_string(), "::abc::y");
    }

    #[cfg(test)]
    mod parentheses {
        use powdr_parser::parse;
        use powdr_parser::test_utils::ClearSourceRefs;
        use powdr_parser_util::UnwrapErrToStderr;
        use pretty_assertions::assert_eq;
        use test_log::test;

        type TestCase = (&'static str, &'static str);

        fn test_paren(test_case: &TestCase) {
            let (input, expected) = test_case;
            let mut parsed = parse(None, input).unwrap_err_to_stderr();
            let printed = parsed.to_string();
            assert_eq!(expected.trim(), printed.trim());
            let mut re_parsed = parse(None, printed.as_str()).unwrap_err_to_stderr();

            parsed.clear_source_refs();
            re_parsed.clear_source_refs();
            assert_eq!(parsed, re_parsed);
        }

        #[test]
        fn binary_op() {
            let test_cases: Vec<TestCase> = vec![
                // Complete line
                ("let t = ((x + y) * z);", "let t = (x + y) * z;"),
                // Don't add extra
                ("-x + y * !z;", "-x + y * !z;"),
                ("x = (y <= z);", "x = (y <= z);"),
                ("(x = y) <= z;", "(x = y) <= z;"),
                ("x + y + z;", "x + y + z;"),
                ("x * y * z;", "x * y * z;"),
                ("x / y / z;", "x / y / z;"),
                // Remove unneeded
                ("(-x) + y * (!z);", "-x + y * !z;"),
                ("(x * y) * z;", "x * y * z;"),
                ("(x / y) / z;", "x / y / z;"),
                ("(x ** (y ** z));", "x ** (y ** z);"),
                ("(x - (y + z));", "x - (y + z);"),
                // Observe associativity
                ("x * (y * z);", "x * (y * z);"),
                ("x / (y / z);", "x / (y / z);"),
                ("x ** (y ** z);", "x ** (y ** z);"),
                ("(x ** y) ** z;", "(x ** y) ** z;"),
                // Don't remove needed
                ("(x + y) * z;", "(x + y) * z;"),
                ("((x + y) * z);", "(x + y) * z;"),
                ("-(x + y);", "-(x + y);"),
                // function call
                ("(a + b)(2);", "(a + b)(2);"),
                // Index access
                ("(a + b)[2];", "(a + b)[2];"),
                ("(i < 7) && (6 >= -i);", "i < 7 && 6 >= -i;"),
                // Power test
                ("(-x) ** (-y);", "(-x) ** (-y);"),
                ("2 ** x';", "2 ** (x');"),
                ("(2 ** x)';", "(2 ** x)';"),
            ];

            for test_case in test_cases {
                test_paren(&test_case);
            }
        }

        #[test]
        fn lambda_ex() {
            let test_cases: Vec<TestCase> = vec![
                ("let x = 1 + (|i| i + 2);", "let x = 1 + (|i| i + 2);"),
                ("let x = 1 + (|i| i) + 2;", "let x = 1 + (|i| i) + 2;"),
                ("let x = 1 + (|i| (i + 2));", "let x = 1 + (|i| i + 2);"),
                ("let x = (1 + (|i| i)) + 2;", "let x = 1 + (|i| i) + 2;"),
                ("let x = (1 + (|i| (i + 2)));", "let x = 1 + (|i| i + 2);"),
                ("let x = (1 + (|i| i + 2));", "let x = 1 + (|i| i + 2);"),
                // Index access
                ("(|i| i)[j];", "(|i| i)[j];"),
            ];

            for test_case in test_cases {
                test_paren(&test_case);
            }
        }
        #[test]
        fn lambda_parentheses() {
            let test_cases: Vec<TestCase> = vec![
                // Nested lambdas
                ("|x| (|y| y) + x;", "|x| (|y| y) + x;"),
                ("|x| (|y| y + x);", "|x| (|y| y + x);"),
                ("|x| |y| y + x;", "|x| (|y| y + x);"),
                ("|x| |y| (y + x);", "|x| (|y| y + x);"),
                ("|x| (|y| |z| z + y) + x;", "|x| (|y| (|z| z + y)) + x;"),
                ("|x| |y| (|z| z) + y + x;", "|x| (|y| (|z| z) + y + x);"),
                ("|x| |y| |z| x + y + z;", "|x| (|y| (|z| x + y + z));"),
                // Lambda application
                ("1 + (|x| x)(2);", "1 + (|x| x)(2);"),
                // Lambda application with nested lambdas
                ("(|x| |y| y + x)(5);", "(|x| (|y| y + x))(5);"),
                ("|x| (|y| y)(x) + 1;", "|x| (|y| y)(x) + 1;"),
                ("|x| (|y| x + y)(5);", "|x| (|y| x + y)(5);"),
                ("|x| |y| y(x) + 1;", "|x| (|y| y(x) + 1);"),
                ("(|x| |y| x * y)(2)(3);", "(|x| (|y| x * y))(2)(3);"),
                ("(|x| x + 1)(|y| y * 2);", "(|x| x + 1)(|y| y * 2);"),
                (
                    "(|x| |y| x + y)(|z| z * 2);",
                    "(|x| (|y| x + y))(|z| z * 2);",
                ),
                // Binary operations between lambdas
                ("(|x| x) + (|y| y);", "(|x| x) + (|y| y);"),
                ("|x| x * (|y| y);", "|x| x * (|y| y);"),
                ("|x| x + 1 * (|y| y - 2);", "|x| x + 1 * (|y| y - 2);"),
                ("(|x| x + 1) - (|y| y) * -1;", "(|x| x + 1) - (|y| y) * -1;"),
                (
                    "|x| (|y| y)(x) + (|z| z)(x);",
                    "|x| (|y| y)(x) + (|z| z)(x);",
                ),
                ("|x| |y| y(x) + (|z| z)(x);", "|x| (|y| y(x) + (|z| z)(x));"),
                (
                    "|x| (|y| y(x) + (|z| z))(x);",
                    "|x| (|y| y(x) + (|z| z))(x);",
                ),
                (
                    "(|x| |y| x + y) + (|z| z * 2);",
                    "(|x| (|y| x + y)) + (|z| z * 2);",
                ),
            ];

            for test_case in test_cases {
                test_paren(&test_case);
            }
        }
        #[test]
        fn complex() {
            let test_cases: Vec<TestCase> = vec![
            // Don't change concise expression
            (
                "a | b * (c << d + e) & (f ^ g) = h * (i + g);",
                "a | b * (c << d + e) & (f ^ g) = h * (i + g);",
            ),
            // Remove extra parentheses
            (
                "(a | ((b * (c << (d + e))) & (f ^ g))) = (h * ((i + g)));",
                "a | b * (c << d + e) & (f ^ g) = h * (i + g);",
            ),
            (
                "instr_or $ [0, X, Y, Z] is (main_bin::latch * main_bin::sel[0]) $ [main_bin::operation_id, main_bin::A, main_bin::B, main_bin::C];",
                "instr_or $ [0, X, Y, Z] is main_bin::latch * main_bin::sel[0] $ [main_bin::operation_id, main_bin::A, main_bin::B, main_bin::C];",
            ),
            (
                "instr_or $ [0, X, Y, Z] is main_bin::latch * main_bin::sel[0] $ [main_bin::operation_id, main_bin::A, main_bin::B, main_bin::C];",
                "instr_or $ [0, X, Y, Z] is main_bin::latch * main_bin::sel[0] $ [main_bin::operation_id, main_bin::A, main_bin::B, main_bin::C];",
            ),
            (
                "pc' = (1 - first_step') * ((((instr__jump_to_operation * _operation_id) + (instr__loop * pc)) + (instr_return * 0)) + ((1 - ((instr__jump_to_operation + instr__loop) + instr_return)) * (pc + 1)));",
                "pc' = (1 - first_step') * (instr__jump_to_operation * _operation_id + instr__loop * pc + instr_return * 0 + (1 - (instr__jump_to_operation + instr__loop + instr_return)) * (pc + 1));",
            ),
            (
                "let root_of_unity_for_log_degree: int -> fe = |n| root_of_unity ** (2**(32 - n));",
                "let root_of_unity_for_log_degree: int -> fe = |n| root_of_unity ** (2 ** (32 - n));",
            ),
        ];

            for test_case in test_cases {
                test_paren(&test_case);
            }
        }

        #[test]
        fn index_access_parentheses() {
            let test_cases: Vec<TestCase> = vec![
                ("(x')(2);", "(x')(2);"),
                ("x[2](2);", "x[2](2);"),
                ("(x')[2];", "(x')[2];"),
                ("-x[2];", "-x[2];"),
                ("(-x)[2];", "(-x)[2];"),
                ("-(x[2]);", "-x[2];"),
                ("1 + x[2];", "1 + x[2];"),
                ("1 + x(2);", "1 + x(2);"),
            ];

            for test_case in test_cases {
                test_paren(&test_case);
            }
        }
    }
}<|MERGE_RESOLUTION|>--- conflicted
+++ resolved
@@ -510,29 +510,10 @@
                 names.iter().format(", "),
                 value.as_ref().map(|v| format!("{v}")).unwrap_or_default()
             ),
-<<<<<<< HEAD
-            PilStatement::PlookupIdentity(_, left, right) => {
-                write!(f, "{left} in {right};")
-            }
-            PilStatement::PermutationIdentity(_, left, right) => {
-                write!(f, "{left} is {right};")
-            }
-            PilStatement::ConnectIdentity(_, left, right) => write!(
-                f,
-                "[ {} ] connect [ {} ];",
-                format_list(left),
-                format_list(right),
-            ),
             PilStatement::Expression(_, e) => write!(f, "{e};"),
             PilStatement::EnumDeclaration(_, enum_decl) => write!(f, "{enum_decl}"),
             PilStatement::TraitImplementation(_, trait_impl) => write!(f, "{trait_impl}"),
             PilStatement::TraitDeclaration(_, trait_decl) => write!(f, "{trait_decl}"),
-=======
-            PilStatement::Expression(_, e) => write_indented_by(f, format!("{e};"), 1),
-            PilStatement::EnumDeclaration(_, enum_decl) => write_indented_by(f, enum_decl, 1),
-            PilStatement::TraitImplementation(_, trait_impl) => write_indented_by(f, trait_impl, 1),
-            PilStatement::TraitDeclaration(_, trait_decl) => write_indented_by(f, trait_decl, 1),
->>>>>>> 57068e6e
         }
     }
 }
