pub mod asm;
pub mod build;
pub mod display;
pub mod folder;
pub mod types;
pub mod visitor;

use std::{
    collections::BTreeSet,
    iter::{empty, once},
    ops,
    str::FromStr,
};

use auto_enums::auto_enum;
use derive_more::Display;
use powdr_number::{BigInt, BigUint, DegreeType};
use schemars::JsonSchema;
use serde::{Deserialize, Serialize};

use self::{
    asm::{Part, SymbolPath},
    types::{FunctionType, Type, TypeBounds, TypeScheme},
    visitor::Children,
};
use crate::SourceRef;

#[derive(Display, Clone, Copy, PartialEq, Eq)]
pub enum SymbolCategory {
    /// A value, which has a type and can be referenced in expressions (a variable, function, constant, ...).
    Value,
    /// A type, for example the name of an enum or other user-defined type.
    Type,
    /// A type constructor, i.e. an enum variant, which can be used as a function or constant inside an expression
    /// or to deconstruct a value in a pattern.
    TypeConstructor,
}
impl SymbolCategory {
    /// Returns if a symbol of a given category can satisfy a request for a certain category.
    pub fn compatible_with_request(&self, request: SymbolCategory) -> bool {
        match self {
            SymbolCategory::Value => request == SymbolCategory::Value,
            SymbolCategory::Type => request == SymbolCategory::Type,
            SymbolCategory::TypeConstructor => {
                // Type constructors can also satisfy requests for values.
                request == SymbolCategory::TypeConstructor || request == SymbolCategory::Value
            }
        }
    }
}

#[derive(Debug, PartialEq, Eq, Clone)]
pub struct PILFile(pub Vec<PilStatement>);

#[derive(Debug, PartialEq, Eq, PartialOrd, Ord, Clone)]
pub enum PilStatement {
    /// File name
    Include(SourceRef, String),
    /// Name of namespace and optional polynomial degree (constant)
    Namespace(SourceRef, SymbolPath, Option<Expression>),
    LetStatement(
        SourceRef,
        String,
        Option<TypeScheme<Expression>>,
        Option<Expression>,
    ),
    PolynomialDefinition(SourceRef, String, Expression),
    PublicDeclaration(
        SourceRef,
        /// The name of the public value.
        String,
        /// The polynomial/column that contains the public value.
        NamespacedPolynomialReference,
        /// If the polynomial is an array, this is the array element index.
        Option<Expression>,
        /// The row number of the public value.
        Expression,
    ),
    PolynomialConstantDeclaration(SourceRef, Vec<PolynomialName>),
    PolynomialConstantDefinition(SourceRef, String, FunctionDefinition),
    PolynomialCommitDeclaration(
        SourceRef,
        // Stage
        Option<u32>,
        // Names
        Vec<PolynomialName>,
        // Value (prover query / hint)
        Option<FunctionDefinition>,
    ),
    PlookupIdentity(
        SourceRef,
        SelectedExpressions<Expression>,
        SelectedExpressions<Expression>,
    ),
    PermutationIdentity(
        SourceRef,
        SelectedExpressions<Expression>,
        SelectedExpressions<Expression>,
    ),
    ConnectIdentity(SourceRef, Vec<Expression>, Vec<Expression>),
    ConstantDefinition(SourceRef, String, Expression),
    EnumDeclaration(SourceRef, EnumDeclaration<Expression>),
    Expression(SourceRef, Expression),
}

impl PilStatement {
    /// If the statement is a symbol definition, returns all (local) names of defined symbols
    /// and their category.
    /// Note it does not return nested definitions (for an enum for example).
    pub fn symbol_definition_names(&self) -> impl Iterator<Item = (&String, SymbolCategory)> + '_ {
        self.symbol_definition_names_and_contained()
            .filter_map(|(name, sub_name, category)| match sub_name {
                Some(_) => None,
                None => Some((name, category)),
            })
    }

    /// If the statement is a symbol definition, returns all (local) names of defined symbols
    /// and their category.
    /// For an enum, returns the name of the enum and all the variants, where the first
    /// component is the name of the enum and the second the name of the variant.
    pub fn symbol_definition_names_and_contained(
        &self,
    ) -> Box<dyn Iterator<Item = (&String, Option<&String>, SymbolCategory)> + '_> {
        match self {
            PilStatement::PolynomialDefinition(_, name, _)
            | PilStatement::PolynomialConstantDefinition(_, name, _)
            | PilStatement::ConstantDefinition(_, name, _)
            | PilStatement::PublicDeclaration(_, name, _, _, _)
            | PilStatement::LetStatement(_, name, _, _) => {
                Box::new(once((name, None, SymbolCategory::Value)))
            }
            PilStatement::EnumDeclaration(_, EnumDeclaration { name, variants, .. }) => Box::new(
                once((name, None, SymbolCategory::Type)).chain(
                    variants
                        .iter()
                        .map(move |v| (name, Some(&v.name), SymbolCategory::TypeConstructor)),
                ),
            ),
            PilStatement::PolynomialConstantDeclaration(_, polynomials)
            | PilStatement::PolynomialCommitDeclaration(_, _, polynomials, _) => Box::new(
                polynomials
                    .iter()
                    .map(|p| (&p.name, None, SymbolCategory::Value)),
            ),

            PilStatement::Include(_, _)
            | PilStatement::Namespace(_, _, _)
            | PilStatement::PlookupIdentity(_, _, _)
            | PilStatement::PermutationIdentity(_, _, _)
            | PilStatement::ConnectIdentity(_, _, _)
            | PilStatement::Expression(_, _) => Box::new(empty()),
        }
    }
}

impl Children<Expression> for PilStatement {
    /// Returns an iterator over all (top-level) expressions in this statement.
    fn children(&self) -> Box<dyn Iterator<Item = &Expression> + '_> {
        match self {
            PilStatement::PlookupIdentity(_, left, right)
            | PilStatement::PermutationIdentity(_, left, right) => {
                Box::new(left.children().chain(right.children()))
            }
            PilStatement::ConnectIdentity(_start, left, right) => {
                Box::new(left.iter().chain(right.iter()))
            }
            PilStatement::Expression(_, e)
            | PilStatement::Namespace(_, _, Some(e))
            | PilStatement::PolynomialDefinition(_, _, e)
            | PilStatement::ConstantDefinition(_, _, e) => Box::new(once(e)),

            PilStatement::EnumDeclaration(_, enum_decl) => enum_decl.children(),

            PilStatement::LetStatement(_, _, type_scheme, value) => Box::new(
                type_scheme
                    .iter()
                    .flat_map(|t| t.ty.children())
                    .chain(value),
            ),

            PilStatement::PublicDeclaration(_, _, _, i, e) => Box::new(i.iter().chain(once(e))),

            PilStatement::PolynomialConstantDefinition(_, _, def)
            | PilStatement::PolynomialCommitDeclaration(_, _, _, Some(def)) => def.children(),
            PilStatement::PolynomialCommitDeclaration(_, _, _, None)
            | PilStatement::Include(_, _)
            | PilStatement::Namespace(_, _, None)
            | PilStatement::PolynomialConstantDeclaration(_, _) => Box::new(empty()),
        }
    }

    /// Returns an iterator over all (top-level) expressions in this statement.
    fn children_mut(&mut self) -> Box<dyn Iterator<Item = &mut Expression> + '_> {
        match self {
            PilStatement::PlookupIdentity(_, left, right)
            | PilStatement::PermutationIdentity(_, left, right) => {
                Box::new(left.children_mut().chain(right.children_mut()))
            }
            PilStatement::ConnectIdentity(_start, left, right) => {
                Box::new(left.iter_mut().chain(right.iter_mut()))
            }
            PilStatement::Expression(_, e)
            | PilStatement::Namespace(_, _, Some(e))
            | PilStatement::PolynomialDefinition(_, _, e)
            | PilStatement::ConstantDefinition(_, _, e) => Box::new(once(e)),

            PilStatement::EnumDeclaration(_, enum_decl) => enum_decl.children_mut(),

            PilStatement::LetStatement(_, _, ty, value) => {
                Box::new(ty.iter_mut().flat_map(|t| t.ty.children_mut()).chain(value))
            }

            PilStatement::PublicDeclaration(_, _, _, i, e) => Box::new(i.iter_mut().chain(once(e))),

            PilStatement::PolynomialConstantDefinition(_, _, def)
            | PilStatement::PolynomialCommitDeclaration(_, _, _, Some(def)) => def.children_mut(),
            PilStatement::PolynomialCommitDeclaration(_, _, _, None)
            | PilStatement::Include(_, _)
            | PilStatement::Namespace(_, _, None)
            | PilStatement::PolynomialConstantDeclaration(_, _) => Box::new(empty()),
        }
    }
}

#[derive(Debug, PartialEq, Eq, PartialOrd, Ord, Clone, Serialize, Deserialize, JsonSchema)]
pub struct EnumDeclaration<E = u64> {
    pub name: String,
    pub type_vars: TypeBounds,
    pub variants: Vec<EnumVariant<E>>,
}

impl<R> Children<Expression<R>> for EnumDeclaration<u64> {
    fn children(&self) -> Box<dyn Iterator<Item = &Expression<R>> + '_> {
        Box::new(empty())
    }
    fn children_mut(&mut self) -> Box<dyn Iterator<Item = &mut Expression<R>> + '_> {
        Box::new(empty())
    }
}

impl<R> Children<Expression<R>> for EnumDeclaration<Expression<R>> {
    fn children(&self) -> Box<dyn Iterator<Item = &Expression<R>> + '_> {
        Box::new(self.variants.iter().flat_map(|v| v.children()))
    }
    fn children_mut(&mut self) -> Box<dyn Iterator<Item = &mut Expression<R>> + '_> {
        Box::new(self.variants.iter_mut().flat_map(|v| v.children_mut()))
    }
}

#[derive(Debug, PartialEq, Eq, PartialOrd, Ord, Clone, Serialize, Deserialize, JsonSchema)]
pub struct EnumVariant<E = u64> {
    pub name: String,
    pub fields: Option<Vec<Type<E>>>,
}

impl<E: Clone> EnumVariant<E> {
    /// Returns the type of the constructor function for this variant
    /// given the enum type.
    pub fn constructor_type(&self, enum_decl: &EnumDeclaration) -> TypeScheme<E> {
        let name = SymbolPath::from_str(&enum_decl.name).unwrap();
        let vars = enum_decl.type_vars.clone();
        let generic_args =
            (!vars.is_empty()).then(|| vars.vars().cloned().map(Type::TypeVar).collect::<Vec<_>>());

        let named_type = Type::NamedType(name, generic_args);

        let ty = match &self.fields {
            None => named_type,
            Some(fields) => Type::Function(FunctionType {
                params: (*fields).clone(),
                value: named_type.into(),
            }),
        };

        TypeScheme { vars, ty }
    }
}

impl<R> Children<Expression<R>> for EnumVariant<u64> {
    fn children(&self) -> Box<dyn Iterator<Item = &Expression<R>> + '_> {
        Box::new(empty())
    }
    fn children_mut(&mut self) -> Box<dyn Iterator<Item = &mut Expression<R>> + '_> {
        Box::new(empty())
    }
}

impl<R> Children<Expression<R>> for EnumVariant<Expression<R>> {
    fn children(&self) -> Box<dyn Iterator<Item = &Expression<R>> + '_> {
        Box::new(
            self.fields
                .iter()
                .flat_map(|f| f.iter())
                .flat_map(|f| f.children()),
        )
    }
    fn children_mut(&mut self) -> Box<dyn Iterator<Item = &mut Expression<R>> + '_> {
        Box::new(
            self.fields
                .iter_mut()
                .flat_map(|f| f.iter_mut())
                .flat_map(|f| f.children_mut()),
        )
    }
}

#[derive(Debug, PartialEq, Eq, PartialOrd, Ord, Clone, Serialize, Deserialize, JsonSchema)]
pub struct SelectedExpressions<Expr> {
    pub selector: Option<Expr>,
    pub expressions: Vec<Expr>,
}

impl<Expr> Default for SelectedExpressions<Expr> {
    fn default() -> Self {
        Self {
            selector: Default::default(),
            expressions: Default::default(),
        }
    }
}

impl<Expr> Children<Expr> for SelectedExpressions<Expr> {
    /// Returns an iterator over all (top-level) expressions in this SelectedExpressions.
    fn children(&self) -> Box<dyn Iterator<Item = &Expr> + '_> {
        Box::new(self.selector.iter().chain(self.expressions.iter()))
    }

    /// Returns an iterator over all (top-level) expressions in this SelectedExpressions.
    fn children_mut(&mut self) -> Box<dyn Iterator<Item = &mut Expr> + '_> {
        Box::new(self.selector.iter_mut().chain(self.expressions.iter_mut()))
    }
}

#[derive(Debug, PartialEq, Eq, PartialOrd, Ord, Clone, Serialize, Deserialize, JsonSchema)]
pub enum Expression<Ref = NamespacedPolynomialReference> {
    Reference(Ref),
    PublicReference(String),
    // A number literal and its type.
    Number(Number),
    String(String),
    Tuple(Vec<Self>),
    LambdaExpression(LambdaExpression<Self>),
    ArrayLiteral(ArrayLiteral<Self>),
    BinaryOperation(Box<Self>, BinaryOperator, Box<Self>),
    UnaryOperation(UnaryOperation<Self>),
    IndexAccess(IndexAccess<Self>),
    FunctionCall(FunctionCall<Self>),
    FreeInput(Box<Self>),
    MatchExpression(Box<Self>, Vec<MatchArm<Self>>),
    IfExpression(IfExpression<Self>),
    BlockExpression(Vec<StatementInsideBlock<Self>>, Box<Self>),
}

#[derive(Debug, PartialEq, Eq, PartialOrd, Ord, Clone, Serialize, Deserialize, JsonSchema)]
<<<<<<< HEAD
pub struct UnaryOperation<E = Expression<NamespacedPolynomialReference>> {
    pub op: UnaryOperator,
    pub expr: Box<E>,
}

impl<Ref> From<UnaryOperation<Expression<Ref>>> for Expression<Ref> {
    fn from(operation: UnaryOperation<Expression<Ref>>) -> Self {
        Expression::UnaryOperation(operation)
    }
}

=======
pub struct Number {
    #[schemars(skip)]
    pub value: BigUint,
    pub type_: Option<Type>,
}

impl<Ref> From<Number> for Expression<Ref> {
    fn from(number: Number) -> Self {
        Expression::Number(number)
    }
}

impl<Ref> From<BigUint> for Expression<Ref> {
    fn from(value: BigUint) -> Self {
        Number { value, type_: None }.into()
    }
}

impl<Ref> From<u32> for Expression<Ref> {
    fn from(value: u32) -> Self {
        BigUint::from(value).into()
    }
}
>>>>>>> 0e0ebe74
pub type ExpressionPrecedence = u64;

impl<Ref> Expression<Ref> {
    pub fn new_binary(left: Self, op: BinaryOperator, right: Self) -> Self {
        Expression::BinaryOperation(Box::new(left), op, Box::new(right))
    }

    /// Visits this expression and all of its sub-expressions and returns true
    /// if `f` returns true on any of them.
    pub fn any(&self, mut f: impl FnMut(&Self) -> bool) -> bool {
        use std::ops::ControlFlow;
        use visitor::ExpressionVisitable;
        self.pre_visit_expressions_return(&mut |e| {
            if f(e) {
                ControlFlow::Break(())
            } else {
                ControlFlow::Continue(())
            }
        })
        .is_break()
    }
}

impl Expression<NamespacedPolynomialReference> {
    pub fn try_to_identifier(&self) -> Option<&String> {
        if let Expression::Reference(r) = self {
            r.try_to_identifier()
        } else {
            None
        }
    }
}

impl<Ref> ops::Add for Expression<Ref> {
    type Output = Expression<Ref>;

    fn add(self, rhs: Self) -> Self::Output {
        Self::new_binary(self, BinaryOperator::Add, rhs)
    }
}

impl<Ref> ops::Sub for Expression<Ref> {
    type Output = Expression<Ref>;

    fn sub(self, rhs: Self) -> Self::Output {
        Self::new_binary(self, BinaryOperator::Sub, rhs)
    }
}
impl<Ref> ops::Mul for Expression<Ref> {
    type Output = Expression<Ref>;

    fn mul(self, rhs: Self) -> Self::Output {
        Self::new_binary(self, BinaryOperator::Mul, rhs)
    }
}

impl<Ref> std::iter::Sum for Expression<Ref> {
    fn sum<I: Iterator<Item = Self>>(iter: I) -> Self {
        iter.reduce(|a, b| a + b).unwrap_or_else(|| 0u32.into())
    }
}

impl From<NamespacedPolynomialReference> for Expression {
    fn from(value: NamespacedPolynomialReference) -> Self {
        Self::Reference(value)
    }
}

impl<R> Expression<R> {
    /// Returns an iterator over all (top-level) expressions in this expression.
    /// This specifically does not implement Children because otherwise it would
    /// have a wrong implementation of ExpressionVisitable (which is implemented
    /// generically for all types that implement Children<Expr>).
    #[auto_enum(Iterator)]
    pub fn children(&self) -> impl Iterator<Item = &Expression<R>> + '_ {
        match self {
            Expression::Reference(_)
            | Expression::PublicReference(_)
            | Expression::String(_)
            | Expression::Number(_) => empty(),
            Expression::Tuple(v) => v.iter(),
            Expression::LambdaExpression(LambdaExpression { body, .. }) => once(body.as_ref()),
            Expression::ArrayLiteral(ArrayLiteral { items }) => items.iter(),
            Expression::BinaryOperation(left, _, right) => {
                [left.as_ref(), right.as_ref()].into_iter()
            }
            Expression::UnaryOperation(UnaryOperation { expr, .. }) => once(expr.as_ref()),
            Expression::IndexAccess(IndexAccess { array, index }) => {
                [array.as_ref(), index.as_ref()].into_iter()
            }
            Expression::FunctionCall(FunctionCall {
                function,
                arguments,
            }) => once(function.as_ref()).chain(arguments.iter()),
            Expression::FreeInput(e) => once(e.as_ref()),
            Expression::MatchExpression(e, arms) => {
                once(e.as_ref()).chain(arms.iter().flat_map(|arm| arm.children()))
            }
            Expression::IfExpression(IfExpression {
                condition,
                body,
                else_body,
            }) => [condition, body, else_body].into_iter().map(|e| e.as_ref()),
            Expression::BlockExpression(statements, expr) => statements
                .iter()
                .flat_map(|s| s.children())
                .chain(once(expr.as_ref())),
        }
    }

    /// Returns an iterator over all (top-level) expressions in this expression.
    /// This specifically does not implement Children because otherwise it would
    /// have a wrong implementation of ExpressionVisitable (which is implemented
    /// generically for all types that implement Children<Expr>).
    #[auto_enum(Iterator)]
    pub fn children_mut(&mut self) -> impl Iterator<Item = &mut Expression<R>> + '_ {
        match self {
            Expression::Reference(_) | Expression::PublicReference(_) | Expression::String(_) => {
                empty()
            }
            Expression::Number(_) => empty(),
            Expression::Tuple(v) => v.iter_mut(),
            Expression::LambdaExpression(LambdaExpression { body, .. }) => once(body.as_mut()),
            Expression::ArrayLiteral(ArrayLiteral { items }) => items.iter_mut(),
            Expression::BinaryOperation(left, _, right) => {
                [left.as_mut(), right.as_mut()].into_iter()
            }
            Expression::UnaryOperation(UnaryOperation { expr, .. }) => once(expr.as_mut()),
            Expression::IndexAccess(IndexAccess { array, index }) => {
                [array.as_mut(), index.as_mut()].into_iter()
            }
            Expression::FunctionCall(FunctionCall {
                function,
                arguments,
            }) => once(function.as_mut()).chain(arguments.iter_mut()),
            Expression::FreeInput(e) => once(e.as_mut()),
            Expression::MatchExpression(e, arms) => {
                once(e.as_mut()).chain(arms.iter_mut().flat_map(|arm| arm.children_mut()))
            }
            Expression::IfExpression(IfExpression {
                condition,
                body,
                else_body,
            }) => [condition, body, else_body].into_iter().map(|e| e.as_mut()),
            Expression::BlockExpression(statements, expr) => statements
                .iter_mut()
                .flat_map(|s| s.children_mut())
                .chain(once(expr.as_mut())),
        }
    }
}

#[derive(Debug, PartialEq, Eq, PartialOrd, Ord, Default, Clone)]
pub struct PolynomialName {
    pub name: String,
    pub array_size: Option<Expression>,
}

#[derive(Debug, PartialEq, Eq, Default, Clone, PartialOrd, Ord)]
/// A polynomial with an optional namespace
/// This is different from SymbolPath mainly due to different formatting.
pub struct NamespacedPolynomialReference {
    pub path: SymbolPath,
    pub type_args: Option<Vec<Type<Expression>>>,
}

impl From<SymbolPath> for NamespacedPolynomialReference {
    fn from(value: SymbolPath) -> Self {
        Self {
            path: value,
            type_args: Default::default(),
        }
    }
}

impl NamespacedPolynomialReference {
    pub fn from_identifier(name: String) -> Self {
        SymbolPath::from_parts(vec![Part::Named(name)]).into()
    }

    pub fn try_to_identifier(&self) -> Option<&String> {
        if self.type_args.is_none() {
            self.path.try_to_identifier()
        } else {
            None
        }
    }
}

#[derive(Debug, Clone, PartialEq, Eq, PartialOrd, Ord, Serialize, Deserialize, JsonSchema)]
pub struct LambdaExpression<E = Expression<NamespacedPolynomialReference>> {
    pub kind: FunctionKind,
    pub params: Vec<Pattern>,
    pub body: Box<E>,
}

impl<E> Children<E> for LambdaExpression<E> {
    fn children(&self) -> Box<dyn Iterator<Item = &E> + '_> {
        Box::new(once(self.body.as_ref()))
    }

    fn children_mut(&mut self) -> Box<dyn Iterator<Item = &mut E> + '_> {
        Box::new(once(self.body.as_mut()))
    }
}

#[derive(
    Debug, Copy, Clone, PartialEq, Eq, PartialOrd, Ord, Serialize, Deserialize, JsonSchema,
)]
pub enum FunctionKind {
    Pure,
    Constr,
    Query,
}

#[derive(Debug, Clone, PartialEq, Eq, PartialOrd, Ord, Serialize, Deserialize, JsonSchema)]
pub struct ArrayLiteral<E = Expression<NamespacedPolynomialReference>> {
    pub items: Vec<E>,
}

impl<E> Children<E> for ArrayLiteral<E> {
    fn children(&self) -> Box<dyn Iterator<Item = &E> + '_> {
        Box::new(self.items.iter())
    }

    fn children_mut(&mut self) -> Box<dyn Iterator<Item = &mut E> + '_> {
        Box::new(self.items.iter_mut())
    }
}

#[derive(
    Debug, PartialEq, Eq, PartialOrd, Ord, Clone, Copy, Hash, Serialize, Deserialize, JsonSchema,
)]
pub enum UnaryOperator {
    Minus,
    LogicalNot,
    Next,
}

impl UnaryOperator {
    /// Returns true if the operator is a prefix-operator and false if it is a postfix operator.
    pub fn is_prefix(&self) -> bool {
        match self {
            UnaryOperator::Minus | UnaryOperator::LogicalNot => true,
            UnaryOperator::Next => false,
        }
    }
}

#[derive(
    Debug, PartialEq, Eq, PartialOrd, Ord, Clone, Copy, Hash, Serialize, Deserialize, JsonSchema,
)]
pub enum BinaryOperator {
    Add,
    Sub,
    Mul,
    Div,
    Mod,
    Pow,
    BinaryAnd,
    BinaryXor,
    BinaryOr,
    ShiftLeft,
    ShiftRight,
    LogicalOr,
    LogicalAnd,
    Less,
    LessEqual,
    Equal,
    Identity,
    NotEqual,
    GreaterEqual,
    Greater,
}

#[derive(Debug, PartialEq, Eq)]
pub enum BinaryOperatorAssociativity {
    Left,
    Right,
    RequireParentheses,
}

trait Precedence {
    fn precedence(&self) -> ExpressionPrecedence;
}

impl Precedence for UnaryOperator {
    fn precedence(&self) -> ExpressionPrecedence {
        use UnaryOperator::*;
        match self {
            // NOTE: Any modification must be done with care to not overlap with BinaryOperator's precedence
            Next => 1,
            Minus | LogicalNot => 2,
        }
    }
}

impl Precedence for BinaryOperator {
    fn precedence(&self) -> ExpressionPrecedence {
        use BinaryOperator::*;
        match self {
            // NOTE: Any modification must be done with care to not overlap with LambdaExpression's precedence
            // Unary Oprators
            // **
            Pow => 3,
            // * / %
            Mul | Div | Mod => 4,
            // + -
            Add | Sub => 5,
            // << >>
            ShiftLeft | ShiftRight => 6,
            // &
            BinaryAnd => 7,
            // ^
            BinaryXor => 8,
            // |
            BinaryOr => 9,
            // = == != < > <= >=
            Identity | Equal | NotEqual | Less | Greater | LessEqual | GreaterEqual => 10,
            // &&
            LogicalAnd => 11,
            // ||
            LogicalOr => 12,
            // .. ..=
            // ??
        }
    }
}

impl BinaryOperator {
    pub fn associativity(&self) -> BinaryOperatorAssociativity {
        use BinaryOperator::*;
        use BinaryOperatorAssociativity::*;
        match self {
            Identity | Equal | NotEqual | Less | Greater | LessEqual | GreaterEqual => {
                RequireParentheses
            }
            Pow => Right,

            // .. ..= => RequireParentheses,
            _ => Left,
        }
    }
}

#[derive(Debug, PartialEq, Eq, PartialOrd, Ord, Clone, Serialize, Deserialize, JsonSchema)]
pub struct IndexAccess<E = Expression<NamespacedPolynomialReference>> {
    pub array: Box<E>,
    pub index: Box<E>,
}

impl<E> Children<E> for IndexAccess<E> {
    fn children(&self) -> Box<dyn Iterator<Item = &E> + '_> {
        Box::new(once(self.array.as_ref()).chain(once(self.index.as_ref())))
    }

    fn children_mut(&mut self) -> Box<dyn Iterator<Item = &mut E> + '_> {
        Box::new(once(self.array.as_mut()).chain(once(self.index.as_mut())))
    }
}

#[derive(Debug, PartialEq, Eq, PartialOrd, Ord, Clone, Serialize, Deserialize, JsonSchema)]
pub struct FunctionCall<E = Expression<NamespacedPolynomialReference>> {
    pub function: Box<E>,
    pub arguments: Vec<E>,
}

impl<E> Children<E> for FunctionCall<E> {
    fn children(&self) -> Box<dyn Iterator<Item = &E> + '_> {
        Box::new(once(self.function.as_ref()).chain(self.arguments.iter()))
    }

    fn children_mut(&mut self) -> Box<dyn Iterator<Item = &mut E> + '_> {
        Box::new(once(self.function.as_mut()).chain(self.arguments.iter_mut()))
    }
}

#[derive(Debug, PartialEq, Eq, PartialOrd, Ord, Clone, Serialize, Deserialize, JsonSchema)]
pub struct MatchArm<E = Expression<NamespacedPolynomialReference>> {
    pub pattern: Pattern,
    pub value: E,
}

impl<E> Children<E> for MatchArm<E> {
    fn children(&self) -> Box<dyn Iterator<Item = &E> + '_> {
        Box::new(once(&self.value))
    }

    fn children_mut(&mut self) -> Box<dyn Iterator<Item = &mut E> + '_> {
        Box::new(once(&mut self.value))
    }
}

#[derive(Debug, PartialEq, Eq, PartialOrd, Ord, Clone, Serialize, Deserialize, JsonSchema)]
pub struct IfExpression<E = Expression<NamespacedPolynomialReference>> {
    pub condition: Box<E>,
    pub body: Box<E>,
    pub else_body: Box<E>,
}

impl<E> Children<E> for IfExpression<E> {
    fn children(&self) -> Box<dyn Iterator<Item = &E> + '_> {
        Box::new(
            once(&self.condition)
                .chain(once(&self.body))
                .chain(once(&self.else_body))
                .map(|e| e.as_ref()),
        )
    }

    fn children_mut(&mut self) -> Box<dyn Iterator<Item = &mut E> + '_> {
        Box::new(
            once(&mut self.condition)
                .chain(once(&mut self.body))
                .chain(once(&mut self.else_body))
                .map(|e| e.as_mut()),
        )
    }
}

#[derive(Debug, PartialEq, Eq, PartialOrd, Ord, Clone, Serialize, Deserialize, JsonSchema)]
pub enum StatementInsideBlock<E = Expression<NamespacedPolynomialReference>> {
    LetStatement(LetStatementInsideBlock<E>),
    Expression(E),
}

impl<E> Children<E> for StatementInsideBlock<E> {
    fn children(&self) -> Box<dyn Iterator<Item = &E> + '_> {
        match self {
            StatementInsideBlock::LetStatement(l) => Box::new(l.children()),
            StatementInsideBlock::Expression(e) => Box::new(once(e)),
        }
    }

    fn children_mut(&mut self) -> Box<dyn Iterator<Item = &mut E> + '_> {
        match self {
            StatementInsideBlock::LetStatement(l) => Box::new(l.children_mut()),
            StatementInsideBlock::Expression(e) => Box::new(once(e)),
        }
    }
}

#[derive(Debug, PartialEq, Eq, PartialOrd, Ord, Clone, Serialize, Deserialize, JsonSchema)]
pub struct LetStatementInsideBlock<E = Expression<NamespacedPolynomialReference>> {
    pub pattern: Pattern,
    pub value: Option<E>,
}

impl<E> Children<E> for LetStatementInsideBlock<E> {
    fn children(&self) -> Box<dyn Iterator<Item = &E> + '_> {
        Box::new(self.value.iter())
    }

    fn children_mut(&mut self) -> Box<dyn Iterator<Item = &mut E> + '_> {
        Box::new(self.value.iter_mut())
    }
}

/// The definition of a function (excluding its name):
#[derive(Debug, PartialEq, Eq, PartialOrd, Ord, Clone)]
pub enum FunctionDefinition {
    /// Array expression.
    Array(ArrayExpression),
    /// Generic expression
    Expression(Expression),
    /// A type declaration.
    TypeDeclaration(EnumDeclaration<Expression>),
}

impl Children<Expression> for FunctionDefinition {
    fn children(&self) -> Box<dyn Iterator<Item = &Expression> + '_> {
        match self {
            FunctionDefinition::Array(ae) => ae.children(),
            FunctionDefinition::Expression(e) => Box::new(once(e)),
            FunctionDefinition::TypeDeclaration(_enum_declaration) => todo!(),
        }
    }

    fn children_mut(&mut self) -> Box<dyn Iterator<Item = &mut Expression> + '_> {
        match self {
            FunctionDefinition::Array(ae) => ae.children_mut(),
            FunctionDefinition::Expression(e) => Box::new(once(e)),
            FunctionDefinition::TypeDeclaration(_enum_declaration) => todo!(),
        }
    }
}

#[derive(Debug, PartialEq, Eq, PartialOrd, Ord, Clone)]
pub enum ArrayExpression {
    Value(Vec<Expression>),
    RepeatedValue(Vec<Expression>),
    Concat(Box<ArrayExpression>, Box<ArrayExpression>),
}

impl ArrayExpression {
    pub fn value(v: Vec<Expression>) -> Self {
        Self::Value(v)
    }

    pub fn repeated_value(v: Vec<Expression>) -> Self {
        Self::RepeatedValue(v)
    }

    pub fn concat(self, other: Self) -> Self {
        Self::Concat(Box::new(self), Box::new(other))
    }

    fn pad_with(self, pad: Expression) -> Self {
        Self::concat(self, Self::repeated_value(vec![pad]))
    }

    pub fn pad_with_zeroes(self) -> Self {
        self.pad_with(0u32.into())
    }

    fn last(&self) -> Option<&Expression> {
        match self {
            ArrayExpression::Value(v) => v.last(),
            ArrayExpression::RepeatedValue(v) => v.last(),
            ArrayExpression::Concat(_, right) => right.last(),
        }
    }

    // return None if `self` is empty
    pub fn pad_with_last(self) -> Option<Self> {
        self.last().cloned().map(|last| self.pad_with(last))
    }
}

impl ArrayExpression {
    /// solve for `*`
    pub fn solve(&self, degree: DegreeType) -> DegreeType {
        assert!(
            self.number_of_repetitions() <= 1,
            "`*` can be used only once in rhs of array definition"
        );
        let len = self.constant_length();
        assert!(
            len <= degree,
            "Array literal is too large ({len}) for degree ({degree})."
        );
        // Fill up the remaining space with the repeated array
        degree - len
    }

    /// The number of times the `*` operator is used
    fn number_of_repetitions(&self) -> usize {
        match self {
            ArrayExpression::RepeatedValue(_) => 1,
            ArrayExpression::Value(_) => 0,
            ArrayExpression::Concat(left, right) => {
                left.number_of_repetitions() + right.number_of_repetitions()
            }
        }
    }

    /// The combined length of the constant-size parts of the array expression.
    fn constant_length(&self) -> DegreeType {
        match self {
            ArrayExpression::RepeatedValue(_) => 0,
            ArrayExpression::Value(e) => e.len() as DegreeType,
            ArrayExpression::Concat(left, right) => {
                left.constant_length() + right.constant_length()
            }
        }
    }
}

impl Children<Expression> for ArrayExpression {
    fn children(&self) -> Box<dyn Iterator<Item = &Expression> + '_> {
        match self {
            ArrayExpression::Value(v) | ArrayExpression::RepeatedValue(v) => Box::new(v.iter()),
            ArrayExpression::Concat(left, right) => {
                Box::new(left.children().chain(right.children()))
            }
        }
    }

    fn children_mut(&mut self) -> Box<dyn Iterator<Item = &mut Expression> + '_> {
        match self {
            ArrayExpression::Value(v) | ArrayExpression::RepeatedValue(v) => Box::new(v.iter_mut()),
            ArrayExpression::Concat(left, right) => {
                Box::new(left.children_mut().chain(right.children_mut()))
            }
        }
    }
}

#[derive(Debug, PartialEq, Eq, PartialOrd, Ord, Clone, Serialize, Deserialize, JsonSchema)]
pub enum Pattern {
    CatchAll, // "_", matches a single value
    Ellipsis, // "..", matches a series of values, only valid inside array patterns
    #[schemars(skip)]
    Number(BigInt),
    String(String),
    Tuple(Vec<Pattern>),
    Array(Vec<Pattern>),
    // A pattern that binds a variable. Variable references are parsed as
    // Enum and are then re-mapped to Variable if they do not reference
    // an enum variant.
    Variable(String),
    Enum(SymbolPath, Option<Vec<Pattern>>),
}

impl Pattern {
    /// Returns an iterator over all variables in this pattern.
    pub fn variables(&self) -> Box<dyn Iterator<Item = &String> + '_> {
        match self {
            Pattern::Variable(v) => Box::new(once(v)),
            _ => Box::new(self.children().flat_map(|p| p.variables())),
        }
    }

    /// Return true if the pattern is irrefutable, i.e. matches all possible values of its type.
    pub fn is_irrefutable(&self) -> bool {
        match self {
            Pattern::Ellipsis => unreachable!(),
            Pattern::CatchAll | Pattern::Variable(_) => true,
            Pattern::Number(_) | Pattern::String(_) | Pattern::Enum(_, _) => false,
            Pattern::Array(items) => {
                // Only "[..]"" is irrefutable
                items == &vec![Pattern::Ellipsis]
            }
            Pattern::Tuple(p) => p.iter().all(|p| p.is_irrefutable()),
        }
    }
}

impl Children<Pattern> for Pattern {
    fn children(&self) -> Box<dyn Iterator<Item = &Pattern> + '_> {
        match self {
            Pattern::CatchAll
            | Pattern::Ellipsis
            | Pattern::Number(_)
            | Pattern::String(_)
            | Pattern::Variable(_) => Box::new(empty()),
            Pattern::Tuple(p) | Pattern::Array(p) => Box::new(p.iter()),
            Pattern::Enum(_, fields) => Box::new(fields.iter().flatten()),
        }
    }

    fn children_mut(&mut self) -> Box<dyn Iterator<Item = &mut Pattern> + '_> {
        match self {
            Pattern::CatchAll
            | Pattern::Ellipsis
            | Pattern::Number(_)
            | Pattern::String(_)
            | Pattern::Variable(_) => Box::new(empty()),
            Pattern::Tuple(p) | Pattern::Array(p) => Box::new(p.iter_mut()),
            Pattern::Enum(_, fields) => Box::new(fields.iter_mut().flatten()),
        }
    }
}

#[derive(Debug, PartialEq, Eq, PartialOrd, Ord, Clone, Serialize, Deserialize, JsonSchema)]
pub struct TypedExpression<Ref = NamespacedPolynomialReference, E = Expression<Ref>> {
    pub e: Expression<Ref>,
    pub type_scheme: Option<TypeScheme<E>>,
}<|MERGE_RESOLUTION|>--- conflicted
+++ resolved
@@ -353,7 +353,6 @@
 }
 
 #[derive(Debug, PartialEq, Eq, PartialOrd, Ord, Clone, Serialize, Deserialize, JsonSchema)]
-<<<<<<< HEAD
 pub struct UnaryOperation<E = Expression<NamespacedPolynomialReference>> {
     pub op: UnaryOperator,
     pub expr: Box<E>,
@@ -365,7 +364,7 @@
     }
 }
 
-=======
+#[derive(Debug, PartialEq, Eq, PartialOrd, Ord, Clone, Serialize, Deserialize, JsonSchema)]
 pub struct Number {
     #[schemars(skip)]
     pub value: BigUint,
@@ -389,7 +388,6 @@
         BigUint::from(value).into()
     }
 }
->>>>>>> 0e0ebe74
 pub type ExpressionPrecedence = u64;
 
 impl<Ref> Expression<Ref> {
