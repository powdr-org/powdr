--- conflicted
+++ resolved
@@ -352,16 +352,14 @@
     BlockExpression(Vec<StatementInsideBlock<Self>>, Box<Self>),
 }
 
-<<<<<<< HEAD
 #[derive(Debug, PartialEq, Eq, PartialOrd, Ord, Clone, Serialize, Deserialize, JsonSchema)]
 pub struct BinaryOperation<E = Expression<NamespacedPolynomialReference>> {
     pub left: Box<E>,
     pub op: BinaryOperator,
     pub right: Box<E>,
 }
-=======
+
 pub type ExpressionPrecedence = u64;
->>>>>>> 9472671b
 
 impl<Ref> Expression<Ref> {
     pub fn new_binary(left: Self, op: BinaryOperator, right: Self) -> Self {
