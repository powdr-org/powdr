--- conflicted
+++ resolved
@@ -353,7 +353,6 @@
 }
 
 #[derive(Debug, PartialEq, Eq, PartialOrd, Ord, Clone, Serialize, Deserialize, JsonSchema)]
-<<<<<<< HEAD
 pub struct Number {
     #[schemars(skip)]
     pub value: BigUint,
@@ -363,7 +362,10 @@
 impl<Ref> From<Number> for Expression<Ref> {
     fn from(number: Number) -> Self {
         Expression::Number(number)
-=======
+    }
+}
+
+#[derive(Debug, PartialEq, Eq, PartialOrd, Ord, Clone, Serialize, Deserialize, JsonSchema)]
 pub struct UnaryOperation<E = Expression<NamespacedPolynomialReference>> {
     pub op: UnaryOperator,
     pub expr: Box<E>,
@@ -372,7 +374,6 @@
 impl<Ref> From<UnaryOperation<Expression<Ref>>> for Expression<Ref> {
     fn from(operation: UnaryOperation<Expression<Ref>>) -> Self {
         Expression::UnaryOperation(operation)
->>>>>>> 81126078
     }
 }
 
