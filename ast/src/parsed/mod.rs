pub mod asm;
pub mod build;
pub mod display;
pub mod folder;
pub mod types;
pub mod visitor;

use std::{
    collections::BTreeSet,
    iter::{empty, once},
    ops,
    str::FromStr,
};

use auto_enums::auto_enum;
use derive_more::Display;
use powdr_number::{BigInt, BigUint, DegreeType};
use schemars::JsonSchema;
use serde::{Deserialize, Serialize};

use self::{
    asm::{Part, SymbolPath},
    types::{FunctionType, Type, TypeBounds, TypeScheme},
    visitor::Children,
};
use crate::SourceRef;

#[derive(Display, Clone, Copy, PartialEq, Eq)]
pub enum SymbolCategory {
    /// A value, which has a type and can be referenced in expressions (a variable, function, constant, ...).
    Value,
    /// A type, for example the name of an enum or other user-defined type.
    Type,
    /// A type constructor, i.e. an enum variant, which can be used as a function or constant inside an expression
    /// or to deconstruct a value in a pattern.
    TypeConstructor,
}
impl SymbolCategory {
    /// Returns if a symbol of a given category can satisfy a request for a certain category.
    pub fn compatible_with_request(&self, request: SymbolCategory) -> bool {
        match self {
            SymbolCategory::Value => request == SymbolCategory::Value,
            SymbolCategory::Type => request == SymbolCategory::Type,
            SymbolCategory::TypeConstructor => {
                // Type constructors can also satisfy requests for values.
                request == SymbolCategory::TypeConstructor || request == SymbolCategory::Value
            }
        }
    }
}

#[derive(Debug, PartialEq, Eq, Clone)]
pub struct PILFile(pub Vec<PilStatement>);

#[derive(Debug, PartialEq, Eq, PartialOrd, Ord, Clone)]
pub enum PilStatement {
    /// File name
    Include(SourceRef, String),
    /// Name of namespace and optional polynomial degree (constant)
    Namespace(SourceRef, SymbolPath, Option<Expression>),
    LetStatement(
        SourceRef,
        String,
        Option<TypeScheme<Expression>>,
        Option<Expression>,
    ),
    PolynomialDefinition(SourceRef, String, Expression),
    PublicDeclaration(
        SourceRef,
        /// The name of the public value.
        String,
        /// The polynomial/column that contains the public value.
        NamespacedPolynomialReference,
        /// If the polynomial is an array, this is the array element index.
        Option<Expression>,
        /// The row number of the public value.
        Expression,
    ),
    PolynomialConstantDeclaration(SourceRef, Vec<PolynomialName>),
    PolynomialConstantDefinition(SourceRef, String, FunctionDefinition),
    PolynomialCommitDeclaration(
        SourceRef,
        // Stage
        Option<u32>,
        // Names
        Vec<PolynomialName>,
        // Value (prover query / hint)
        Option<FunctionDefinition>,
    ),
    PlookupIdentity(
        SourceRef,
        SelectedExpressions<Expression>,
        SelectedExpressions<Expression>,
    ),
    PermutationIdentity(
        SourceRef,
        SelectedExpressions<Expression>,
        SelectedExpressions<Expression>,
    ),
    ConnectIdentity(SourceRef, Vec<Expression>, Vec<Expression>),
    ConstantDefinition(SourceRef, String, Expression),
    EnumDeclaration(SourceRef, EnumDeclaration<Expression>),
    Expression(SourceRef, Expression),
}

impl PilStatement {
    /// If the statement is a symbol definition, returns all (local) names of defined symbols
    /// and their category.
    /// Note it does not return nested definitions (for an enum for example).
    pub fn symbol_definition_names(&self) -> impl Iterator<Item = (&String, SymbolCategory)> + '_ {
        self.symbol_definition_names_and_contained()
            .filter_map(|(name, sub_name, category)| match sub_name {
                Some(_) => None,
                None => Some((name, category)),
            })
    }

    /// If the statement is a symbol definition, returns all (local) names of defined symbols
    /// and their category.
    /// For an enum, returns the name of the enum and all the variants, where the first
    /// component is the name of the enum and the second the name of the variant.
    pub fn symbol_definition_names_and_contained(
        &self,
    ) -> Box<dyn Iterator<Item = (&String, Option<&String>, SymbolCategory)> + '_> {
        match self {
            PilStatement::PolynomialDefinition(_, name, _)
            | PilStatement::PolynomialConstantDefinition(_, name, _)
            | PilStatement::ConstantDefinition(_, name, _)
            | PilStatement::PublicDeclaration(_, name, _, _, _)
            | PilStatement::LetStatement(_, name, _, _) => {
                Box::new(once((name, None, SymbolCategory::Value)))
            }
            PilStatement::EnumDeclaration(_, EnumDeclaration { name, variants, .. }) => Box::new(
                once((name, None, SymbolCategory::Type)).chain(
                    variants
                        .iter()
                        .map(move |v| (name, Some(&v.name), SymbolCategory::TypeConstructor)),
                ),
            ),
            PilStatement::PolynomialConstantDeclaration(_, polynomials)
            | PilStatement::PolynomialCommitDeclaration(_, _, polynomials, _) => Box::new(
                polynomials
                    .iter()
                    .map(|p| (&p.name, None, SymbolCategory::Value)),
            ),

            PilStatement::Include(_, _)
            | PilStatement::Namespace(_, _, _)
            | PilStatement::PlookupIdentity(_, _, _)
            | PilStatement::PermutationIdentity(_, _, _)
            | PilStatement::ConnectIdentity(_, _, _)
            | PilStatement::Expression(_, _) => Box::new(empty()),
        }
    }
}

impl Children<Expression> for PilStatement {
    /// Returns an iterator over all (top-level) expressions in this statement.
    fn children(&self) -> Box<dyn Iterator<Item = &Expression> + '_> {
        match self {
            PilStatement::PlookupIdentity(_, left, right)
            | PilStatement::PermutationIdentity(_, left, right) => {
                Box::new(left.children().chain(right.children()))
            }
            PilStatement::ConnectIdentity(_start, left, right) => {
                Box::new(left.iter().chain(right.iter()))
            }
            PilStatement::Expression(_, e)
            | PilStatement::Namespace(_, _, Some(e))
            | PilStatement::PolynomialDefinition(_, _, e)
            | PilStatement::ConstantDefinition(_, _, e) => Box::new(once(e)),

            PilStatement::EnumDeclaration(_, enum_decl) => enum_decl.children(),

            PilStatement::LetStatement(_, _, type_scheme, value) => Box::new(
                type_scheme
                    .iter()
                    .flat_map(|t| t.ty.children())
                    .chain(value),
            ),

            PilStatement::PublicDeclaration(_, _, _, i, e) => Box::new(i.iter().chain(once(e))),

            PilStatement::PolynomialConstantDefinition(_, _, def)
            | PilStatement::PolynomialCommitDeclaration(_, _, _, Some(def)) => def.children(),
            PilStatement::PolynomialCommitDeclaration(_, _, _, None)
            | PilStatement::Include(_, _)
            | PilStatement::Namespace(_, _, None)
            | PilStatement::PolynomialConstantDeclaration(_, _) => Box::new(empty()),
        }
    }

    /// Returns an iterator over all (top-level) expressions in this statement.
    fn children_mut(&mut self) -> Box<dyn Iterator<Item = &mut Expression> + '_> {
        match self {
            PilStatement::PlookupIdentity(_, left, right)
            | PilStatement::PermutationIdentity(_, left, right) => {
                Box::new(left.children_mut().chain(right.children_mut()))
            }
            PilStatement::ConnectIdentity(_start, left, right) => {
                Box::new(left.iter_mut().chain(right.iter_mut()))
            }
            PilStatement::Expression(_, e)
            | PilStatement::Namespace(_, _, Some(e))
            | PilStatement::PolynomialDefinition(_, _, e)
            | PilStatement::ConstantDefinition(_, _, e) => Box::new(once(e)),

            PilStatement::EnumDeclaration(_, enum_decl) => enum_decl.children_mut(),

            PilStatement::LetStatement(_, _, ty, value) => {
                Box::new(ty.iter_mut().flat_map(|t| t.ty.children_mut()).chain(value))
            }

            PilStatement::PublicDeclaration(_, _, _, i, e) => Box::new(i.iter_mut().chain(once(e))),

            PilStatement::PolynomialConstantDefinition(_, _, def)
            | PilStatement::PolynomialCommitDeclaration(_, _, _, Some(def)) => def.children_mut(),
            PilStatement::PolynomialCommitDeclaration(_, _, _, None)
            | PilStatement::Include(_, _)
            | PilStatement::Namespace(_, _, None)
            | PilStatement::PolynomialConstantDeclaration(_, _) => Box::new(empty()),
        }
    }
}

#[derive(Debug, PartialEq, Eq, PartialOrd, Ord, Clone, Serialize, Deserialize, JsonSchema)]
pub struct EnumDeclaration<E = u64> {
    pub name: String,
    pub type_vars: TypeBounds,
    pub variants: Vec<EnumVariant<E>>,
}

impl<R> Children<Expression<R>> for EnumDeclaration<u64> {
    fn children(&self) -> Box<dyn Iterator<Item = &Expression<R>> + '_> {
        Box::new(empty())
    }
    fn children_mut(&mut self) -> Box<dyn Iterator<Item = &mut Expression<R>> + '_> {
        Box::new(empty())
    }
}

impl<R> Children<Expression<R>> for EnumDeclaration<Expression<R>> {
    fn children(&self) -> Box<dyn Iterator<Item = &Expression<R>> + '_> {
        Box::new(self.variants.iter().flat_map(|v| v.children()))
    }
    fn children_mut(&mut self) -> Box<dyn Iterator<Item = &mut Expression<R>> + '_> {
        Box::new(self.variants.iter_mut().flat_map(|v| v.children_mut()))
    }
}

#[derive(Debug, PartialEq, Eq, PartialOrd, Ord, Clone, Serialize, Deserialize, JsonSchema)]
pub struct EnumVariant<E = u64> {
    pub name: String,
    pub fields: Option<Vec<Type<E>>>,
}

impl<E: Clone> EnumVariant<E> {
    /// Returns the type of the constructor function for this variant
    /// given the enum type.
    pub fn constructor_type(&self, enum_decl: &EnumDeclaration) -> TypeScheme<E> {
        let name = SymbolPath::from_str(&enum_decl.name).unwrap();
        let vars = enum_decl.type_vars.clone();
        let generic_args =
            (!vars.is_empty()).then(|| vars.vars().cloned().map(Type::TypeVar).collect::<Vec<_>>());

        let named_type = Type::NamedType(name, generic_args);

        let ty = match &self.fields {
            None => named_type,
            Some(fields) => Type::Function(FunctionType {
                params: (*fields).clone(),
                value: named_type.into(),
            }),
        };

        TypeScheme { vars, ty }
    }
}

impl<R> Children<Expression<R>> for EnumVariant<u64> {
    fn children(&self) -> Box<dyn Iterator<Item = &Expression<R>> + '_> {
        Box::new(empty())
    }
    fn children_mut(&mut self) -> Box<dyn Iterator<Item = &mut Expression<R>> + '_> {
        Box::new(empty())
    }
}

impl<R> Children<Expression<R>> for EnumVariant<Expression<R>> {
    fn children(&self) -> Box<dyn Iterator<Item = &Expression<R>> + '_> {
        Box::new(
            self.fields
                .iter()
                .flat_map(|f| f.iter())
                .flat_map(|f| f.children()),
        )
    }
    fn children_mut(&mut self) -> Box<dyn Iterator<Item = &mut Expression<R>> + '_> {
        Box::new(
            self.fields
                .iter_mut()
                .flat_map(|f| f.iter_mut())
                .flat_map(|f| f.children_mut()),
        )
    }
}

#[derive(Debug, PartialEq, Eq, PartialOrd, Ord, Clone, Serialize, Deserialize, JsonSchema)]
pub struct SelectedExpressions<Expr> {
    pub selector: Option<Expr>,
    pub expressions: Vec<Expr>,
}

impl<Expr> Default for SelectedExpressions<Expr> {
    fn default() -> Self {
        Self {
            selector: Default::default(),
            expressions: Default::default(),
        }
    }
}

impl<Expr> Children<Expr> for SelectedExpressions<Expr> {
    /// Returns an iterator over all (top-level) expressions in this SelectedExpressions.
    fn children(&self) -> Box<dyn Iterator<Item = &Expr> + '_> {
        Box::new(self.selector.iter().chain(self.expressions.iter()))
    }

    /// Returns an iterator over all (top-level) expressions in this SelectedExpressions.
    fn children_mut(&mut self) -> Box<dyn Iterator<Item = &mut Expr> + '_> {
        Box::new(self.selector.iter_mut().chain(self.expressions.iter_mut()))
    }
}

#[derive(Debug, PartialEq, Eq, PartialOrd, Ord, Clone, Serialize, Deserialize, JsonSchema)]
pub enum Expression<Ref = NamespacedPolynomialReference> {
    Reference(Ref),
    PublicReference(String),
    // A number literal and its type.
    Number(Number),
    String(String),
    Tuple(Vec<Self>),
    LambdaExpression(LambdaExpression<Self>),
    ArrayLiteral(ArrayLiteral<Self>),
    BinaryOperation(Box<Self>, BinaryOperator, Box<Self>),
    UnaryOperation(UnaryOperation<Self>),
    IndexAccess(IndexAccess<Self>),
    FunctionCall(FunctionCall<Self>),
    FreeInput(Box<Self>),
    MatchExpression(MatchExpression<Self>),
    IfExpression(IfExpression<Self>),
    BlockExpression(BlockExpression<Self>),
}

#[derive(Debug, PartialEq, Eq, PartialOrd, Ord, Clone, Serialize, Deserialize, JsonSchema)]
pub struct Number {
    #[schemars(skip)]
    pub value: BigUint,
    pub type_: Option<Type>,
}

impl<Ref> From<Number> for Expression<Ref> {
    fn from(number: Number) -> Self {
        Expression::Number(number)
    }
}

#[derive(Debug, PartialEq, Eq, PartialOrd, Ord, Clone, Serialize, Deserialize, JsonSchema)]
pub struct UnaryOperation<E = Expression<NamespacedPolynomialReference>> {
    pub op: UnaryOperator,
    pub expr: Box<E>,
}

impl<Ref> From<UnaryOperation<Expression<Ref>>> for Expression<Ref> {
    fn from(operation: UnaryOperation<Expression<Ref>>) -> Self {
        Expression::UnaryOperation(operation)
    }
}

impl<Ref> Expression<Ref> {
    pub fn new_binary(left: Self, op: BinaryOperator, right: Self) -> Self {
        Expression::BinaryOperation(Box::new(left), op, Box::new(right))
    }

    /// Visits this expression and all of its sub-expressions and returns true
    /// if `f` returns true on any of them.
    pub fn any(&self, mut f: impl FnMut(&Self) -> bool) -> bool {
        use std::ops::ControlFlow;
        use visitor::ExpressionVisitable;
        self.pre_visit_expressions_return(&mut |e| {
            if f(e) {
                ControlFlow::Break(())
            } else {
                ControlFlow::Continue(())
            }
        })
        .is_break()
    }
}

#[derive(Debug, PartialEq, Eq, PartialOrd, Ord, Clone, Serialize, Deserialize, JsonSchema)]
<<<<<<< HEAD
pub struct MatchExpression<E = Expression<NamespacedPolynomialReference>> {
    pub expr: Box<E>,
    pub arms: Vec<MatchArm<E>>,
}

impl<Ref> From<MatchExpression<Expression<Ref>>> for Expression<Ref> {
    fn from(match_expr: MatchExpression<Expression<Ref>>) -> Self {
        Expression::MatchExpression(match_expr)
=======
pub struct BlockExpression<E> {
    pub statements: Vec<StatementInsideBlock<E>>,
    pub expr: Box<E>,
}

impl<Ref> From<BlockExpression<Expression<Ref>>> for Expression<Ref> {
    fn from(block: BlockExpression<Expression<Ref>>) -> Self {
        Expression::BlockExpression(block)
>>>>>>> 67c0825d
    }
}

impl Expression<NamespacedPolynomialReference> {
    pub fn try_to_identifier(&self) -> Option<&String> {
        if let Expression::Reference(r) = self {
            r.try_to_identifier()
        } else {
            None
        }
    }
}

impl From<u32> for Expression {
    fn from(value: u32) -> Self {
        Number {
            value: value.into(),
            type_: None,
        }
        .into()
    }
}

impl From<BigUint> for Expression {
    fn from(value: BigUint) -> Self {
        Number { value, type_: None }.into()
    }
}

impl<Ref> ops::Add for Expression<Ref> {
    type Output = Expression<Ref>;

    fn add(self, rhs: Self) -> Self::Output {
        Self::new_binary(self, BinaryOperator::Add, rhs)
    }
}

impl<Ref> ops::Sub for Expression<Ref> {
    type Output = Expression<Ref>;

    fn sub(self, rhs: Self) -> Self::Output {
        Self::new_binary(self, BinaryOperator::Sub, rhs)
    }
}
impl<Ref> ops::Mul for Expression<Ref> {
    type Output = Expression<Ref>;

    fn mul(self, rhs: Self) -> Self::Output {
        Self::new_binary(self, BinaryOperator::Mul, rhs)
    }
}

impl<Ref> std::iter::Sum for Expression<Ref> {
    fn sum<I: Iterator<Item = Self>>(iter: I) -> Self {
        iter.reduce(|a, b| a + b).unwrap_or_else(|| {
            Number {
                value: 0u32.into(),
                type_: None,
            }
            .into()
        })
    }
}

impl From<NamespacedPolynomialReference> for Expression {
    fn from(value: NamespacedPolynomialReference) -> Self {
        Self::Reference(value)
    }
}

impl<R> Expression<R> {
    /// Returns an iterator over all (top-level) expressions in this expression.
    /// This specifically does not implement Children because otherwise it would
    /// have a wrong implementation of ExpressionVisitable (which is implemented
    /// generically for all types that implement Children<Expr>).
    #[auto_enum(Iterator)]
    pub fn children(&self) -> impl Iterator<Item = &Expression<R>> + '_ {
        match self {
            Expression::Reference(_) | Expression::PublicReference(_) | Expression::String(_) => {
                empty()
            }
            Expression::Number(_) => empty(),
            Expression::Tuple(v) => v.iter(),
            Expression::LambdaExpression(LambdaExpression { body, .. }) => once(body.as_ref()),
            Expression::ArrayLiteral(ArrayLiteral { items }) => items.iter(),
            Expression::BinaryOperation(left, _, right) => {
                [left.as_ref(), right.as_ref()].into_iter()
            }
            Expression::UnaryOperation(UnaryOperation { op: _, expr }) => once(expr.as_ref()),
            Expression::IndexAccess(IndexAccess { array, index }) => {
                [array.as_ref(), index.as_ref()].into_iter()
            }
            Expression::FunctionCall(FunctionCall {
                function,
                arguments,
            }) => once(function.as_ref()).chain(arguments.iter()),
            Expression::FreeInput(e) => once(e.as_ref()),
            Expression::MatchExpression(MatchExpression { expr, arms }) => {
                once(expr.as_ref()).chain(arms.iter().flat_map(|arm| arm.children()))
            }
            Expression::IfExpression(IfExpression {
                condition,
                body,
                else_body,
            }) => [condition, body, else_body].into_iter().map(|e| e.as_ref()),
            Expression::BlockExpression(BlockExpression { statements, expr }) => statements
                .iter()
                .flat_map(|s| s.children())
                .chain(once(expr.as_ref())),
        }
    }

    /// Returns an iterator over all (top-level) expressions in this expression.
    /// This specifically does not implement Children because otherwise it would
    /// have a wrong implementation of ExpressionVisitable (which is implemented
    /// generically for all types that implement Children<Expr>).
    #[auto_enum(Iterator)]
    pub fn children_mut(&mut self) -> impl Iterator<Item = &mut Expression<R>> + '_ {
        match self {
            Expression::Reference(_) | Expression::PublicReference(_) | Expression::String(_) => {
                empty()
            }
            Expression::Number(_) => empty(),
            Expression::Tuple(v) => v.iter_mut(),
            Expression::LambdaExpression(LambdaExpression { body, .. }) => once(body.as_mut()),
            Expression::ArrayLiteral(ArrayLiteral { items }) => items.iter_mut(),
            Expression::BinaryOperation(left, _, right) => {
                [left.as_mut(), right.as_mut()].into_iter()
            }
            Expression::UnaryOperation(UnaryOperation { op: _, expr }) => once(expr.as_mut()),
            Expression::IndexAccess(IndexAccess { array, index }) => {
                [array.as_mut(), index.as_mut()].into_iter()
            }
            Expression::FunctionCall(FunctionCall {
                function,
                arguments,
            }) => once(function.as_mut()).chain(arguments.iter_mut()),
            Expression::FreeInput(e) => once(e.as_mut()),
            Expression::MatchExpression(MatchExpression { expr, arms }) => {
                once(expr.as_mut()).chain(arms.iter_mut().flat_map(|arm| arm.children_mut()))
            }
            Expression::IfExpression(IfExpression {
                condition,
                body,
                else_body,
            }) => [condition, body, else_body].into_iter().map(|e| e.as_mut()),
            Expression::BlockExpression(BlockExpression { statements, expr }) => statements
                .iter_mut()
                .flat_map(|s| s.children_mut())
                .chain(once(expr.as_mut())),
        }
    }
}

#[derive(Debug, PartialEq, Eq, PartialOrd, Ord, Default, Clone)]
pub struct PolynomialName {
    pub name: String,
    pub array_size: Option<Expression>,
}

#[derive(Debug, PartialEq, Eq, Default, Clone, PartialOrd, Ord)]
/// A polynomial with an optional namespace
/// This is different from SymbolPath mainly due to different formatting.
pub struct NamespacedPolynomialReference {
    pub path: SymbolPath,
    pub type_args: Option<Vec<Type<Expression>>>,
}

impl From<SymbolPath> for NamespacedPolynomialReference {
    fn from(value: SymbolPath) -> Self {
        Self {
            path: value,
            type_args: Default::default(),
        }
    }
}

impl NamespacedPolynomialReference {
    pub fn from_identifier(name: String) -> Self {
        SymbolPath::from_parts(vec![Part::Named(name)]).into()
    }

    pub fn try_to_identifier(&self) -> Option<&String> {
        if self.type_args.is_none() {
            self.path.try_to_identifier()
        } else {
            None
        }
    }
}

#[derive(Debug, Clone, PartialEq, Eq, PartialOrd, Ord, Serialize, Deserialize, JsonSchema)]
pub struct LambdaExpression<E = Expression<NamespacedPolynomialReference>> {
    pub kind: FunctionKind,
    pub params: Vec<Pattern>,
    pub body: Box<E>,
}

impl<E> Children<E> for LambdaExpression<E> {
    fn children(&self) -> Box<dyn Iterator<Item = &E> + '_> {
        Box::new(once(self.body.as_ref()))
    }

    fn children_mut(&mut self) -> Box<dyn Iterator<Item = &mut E> + '_> {
        Box::new(once(self.body.as_mut()))
    }
}

#[derive(
    Debug, Copy, Clone, PartialEq, Eq, PartialOrd, Ord, Serialize, Deserialize, JsonSchema,
)]
pub enum FunctionKind {
    Pure,
    Constr,
    Query,
}

#[derive(Debug, Clone, PartialEq, Eq, PartialOrd, Ord, Serialize, Deserialize, JsonSchema)]
pub struct ArrayLiteral<E = Expression<NamespacedPolynomialReference>> {
    pub items: Vec<E>,
}

impl<E> Children<E> for ArrayLiteral<E> {
    fn children(&self) -> Box<dyn Iterator<Item = &E> + '_> {
        Box::new(self.items.iter())
    }

    fn children_mut(&mut self) -> Box<dyn Iterator<Item = &mut E> + '_> {
        Box::new(self.items.iter_mut())
    }
}

#[derive(
    Debug, PartialEq, Eq, PartialOrd, Ord, Clone, Copy, Hash, Serialize, Deserialize, JsonSchema,
)]
pub enum UnaryOperator {
    Minus,
    LogicalNot,
    Next,
}

impl UnaryOperator {
    /// Returns true if the operator is a prefix-operator and false if it is a postfix operator.
    pub fn is_prefix(&self) -> bool {
        match self {
            UnaryOperator::Minus | UnaryOperator::LogicalNot => true,
            UnaryOperator::Next => false,
        }
    }
}

#[derive(
    Debug, PartialEq, Eq, PartialOrd, Ord, Clone, Copy, Hash, Serialize, Deserialize, JsonSchema,
)]
pub enum BinaryOperator {
    Add,
    Sub,
    Mul,
    Div,
    Mod,
    Pow,
    BinaryAnd,
    BinaryXor,
    BinaryOr,
    ShiftLeft,
    ShiftRight,
    LogicalOr,
    LogicalAnd,
    Less,
    LessEqual,
    Equal,
    Identity,
    NotEqual,
    GreaterEqual,
    Greater,
}

#[derive(Debug, PartialEq, Eq, PartialOrd, Ord, Clone, Serialize, Deserialize, JsonSchema)]
pub struct IndexAccess<E = Expression<NamespacedPolynomialReference>> {
    pub array: Box<E>,
    pub index: Box<E>,
}

impl<E> Children<E> for IndexAccess<E> {
    fn children(&self) -> Box<dyn Iterator<Item = &E> + '_> {
        Box::new(once(self.array.as_ref()).chain(once(self.index.as_ref())))
    }

    fn children_mut(&mut self) -> Box<dyn Iterator<Item = &mut E> + '_> {
        Box::new(once(self.array.as_mut()).chain(once(self.index.as_mut())))
    }
}

#[derive(Debug, PartialEq, Eq, PartialOrd, Ord, Clone, Serialize, Deserialize, JsonSchema)]
pub struct FunctionCall<E = Expression<NamespacedPolynomialReference>> {
    pub function: Box<E>,
    pub arguments: Vec<E>,
}

impl<E> Children<E> for FunctionCall<E> {
    fn children(&self) -> Box<dyn Iterator<Item = &E> + '_> {
        Box::new(once(self.function.as_ref()).chain(self.arguments.iter()))
    }

    fn children_mut(&mut self) -> Box<dyn Iterator<Item = &mut E> + '_> {
        Box::new(once(self.function.as_mut()).chain(self.arguments.iter_mut()))
    }
}

#[derive(Debug, PartialEq, Eq, PartialOrd, Ord, Clone, Serialize, Deserialize, JsonSchema)]
pub struct MatchArm<E = Expression<NamespacedPolynomialReference>> {
    pub pattern: Pattern,
    pub value: E,
}

impl<E> Children<E> for MatchArm<E> {
    fn children(&self) -> Box<dyn Iterator<Item = &E> + '_> {
        Box::new(once(&self.value))
    }

    fn children_mut(&mut self) -> Box<dyn Iterator<Item = &mut E> + '_> {
        Box::new(once(&mut self.value))
    }
}

#[derive(Debug, PartialEq, Eq, PartialOrd, Ord, Clone, Serialize, Deserialize, JsonSchema)]
pub struct IfExpression<E = Expression<NamespacedPolynomialReference>> {
    pub condition: Box<E>,
    pub body: Box<E>,
    pub else_body: Box<E>,
}

impl<E> Children<E> for IfExpression<E> {
    fn children(&self) -> Box<dyn Iterator<Item = &E> + '_> {
        Box::new(
            once(&self.condition)
                .chain(once(&self.body))
                .chain(once(&self.else_body))
                .map(|e| e.as_ref()),
        )
    }

    fn children_mut(&mut self) -> Box<dyn Iterator<Item = &mut E> + '_> {
        Box::new(
            once(&mut self.condition)
                .chain(once(&mut self.body))
                .chain(once(&mut self.else_body))
                .map(|e| e.as_mut()),
        )
    }
}

#[derive(Debug, PartialEq, Eq, PartialOrd, Ord, Clone, Serialize, Deserialize, JsonSchema)]
pub enum StatementInsideBlock<E = Expression<NamespacedPolynomialReference>> {
    LetStatement(LetStatementInsideBlock<E>),
    Expression(E),
}

impl<E> Children<E> for StatementInsideBlock<E> {
    fn children(&self) -> Box<dyn Iterator<Item = &E> + '_> {
        match self {
            StatementInsideBlock::LetStatement(l) => Box::new(l.children()),
            StatementInsideBlock::Expression(e) => Box::new(once(e)),
        }
    }

    fn children_mut(&mut self) -> Box<dyn Iterator<Item = &mut E> + '_> {
        match self {
            StatementInsideBlock::LetStatement(l) => Box::new(l.children_mut()),
            StatementInsideBlock::Expression(e) => Box::new(once(e)),
        }
    }
}

#[derive(Debug, PartialEq, Eq, PartialOrd, Ord, Clone, Serialize, Deserialize, JsonSchema)]
pub struct LetStatementInsideBlock<E = Expression<NamespacedPolynomialReference>> {
    pub pattern: Pattern,
    pub value: Option<E>,
}

impl<E> Children<E> for LetStatementInsideBlock<E> {
    fn children(&self) -> Box<dyn Iterator<Item = &E> + '_> {
        Box::new(self.value.iter())
    }

    fn children_mut(&mut self) -> Box<dyn Iterator<Item = &mut E> + '_> {
        Box::new(self.value.iter_mut())
    }
}

/// The definition of a function (excluding its name):
#[derive(Debug, PartialEq, Eq, PartialOrd, Ord, Clone)]
pub enum FunctionDefinition {
    /// Array expression.
    Array(ArrayExpression),
    /// Generic expression
    Expression(Expression),
    /// A type declaration.
    TypeDeclaration(EnumDeclaration<Expression>),
}

impl Children<Expression> for FunctionDefinition {
    fn children(&self) -> Box<dyn Iterator<Item = &Expression> + '_> {
        match self {
            FunctionDefinition::Array(ae) => ae.children(),
            FunctionDefinition::Expression(e) => Box::new(once(e)),
            FunctionDefinition::TypeDeclaration(_enum_declaration) => todo!(),
        }
    }

    fn children_mut(&mut self) -> Box<dyn Iterator<Item = &mut Expression> + '_> {
        match self {
            FunctionDefinition::Array(ae) => ae.children_mut(),
            FunctionDefinition::Expression(e) => Box::new(once(e)),
            FunctionDefinition::TypeDeclaration(_enum_declaration) => todo!(),
        }
    }
}

#[derive(Debug, PartialEq, Eq, PartialOrd, Ord, Clone)]
pub enum ArrayExpression {
    Value(Vec<Expression>),
    RepeatedValue(Vec<Expression>),
    Concat(Box<ArrayExpression>, Box<ArrayExpression>),
}

impl ArrayExpression {
    pub fn value(v: Vec<Expression>) -> Self {
        Self::Value(v)
    }

    pub fn repeated_value(v: Vec<Expression>) -> Self {
        Self::RepeatedValue(v)
    }

    pub fn concat(self, other: Self) -> Self {
        Self::Concat(Box::new(self), Box::new(other))
    }

    fn pad_with(self, pad: Expression) -> Self {
        Self::concat(self, Self::repeated_value(vec![pad]))
    }

    pub fn pad_with_zeroes(self) -> Self {
        self.pad_with(
            Number {
                value: 0u32.into(),
                type_: None,
            }
            .into(),
        )
    }

    fn last(&self) -> Option<&Expression> {
        match self {
            ArrayExpression::Value(v) => v.last(),
            ArrayExpression::RepeatedValue(v) => v.last(),
            ArrayExpression::Concat(_, right) => right.last(),
        }
    }

    // return None if `self` is empty
    pub fn pad_with_last(self) -> Option<Self> {
        self.last().cloned().map(|last| self.pad_with(last))
    }
}

impl ArrayExpression {
    /// solve for `*`
    pub fn solve(&self, degree: DegreeType) -> DegreeType {
        assert!(
            self.number_of_repetitions() <= 1,
            "`*` can be used only once in rhs of array definition"
        );
        let len = self.constant_length();
        assert!(
            len <= degree,
            "Array literal is too large ({len}) for degree ({degree})."
        );
        // Fill up the remaining space with the repeated array
        degree - len
    }

    /// The number of times the `*` operator is used
    fn number_of_repetitions(&self) -> usize {
        match self {
            ArrayExpression::RepeatedValue(_) => 1,
            ArrayExpression::Value(_) => 0,
            ArrayExpression::Concat(left, right) => {
                left.number_of_repetitions() + right.number_of_repetitions()
            }
        }
    }

    /// The combined length of the constant-size parts of the array expression.
    fn constant_length(&self) -> DegreeType {
        match self {
            ArrayExpression::RepeatedValue(_) => 0,
            ArrayExpression::Value(e) => e.len() as DegreeType,
            ArrayExpression::Concat(left, right) => {
                left.constant_length() + right.constant_length()
            }
        }
    }
}

impl Children<Expression> for ArrayExpression {
    fn children(&self) -> Box<dyn Iterator<Item = &Expression> + '_> {
        match self {
            ArrayExpression::Value(v) | ArrayExpression::RepeatedValue(v) => Box::new(v.iter()),
            ArrayExpression::Concat(left, right) => {
                Box::new(left.children().chain(right.children()))
            }
        }
    }

    fn children_mut(&mut self) -> Box<dyn Iterator<Item = &mut Expression> + '_> {
        match self {
            ArrayExpression::Value(v) | ArrayExpression::RepeatedValue(v) => Box::new(v.iter_mut()),
            ArrayExpression::Concat(left, right) => {
                Box::new(left.children_mut().chain(right.children_mut()))
            }
        }
    }
}

#[derive(Debug, PartialEq, Eq, PartialOrd, Ord, Clone, Serialize, Deserialize, JsonSchema)]
pub enum Pattern {
    CatchAll, // "_", matches a single value
    Ellipsis, // "..", matches a series of values, only valid inside array patterns
    #[schemars(skip)]
    Number(BigInt),
    String(String),
    Tuple(Vec<Pattern>),
    Array(Vec<Pattern>),
    // A pattern that binds a variable. Variable references are parsed as
    // Enum and are then re-mapped to Variable if they do not reference
    // an enum variant.
    Variable(String),
    Enum(SymbolPath, Option<Vec<Pattern>>),
}

impl Pattern {
    /// Returns an iterator over all variables in this pattern.
    pub fn variables(&self) -> Box<dyn Iterator<Item = &String> + '_> {
        match self {
            Pattern::Variable(v) => Box::new(once(v)),
            _ => Box::new(self.children().flat_map(|p| p.variables())),
        }
    }

    /// Return true if the pattern is irrefutable, i.e. matches all possible values of its type.
    pub fn is_irrefutable(&self) -> bool {
        match self {
            Pattern::Ellipsis => unreachable!(),
            Pattern::CatchAll | Pattern::Variable(_) => true,
            Pattern::Number(_) | Pattern::String(_) | Pattern::Enum(_, _) => false,
            Pattern::Array(items) => {
                // Only "[..]"" is irrefutable
                items == &vec![Pattern::Ellipsis]
            }
            Pattern::Tuple(p) => p.iter().all(|p| p.is_irrefutable()),
        }
    }
}

impl Children<Pattern> for Pattern {
    fn children(&self) -> Box<dyn Iterator<Item = &Pattern> + '_> {
        match self {
            Pattern::CatchAll
            | Pattern::Ellipsis
            | Pattern::Number(_)
            | Pattern::String(_)
            | Pattern::Variable(_) => Box::new(empty()),
            Pattern::Tuple(p) | Pattern::Array(p) => Box::new(p.iter()),
            Pattern::Enum(_, fields) => Box::new(fields.iter().flatten()),
        }
    }

    fn children_mut(&mut self) -> Box<dyn Iterator<Item = &mut Pattern> + '_> {
        match self {
            Pattern::CatchAll
            | Pattern::Ellipsis
            | Pattern::Number(_)
            | Pattern::String(_)
            | Pattern::Variable(_) => Box::new(empty()),
            Pattern::Tuple(p) | Pattern::Array(p) => Box::new(p.iter_mut()),
            Pattern::Enum(_, fields) => Box::new(fields.iter_mut().flatten()),
        }
    }
}

#[derive(Debug, PartialEq, Eq, PartialOrd, Ord, Clone, Serialize, Deserialize, JsonSchema)]
pub struct TypedExpression<Ref = NamespacedPolynomialReference, E = Expression<Ref>> {
    pub e: Expression<Ref>,
    pub type_scheme: Option<TypeScheme<E>>,
}<|MERGE_RESOLUTION|>--- conflicted
+++ resolved
@@ -399,7 +399,6 @@
 }
 
 #[derive(Debug, PartialEq, Eq, PartialOrd, Ord, Clone, Serialize, Deserialize, JsonSchema)]
-<<<<<<< HEAD
 pub struct MatchExpression<E = Expression<NamespacedPolynomialReference>> {
     pub expr: Box<E>,
     pub arms: Vec<MatchArm<E>>,
@@ -408,7 +407,10 @@
 impl<Ref> From<MatchExpression<Expression<Ref>>> for Expression<Ref> {
     fn from(match_expr: MatchExpression<Expression<Ref>>) -> Self {
         Expression::MatchExpression(match_expr)
-=======
+    }
+}
+
+#[derive(Debug, PartialEq, Eq, PartialOrd, Ord, Clone, Serialize, Deserialize, JsonSchema)]
 pub struct BlockExpression<E> {
     pub statements: Vec<StatementInsideBlock<E>>,
     pub expr: Box<E>,
@@ -417,7 +419,6 @@
 impl<Ref> From<BlockExpression<Expression<Ref>>> for Expression<Ref> {
     fn from(block: BlockExpression<Expression<Ref>>) -> Self {
         Expression::BlockExpression(block)
->>>>>>> 67c0825d
     }
 }
 
