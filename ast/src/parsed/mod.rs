pub mod asm;
pub mod build;
pub mod display;
pub mod folder;
pub mod types;
pub mod visitor;

use std::{
    collections::BTreeSet,
    iter::{empty, once},
    ops,
    str::FromStr,
};

use auto_enums::auto_enum;
use derive_more::Display;
use powdr_number::{BigInt, BigUint, DegreeType};
use schemars::JsonSchema;
use serde::{Deserialize, Serialize};

use self::{
    asm::{Part, SymbolPath},
    types::{FunctionType, Type, TypeBounds, TypeScheme},
    visitor::Children,
};
use crate::SourceRef;

#[derive(Display, Clone, Copy, PartialEq, Eq)]
pub enum SymbolCategory {
    /// A value, which has a type and can be referenced in expressions (a variable, function, constant, ...).
    Value,
    /// A type, for example the name of an enum or other user-defined type.
    Type,
    /// A type constructor, i.e. an enum variant, which can be used as a function or constant inside an expression
    /// or to deconstruct a value in a pattern.
    TypeConstructor,
}
impl SymbolCategory {
    /// Returns if a symbol of a given category can satisfy a request for a certain category.
    pub fn compatible_with_request(&self, request: SymbolCategory) -> bool {
        match self {
            SymbolCategory::Value => request == SymbolCategory::Value,
            SymbolCategory::Type => request == SymbolCategory::Type,
            SymbolCategory::TypeConstructor => {
                // Type constructors can also satisfy requests for values.
                request == SymbolCategory::TypeConstructor || request == SymbolCategory::Value
            }
        }
    }
}

#[derive(Debug, PartialEq, Eq, Clone)]
pub struct PILFile(pub Vec<PilStatement>);

#[derive(Debug, PartialEq, Eq, PartialOrd, Ord, Clone)]
pub enum PilStatement {
    /// File name
    Include(SourceRef, String),
    /// Name of namespace and optional polynomial degree (constant)
    Namespace(SourceRef, SymbolPath, Option<Expression>),
    LetStatement(
        SourceRef,
        String,
        Option<TypeScheme<Expression>>,
        Option<Expression>,
    ),
    PolynomialDefinition(SourceRef, String, Expression),
    PublicDeclaration(
        SourceRef,
        /// The name of the public value.
        String,
        /// The polynomial/column that contains the public value.
        NamespacedPolynomialReference,
        /// If the polynomial is an array, this is the array element index.
        Option<Expression>,
        /// The row number of the public value.
        Expression,
    ),
    PolynomialConstantDeclaration(SourceRef, Vec<PolynomialName>),
    PolynomialConstantDefinition(SourceRef, String, FunctionDefinition),
    PolynomialCommitDeclaration(
        SourceRef,
        // Stage
        Option<u32>,
        // Names
        Vec<PolynomialName>,
        // Value (prover query / hint)
        Option<FunctionDefinition>,
    ),
    PlookupIdentity(
        SourceRef,
        SelectedExpressions<Expression>,
        SelectedExpressions<Expression>,
    ),
    PermutationIdentity(
        SourceRef,
        SelectedExpressions<Expression>,
        SelectedExpressions<Expression>,
    ),
    ConnectIdentity(SourceRef, Vec<Expression>, Vec<Expression>),
    ConstantDefinition(SourceRef, String, Expression),
    EnumDeclaration(SourceRef, EnumDeclaration<Expression>),
    Expression(SourceRef, Expression),
}

impl PilStatement {
    /// If the statement is a symbol definition, returns all (local) names of defined symbols
    /// and their category.
    /// Note it does not return nested definitions (for an enum for example).
    pub fn symbol_definition_names(&self) -> impl Iterator<Item = (&String, SymbolCategory)> + '_ {
        self.symbol_definition_names_and_contained()
            .filter_map(|(name, sub_name, category)| match sub_name {
                Some(_) => None,
                None => Some((name, category)),
            })
    }

    /// If the statement is a symbol definition, returns all (local) names of defined symbols
    /// and their category.
    /// For an enum, returns the name of the enum and all the variants, where the first
    /// component is the name of the enum and the second the name of the variant.
    pub fn symbol_definition_names_and_contained(
        &self,
    ) -> Box<dyn Iterator<Item = (&String, Option<&String>, SymbolCategory)> + '_> {
        match self {
            PilStatement::PolynomialDefinition(_, name, _)
            | PilStatement::PolynomialConstantDefinition(_, name, _)
            | PilStatement::ConstantDefinition(_, name, _)
            | PilStatement::PublicDeclaration(_, name, _, _, _)
            | PilStatement::LetStatement(_, name, _, _) => {
                Box::new(once((name, None, SymbolCategory::Value)))
            }
            PilStatement::EnumDeclaration(_, EnumDeclaration { name, variants, .. }) => Box::new(
                once((name, None, SymbolCategory::Type)).chain(
                    variants
                        .iter()
                        .map(move |v| (name, Some(&v.name), SymbolCategory::TypeConstructor)),
                ),
            ),
            PilStatement::PolynomialConstantDeclaration(_, polynomials)
            | PilStatement::PolynomialCommitDeclaration(_, _, polynomials, _) => Box::new(
                polynomials
                    .iter()
                    .map(|p| (&p.name, None, SymbolCategory::Value)),
            ),

            PilStatement::Include(_, _)
            | PilStatement::Namespace(_, _, _)
            | PilStatement::PlookupIdentity(_, _, _)
            | PilStatement::PermutationIdentity(_, _, _)
            | PilStatement::ConnectIdentity(_, _, _)
            | PilStatement::Expression(_, _) => Box::new(empty()),
        }
    }
}

impl Children<Expression> for PilStatement {
    /// Returns an iterator over all (top-level) expressions in this statement.
    fn children(&self) -> Box<dyn Iterator<Item = &Expression> + '_> {
        match self {
            PilStatement::PlookupIdentity(_, left, right)
            | PilStatement::PermutationIdentity(_, left, right) => {
                Box::new(left.children().chain(right.children()))
            }
            PilStatement::ConnectIdentity(_start, left, right) => {
                Box::new(left.iter().chain(right.iter()))
            }
            PilStatement::Expression(_, e)
            | PilStatement::Namespace(_, _, Some(e))
            | PilStatement::PolynomialDefinition(_, _, e)
            | PilStatement::ConstantDefinition(_, _, e) => Box::new(once(e)),

            PilStatement::EnumDeclaration(_, enum_decl) => enum_decl.children(),

            PilStatement::LetStatement(_, _, type_scheme, value) => Box::new(
                type_scheme
                    .iter()
                    .flat_map(|t| t.ty.children())
                    .chain(value),
            ),

            PilStatement::PublicDeclaration(_, _, _, i, e) => Box::new(i.iter().chain(once(e))),

            PilStatement::PolynomialConstantDefinition(_, _, def)
            | PilStatement::PolynomialCommitDeclaration(_, _, _, Some(def)) => def.children(),
            PilStatement::PolynomialCommitDeclaration(_, _, _, None)
            | PilStatement::Include(_, _)
            | PilStatement::Namespace(_, _, None)
            | PilStatement::PolynomialConstantDeclaration(_, _) => Box::new(empty()),
        }
    }

    /// Returns an iterator over all (top-level) expressions in this statement.
    fn children_mut(&mut self) -> Box<dyn Iterator<Item = &mut Expression> + '_> {
        match self {
            PilStatement::PlookupIdentity(_, left, right)
            | PilStatement::PermutationIdentity(_, left, right) => {
                Box::new(left.children_mut().chain(right.children_mut()))
            }
            PilStatement::ConnectIdentity(_start, left, right) => {
                Box::new(left.iter_mut().chain(right.iter_mut()))
            }
            PilStatement::Expression(_, e)
            | PilStatement::Namespace(_, _, Some(e))
            | PilStatement::PolynomialDefinition(_, _, e)
            | PilStatement::ConstantDefinition(_, _, e) => Box::new(once(e)),

            PilStatement::EnumDeclaration(_, enum_decl) => enum_decl.children_mut(),

            PilStatement::LetStatement(_, _, ty, value) => {
                Box::new(ty.iter_mut().flat_map(|t| t.ty.children_mut()).chain(value))
            }

            PilStatement::PublicDeclaration(_, _, _, i, e) => Box::new(i.iter_mut().chain(once(e))),

            PilStatement::PolynomialConstantDefinition(_, _, def)
            | PilStatement::PolynomialCommitDeclaration(_, _, _, Some(def)) => def.children_mut(),
            PilStatement::PolynomialCommitDeclaration(_, _, _, None)
            | PilStatement::Include(_, _)
            | PilStatement::Namespace(_, _, None)
            | PilStatement::PolynomialConstantDeclaration(_, _) => Box::new(empty()),
        }
    }
}

#[derive(Debug, PartialEq, Eq, PartialOrd, Ord, Clone, Serialize, Deserialize, JsonSchema)]
pub struct EnumDeclaration<E = u64> {
    pub name: String,
    pub type_vars: TypeBounds,
    pub variants: Vec<EnumVariant<E>>,
}

impl<R> Children<Expression<R>> for EnumDeclaration<u64> {
    fn children(&self) -> Box<dyn Iterator<Item = &Expression<R>> + '_> {
        Box::new(empty())
    }
    fn children_mut(&mut self) -> Box<dyn Iterator<Item = &mut Expression<R>> + '_> {
        Box::new(empty())
    }
}

impl<R> Children<Expression<R>> for EnumDeclaration<Expression<R>> {
    fn children(&self) -> Box<dyn Iterator<Item = &Expression<R>> + '_> {
        Box::new(self.variants.iter().flat_map(|v| v.children()))
    }
    fn children_mut(&mut self) -> Box<dyn Iterator<Item = &mut Expression<R>> + '_> {
        Box::new(self.variants.iter_mut().flat_map(|v| v.children_mut()))
    }
}

#[derive(Debug, PartialEq, Eq, PartialOrd, Ord, Clone, Serialize, Deserialize, JsonSchema)]
pub struct EnumVariant<E = u64> {
    pub name: String,
    pub fields: Option<Vec<Type<E>>>,
}

impl<E: Clone> EnumVariant<E> {
    /// Returns the type of the constructor function for this variant
    /// given the enum type.
    pub fn constructor_type(&self, enum_decl: &EnumDeclaration) -> TypeScheme<E> {
        let name = SymbolPath::from_str(&enum_decl.name).unwrap();
        let vars = enum_decl.type_vars.clone();
        let generic_args =
            (!vars.is_empty()).then(|| vars.vars().cloned().map(Type::TypeVar).collect::<Vec<_>>());

        let named_type = Type::NamedType(name, generic_args);

        let ty = match &self.fields {
            None => named_type,
            Some(fields) => Type::Function(FunctionType {
                params: (*fields).clone(),
                value: named_type.into(),
            }),
        };

        TypeScheme { vars, ty }
    }
}

impl<R> Children<Expression<R>> for EnumVariant<u64> {
    fn children(&self) -> Box<dyn Iterator<Item = &Expression<R>> + '_> {
        Box::new(empty())
    }
    fn children_mut(&mut self) -> Box<dyn Iterator<Item = &mut Expression<R>> + '_> {
        Box::new(empty())
    }
}

impl<R> Children<Expression<R>> for EnumVariant<Expression<R>> {
    fn children(&self) -> Box<dyn Iterator<Item = &Expression<R>> + '_> {
        Box::new(
            self.fields
                .iter()
                .flat_map(|f| f.iter())
                .flat_map(|f| f.children()),
        )
    }
    fn children_mut(&mut self) -> Box<dyn Iterator<Item = &mut Expression<R>> + '_> {
        Box::new(
            self.fields
                .iter_mut()
                .flat_map(|f| f.iter_mut())
                .flat_map(|f| f.children_mut()),
        )
    }
}

#[derive(Debug, PartialEq, Eq, PartialOrd, Ord, Clone, Serialize, Deserialize, JsonSchema)]
pub struct SelectedExpressions<Expr> {
    pub selector: Option<Expr>,
    pub expressions: Vec<Expr>,
}

impl<Expr> Default for SelectedExpressions<Expr> {
    fn default() -> Self {
        Self {
            selector: Default::default(),
            expressions: Default::default(),
        }
    }
}

impl<Expr> Children<Expr> for SelectedExpressions<Expr> {
    /// Returns an iterator over all (top-level) expressions in this SelectedExpressions.
    fn children(&self) -> Box<dyn Iterator<Item = &Expr> + '_> {
        Box::new(self.selector.iter().chain(self.expressions.iter()))
    }

    /// Returns an iterator over all (top-level) expressions in this SelectedExpressions.
    fn children_mut(&mut self) -> Box<dyn Iterator<Item = &mut Expr> + '_> {
        Box::new(self.selector.iter_mut().chain(self.expressions.iter_mut()))
    }
}

#[derive(Debug, PartialEq, Eq, PartialOrd, Ord, Clone, Serialize, Deserialize, JsonSchema)]
pub enum Expression<Ref = NamespacedPolynomialReference> {
    Reference(Ref),
    PublicReference(String),
    // A number literal and its type.
    Number(Number),
    String(String),
    Tuple(Vec<Self>),
    LambdaExpression(LambdaExpression<Self>),
    ArrayLiteral(ArrayLiteral<Self>),
<<<<<<< HEAD
    BinaryOperation(Box<Self>, BinaryOperator, Box<Self>),
    UnaryOperation(UnaryOperation<Self>),
=======
    BinaryOperation(BinaryOperation<Self>),
    UnaryOperation(UnaryOperator, Box<Self>),
>>>>>>> 29b0ee66
    IndexAccess(IndexAccess<Self>),
    FunctionCall(FunctionCall<Self>),
    FreeInput(Box<Self>),
    MatchExpression(Box<Self>, Vec<MatchArm<Self>>),
    IfExpression(IfExpression<Self>),
    BlockExpression(Vec<StatementInsideBlock<Self>>, Box<Self>),
}

#[derive(Debug, PartialEq, Eq, PartialOrd, Ord, Clone, Serialize, Deserialize, JsonSchema)]
<<<<<<< HEAD
pub struct UnaryOperation<E = Expression<NamespacedPolynomialReference>> {
    pub op: UnaryOperator,
    pub expr: Box<E>,
}

impl<Ref> From<UnaryOperation<Expression<Ref>>> for Expression<Ref> {
    fn from(operation: UnaryOperation<Expression<Ref>>) -> Self {
        Expression::UnaryOperation(operation)
    }
=======
pub struct BinaryOperation<E = Expression<NamespacedPolynomialReference>> {
    pub left: Box<E>,
    pub op: BinaryOperator,
    pub right: Box<E>,
>>>>>>> 29b0ee66
}

#[derive(Debug, PartialEq, Eq, PartialOrd, Ord, Clone, Serialize, Deserialize, JsonSchema)]
pub struct Number {
    #[schemars(skip)]
    pub value: BigUint,
    pub type_: Option<Type>,
}

impl<Ref> From<Number> for Expression<Ref> {
    fn from(number: Number) -> Self {
        Expression::Number(number)
    }
}

impl<Ref> From<BigUint> for Expression<Ref> {
    fn from(value: BigUint) -> Self {
        Number { value, type_: None }.into()
    }
}

impl<Ref> From<u32> for Expression<Ref> {
    fn from(value: u32) -> Self {
        BigUint::from(value).into()
    }
}
pub type ExpressionPrecedence = u64;

impl<Ref> Expression<Ref> {
    pub fn new_binary(left: Self, op: BinaryOperator, right: Self) -> Self {
        Expression::BinaryOperation(BinaryOperation {
            left: Box::new(left),
            op,
            right: Box::new(right),
        })
    }

    /// Visits this expression and all of its sub-expressions and returns true
    /// if `f` returns true on any of them.
    pub fn any(&self, mut f: impl FnMut(&Self) -> bool) -> bool {
        use std::ops::ControlFlow;
        use visitor::ExpressionVisitable;
        self.pre_visit_expressions_return(&mut |e| {
            if f(e) {
                ControlFlow::Break(())
            } else {
                ControlFlow::Continue(())
            }
        })
        .is_break()
    }
}

impl<Ref> From<BinaryOperation<Expression<Ref>>> for Expression<Ref> {
    fn from(operation: BinaryOperation<Expression<Ref>>) -> Self {
        Expression::BinaryOperation(operation)
    }
}

impl Expression<NamespacedPolynomialReference> {
    pub fn try_to_identifier(&self) -> Option<&String> {
        if let Expression::Reference(r) = self {
            r.try_to_identifier()
        } else {
            None
        }
    }
}

impl<Ref> ops::Add for Expression<Ref> {
    type Output = Expression<Ref>;

    fn add(self, rhs: Self) -> Self::Output {
        Self::new_binary(self, BinaryOperator::Add, rhs)
    }
}

impl<Ref> ops::Sub for Expression<Ref> {
    type Output = Expression<Ref>;

    fn sub(self, rhs: Self) -> Self::Output {
        Self::new_binary(self, BinaryOperator::Sub, rhs)
    }
}
impl<Ref> ops::Mul for Expression<Ref> {
    type Output = Expression<Ref>;

    fn mul(self, rhs: Self) -> Self::Output {
        Self::new_binary(self, BinaryOperator::Mul, rhs)
    }
}

impl<Ref> std::iter::Sum for Expression<Ref> {
    fn sum<I: Iterator<Item = Self>>(iter: I) -> Self {
        iter.reduce(|a, b| a + b).unwrap_or_else(|| 0u32.into())
    }
}

impl From<NamespacedPolynomialReference> for Expression {
    fn from(value: NamespacedPolynomialReference) -> Self {
        Self::Reference(value)
    }
}

impl<R> Expression<R> {
    /// Returns an iterator over all (top-level) expressions in this expression.
    /// This specifically does not implement Children because otherwise it would
    /// have a wrong implementation of ExpressionVisitable (which is implemented
    /// generically for all types that implement Children<Expr>).
    #[auto_enum(Iterator)]
    pub fn children(&self) -> impl Iterator<Item = &Expression<R>> + '_ {
        match self {
            Expression::Reference(_)
            | Expression::PublicReference(_)
            | Expression::String(_)
            | Expression::Number(_) => empty(),
            Expression::Tuple(v) => v.iter(),
            Expression::LambdaExpression(LambdaExpression { body, .. }) => once(body.as_ref()),
            Expression::ArrayLiteral(ArrayLiteral { items }) => items.iter(),
            Expression::BinaryOperation(BinaryOperation { left, right, .. }) => {
                [left.as_ref(), right.as_ref()].into_iter()
            }
            Expression::UnaryOperation(UnaryOperation { expr, .. }) => once(expr.as_ref()),
            Expression::IndexAccess(IndexAccess { array, index }) => {
                [array.as_ref(), index.as_ref()].into_iter()
            }
            Expression::FunctionCall(FunctionCall {
                function,
                arguments,
            }) => once(function.as_ref()).chain(arguments.iter()),
            Expression::FreeInput(e) => once(e.as_ref()),
            Expression::MatchExpression(e, arms) => {
                once(e.as_ref()).chain(arms.iter().flat_map(|arm| arm.children()))
            }
            Expression::IfExpression(IfExpression {
                condition,
                body,
                else_body,
            }) => [condition, body, else_body].into_iter().map(|e| e.as_ref()),
            Expression::BlockExpression(statements, expr) => statements
                .iter()
                .flat_map(|s| s.children())
                .chain(once(expr.as_ref())),
        }
    }

    /// Returns an iterator over all (top-level) expressions in this expression.
    /// This specifically does not implement Children because otherwise it would
    /// have a wrong implementation of ExpressionVisitable (which is implemented
    /// generically for all types that implement Children<Expr>).
    #[auto_enum(Iterator)]
    pub fn children_mut(&mut self) -> impl Iterator<Item = &mut Expression<R>> + '_ {
        match self {
            Expression::Reference(_) | Expression::PublicReference(_) | Expression::String(_) => {
                empty()
            }
            Expression::Number(_) => empty(),
            Expression::Tuple(v) => v.iter_mut(),
            Expression::LambdaExpression(LambdaExpression { body, .. }) => once(body.as_mut()),
            Expression::ArrayLiteral(ArrayLiteral { items }) => items.iter_mut(),
            Expression::BinaryOperation(BinaryOperation { left, right, .. }) => {
                [left.as_mut(), right.as_mut()].into_iter()
            }
            Expression::UnaryOperation(UnaryOperation { expr, .. }) => once(expr.as_mut()),
            Expression::IndexAccess(IndexAccess { array, index }) => {
                [array.as_mut(), index.as_mut()].into_iter()
            }
            Expression::FunctionCall(FunctionCall {
                function,
                arguments,
            }) => once(function.as_mut()).chain(arguments.iter_mut()),
            Expression::FreeInput(e) => once(e.as_mut()),
            Expression::MatchExpression(e, arms) => {
                once(e.as_mut()).chain(arms.iter_mut().flat_map(|arm| arm.children_mut()))
            }
            Expression::IfExpression(IfExpression {
                condition,
                body,
                else_body,
            }) => [condition, body, else_body].into_iter().map(|e| e.as_mut()),
            Expression::BlockExpression(statements, expr) => statements
                .iter_mut()
                .flat_map(|s| s.children_mut())
                .chain(once(expr.as_mut())),
        }
    }
}

#[derive(Debug, PartialEq, Eq, PartialOrd, Ord, Default, Clone)]
pub struct PolynomialName {
    pub name: String,
    pub array_size: Option<Expression>,
}

#[derive(Debug, PartialEq, Eq, Default, Clone, PartialOrd, Ord)]
/// A polynomial with an optional namespace
/// This is different from SymbolPath mainly due to different formatting.
pub struct NamespacedPolynomialReference {
    pub path: SymbolPath,
    pub type_args: Option<Vec<Type<Expression>>>,
}

impl From<SymbolPath> for NamespacedPolynomialReference {
    fn from(value: SymbolPath) -> Self {
        Self {
            path: value,
            type_args: Default::default(),
        }
    }
}

impl NamespacedPolynomialReference {
    pub fn from_identifier(name: String) -> Self {
        SymbolPath::from_parts(vec![Part::Named(name)]).into()
    }

    pub fn try_to_identifier(&self) -> Option<&String> {
        if self.type_args.is_none() {
            self.path.try_to_identifier()
        } else {
            None
        }
    }
}

#[derive(Debug, Clone, PartialEq, Eq, PartialOrd, Ord, Serialize, Deserialize, JsonSchema)]
pub struct LambdaExpression<E = Expression<NamespacedPolynomialReference>> {
    pub kind: FunctionKind,
    pub params: Vec<Pattern>,
    pub body: Box<E>,
}

impl<E> Children<E> for LambdaExpression<E> {
    fn children(&self) -> Box<dyn Iterator<Item = &E> + '_> {
        Box::new(once(self.body.as_ref()))
    }

    fn children_mut(&mut self) -> Box<dyn Iterator<Item = &mut E> + '_> {
        Box::new(once(self.body.as_mut()))
    }
}

#[derive(
    Debug, Copy, Clone, PartialEq, Eq, PartialOrd, Ord, Serialize, Deserialize, JsonSchema,
)]
pub enum FunctionKind {
    Pure,
    Constr,
    Query,
}

#[derive(Debug, Clone, PartialEq, Eq, PartialOrd, Ord, Serialize, Deserialize, JsonSchema)]
pub struct ArrayLiteral<E = Expression<NamespacedPolynomialReference>> {
    pub items: Vec<E>,
}

impl<E> Children<E> for ArrayLiteral<E> {
    fn children(&self) -> Box<dyn Iterator<Item = &E> + '_> {
        Box::new(self.items.iter())
    }

    fn children_mut(&mut self) -> Box<dyn Iterator<Item = &mut E> + '_> {
        Box::new(self.items.iter_mut())
    }
}

#[derive(
    Debug, PartialEq, Eq, PartialOrd, Ord, Clone, Copy, Hash, Serialize, Deserialize, JsonSchema,
)]
pub enum UnaryOperator {
    Minus,
    LogicalNot,
    Next,
}

impl UnaryOperator {
    /// Returns true if the operator is a prefix-operator and false if it is a postfix operator.
    pub fn is_prefix(&self) -> bool {
        match self {
            UnaryOperator::Minus | UnaryOperator::LogicalNot => true,
            UnaryOperator::Next => false,
        }
    }
}

#[derive(
    Debug, PartialEq, Eq, PartialOrd, Ord, Clone, Copy, Hash, Serialize, Deserialize, JsonSchema,
)]
pub enum BinaryOperator {
    Add,
    Sub,
    Mul,
    Div,
    Mod,
    Pow,
    BinaryAnd,
    BinaryXor,
    BinaryOr,
    ShiftLeft,
    ShiftRight,
    LogicalOr,
    LogicalAnd,
    Less,
    LessEqual,
    Equal,
    Identity,
    NotEqual,
    GreaterEqual,
    Greater,
}

#[derive(Debug, PartialEq, Eq)]
pub enum BinaryOperatorAssociativity {
    Left,
    Right,
    RequireParentheses,
}

trait Precedence {
    fn precedence(&self) -> Option<ExpressionPrecedence>;
}

impl Precedence for UnaryOperator {
    fn precedence(&self) -> Option<ExpressionPrecedence> {
        use UnaryOperator::*;
        let precedence = match self {
            // NOTE: Any modification must be done with care to not overlap with BinaryOperator's precedence
            Next => 1,
            Minus | LogicalNot => 2,
        };

        Some(precedence)
    }
}

impl Precedence for BinaryOperator {
    fn precedence(&self) -> Option<ExpressionPrecedence> {
        use BinaryOperator::*;
        let precedence = match self {
            // NOTE: Any modification must be done with care to not overlap with LambdaExpression's precedence
            // Unary Oprators
            // **
            Pow => 3,
            // * / %
            Mul | Div | Mod => 4,
            // + -
            Add | Sub => 5,
            // << >>
            ShiftLeft | ShiftRight => 6,
            // &
            BinaryAnd => 7,
            // ^
            BinaryXor => 8,
            // |
            BinaryOr => 9,
            // = == != < > <= >=
            Identity | Equal | NotEqual | Less | Greater | LessEqual | GreaterEqual => 10,
            // &&
            LogicalAnd => 11,
            // ||
            LogicalOr => 12,
            // .. ..=
            // ??
        };

        Some(precedence)
    }
}

impl<E> Precedence for Expression<E> {
    fn precedence(&self) -> Option<ExpressionPrecedence> {
        match self {
<<<<<<< HEAD
            Expression::UnaryOperation(UnaryOperation { op, expr: _ }) => op.precedence(),
            Expression::BinaryOperation(_left, op, _right) => op.precedence(),
=======
            Expression::UnaryOperation(op, _) => op.precedence(),
            Expression::BinaryOperation(operation) => operation.op.precedence(),
>>>>>>> 29b0ee66
            _ => None,
        }
    }
}

impl BinaryOperator {
    pub fn associativity(&self) -> BinaryOperatorAssociativity {
        use BinaryOperator::*;
        use BinaryOperatorAssociativity::*;
        match self {
            Identity | Equal | NotEqual | Less | Greater | LessEqual | GreaterEqual => {
                RequireParentheses
            }
            Pow => Right,

            // .. ..= => RequireParentheses,
            _ => Left,
        }
    }
}

#[derive(Debug, PartialEq, Eq, PartialOrd, Ord, Clone, Serialize, Deserialize, JsonSchema)]
pub struct IndexAccess<E = Expression<NamespacedPolynomialReference>> {
    pub array: Box<E>,
    pub index: Box<E>,
}

impl<E> Children<E> for IndexAccess<E> {
    fn children(&self) -> Box<dyn Iterator<Item = &E> + '_> {
        Box::new(once(self.array.as_ref()).chain(once(self.index.as_ref())))
    }

    fn children_mut(&mut self) -> Box<dyn Iterator<Item = &mut E> + '_> {
        Box::new(once(self.array.as_mut()).chain(once(self.index.as_mut())))
    }
}

#[derive(Debug, PartialEq, Eq, PartialOrd, Ord, Clone, Serialize, Deserialize, JsonSchema)]
pub struct FunctionCall<E = Expression<NamespacedPolynomialReference>> {
    pub function: Box<E>,
    pub arguments: Vec<E>,
}

impl<E> Children<E> for FunctionCall<E> {
    fn children(&self) -> Box<dyn Iterator<Item = &E> + '_> {
        Box::new(once(self.function.as_ref()).chain(self.arguments.iter()))
    }

    fn children_mut(&mut self) -> Box<dyn Iterator<Item = &mut E> + '_> {
        Box::new(once(self.function.as_mut()).chain(self.arguments.iter_mut()))
    }
}

#[derive(Debug, PartialEq, Eq, PartialOrd, Ord, Clone, Serialize, Deserialize, JsonSchema)]
pub struct MatchArm<E = Expression<NamespacedPolynomialReference>> {
    pub pattern: Pattern,
    pub value: E,
}

impl<E> Children<E> for MatchArm<E> {
    fn children(&self) -> Box<dyn Iterator<Item = &E> + '_> {
        Box::new(once(&self.value))
    }

    fn children_mut(&mut self) -> Box<dyn Iterator<Item = &mut E> + '_> {
        Box::new(once(&mut self.value))
    }
}

#[derive(Debug, PartialEq, Eq, PartialOrd, Ord, Clone, Serialize, Deserialize, JsonSchema)]
pub struct IfExpression<E = Expression<NamespacedPolynomialReference>> {
    pub condition: Box<E>,
    pub body: Box<E>,
    pub else_body: Box<E>,
}

impl<E> Children<E> for IfExpression<E> {
    fn children(&self) -> Box<dyn Iterator<Item = &E> + '_> {
        Box::new(
            once(&self.condition)
                .chain(once(&self.body))
                .chain(once(&self.else_body))
                .map(|e| e.as_ref()),
        )
    }

    fn children_mut(&mut self) -> Box<dyn Iterator<Item = &mut E> + '_> {
        Box::new(
            once(&mut self.condition)
                .chain(once(&mut self.body))
                .chain(once(&mut self.else_body))
                .map(|e| e.as_mut()),
        )
    }
}

#[derive(Debug, PartialEq, Eq, PartialOrd, Ord, Clone, Serialize, Deserialize, JsonSchema)]
pub enum StatementInsideBlock<E = Expression<NamespacedPolynomialReference>> {
    LetStatement(LetStatementInsideBlock<E>),
    Expression(E),
}

impl<E> Children<E> for StatementInsideBlock<E> {
    fn children(&self) -> Box<dyn Iterator<Item = &E> + '_> {
        match self {
            StatementInsideBlock::LetStatement(l) => Box::new(l.children()),
            StatementInsideBlock::Expression(e) => Box::new(once(e)),
        }
    }

    fn children_mut(&mut self) -> Box<dyn Iterator<Item = &mut E> + '_> {
        match self {
            StatementInsideBlock::LetStatement(l) => Box::new(l.children_mut()),
            StatementInsideBlock::Expression(e) => Box::new(once(e)),
        }
    }
}

#[derive(Debug, PartialEq, Eq, PartialOrd, Ord, Clone, Serialize, Deserialize, JsonSchema)]
pub struct LetStatementInsideBlock<E = Expression<NamespacedPolynomialReference>> {
    pub pattern: Pattern,
    pub value: Option<E>,
}

impl<E> Children<E> for LetStatementInsideBlock<E> {
    fn children(&self) -> Box<dyn Iterator<Item = &E> + '_> {
        Box::new(self.value.iter())
    }

    fn children_mut(&mut self) -> Box<dyn Iterator<Item = &mut E> + '_> {
        Box::new(self.value.iter_mut())
    }
}

/// The definition of a function (excluding its name):
#[derive(Debug, PartialEq, Eq, PartialOrd, Ord, Clone)]
pub enum FunctionDefinition {
    /// Array expression.
    Array(ArrayExpression),
    /// Generic expression
    Expression(Expression),
    /// A type declaration.
    TypeDeclaration(EnumDeclaration<Expression>),
}

impl Children<Expression> for FunctionDefinition {
    fn children(&self) -> Box<dyn Iterator<Item = &Expression> + '_> {
        match self {
            FunctionDefinition::Array(ae) => ae.children(),
            FunctionDefinition::Expression(e) => Box::new(once(e)),
            FunctionDefinition::TypeDeclaration(_enum_declaration) => todo!(),
        }
    }

    fn children_mut(&mut self) -> Box<dyn Iterator<Item = &mut Expression> + '_> {
        match self {
            FunctionDefinition::Array(ae) => ae.children_mut(),
            FunctionDefinition::Expression(e) => Box::new(once(e)),
            FunctionDefinition::TypeDeclaration(_enum_declaration) => todo!(),
        }
    }
}

#[derive(Debug, PartialEq, Eq, PartialOrd, Ord, Clone)]
pub enum ArrayExpression {
    Value(Vec<Expression>),
    RepeatedValue(Vec<Expression>),
    Concat(Box<ArrayExpression>, Box<ArrayExpression>),
}

impl ArrayExpression {
    pub fn value(v: Vec<Expression>) -> Self {
        Self::Value(v)
    }

    pub fn repeated_value(v: Vec<Expression>) -> Self {
        Self::RepeatedValue(v)
    }

    pub fn concat(self, other: Self) -> Self {
        Self::Concat(Box::new(self), Box::new(other))
    }

    fn pad_with(self, pad: Expression) -> Self {
        Self::concat(self, Self::repeated_value(vec![pad]))
    }

    pub fn pad_with_zeroes(self) -> Self {
        self.pad_with(0u32.into())
    }

    fn last(&self) -> Option<&Expression> {
        match self {
            ArrayExpression::Value(v) => v.last(),
            ArrayExpression::RepeatedValue(v) => v.last(),
            ArrayExpression::Concat(_, right) => right.last(),
        }
    }

    // return None if `self` is empty
    pub fn pad_with_last(self) -> Option<Self> {
        self.last().cloned().map(|last| self.pad_with(last))
    }
}

impl ArrayExpression {
    /// solve for `*`
    pub fn solve(&self, degree: DegreeType) -> DegreeType {
        assert!(
            self.number_of_repetitions() <= 1,
            "`*` can be used only once in rhs of array definition"
        );
        let len = self.constant_length();
        assert!(
            len <= degree,
            "Array literal is too large ({len}) for degree ({degree})."
        );
        // Fill up the remaining space with the repeated array
        degree - len
    }

    /// The number of times the `*` operator is used
    fn number_of_repetitions(&self) -> usize {
        match self {
            ArrayExpression::RepeatedValue(_) => 1,
            ArrayExpression::Value(_) => 0,
            ArrayExpression::Concat(left, right) => {
                left.number_of_repetitions() + right.number_of_repetitions()
            }
        }
    }

    /// The combined length of the constant-size parts of the array expression.
    fn constant_length(&self) -> DegreeType {
        match self {
            ArrayExpression::RepeatedValue(_) => 0,
            ArrayExpression::Value(e) => e.len() as DegreeType,
            ArrayExpression::Concat(left, right) => {
                left.constant_length() + right.constant_length()
            }
        }
    }
}

impl Children<Expression> for ArrayExpression {
    fn children(&self) -> Box<dyn Iterator<Item = &Expression> + '_> {
        match self {
            ArrayExpression::Value(v) | ArrayExpression::RepeatedValue(v) => Box::new(v.iter()),
            ArrayExpression::Concat(left, right) => {
                Box::new(left.children().chain(right.children()))
            }
        }
    }

    fn children_mut(&mut self) -> Box<dyn Iterator<Item = &mut Expression> + '_> {
        match self {
            ArrayExpression::Value(v) | ArrayExpression::RepeatedValue(v) => Box::new(v.iter_mut()),
            ArrayExpression::Concat(left, right) => {
                Box::new(left.children_mut().chain(right.children_mut()))
            }
        }
    }
}

#[derive(Debug, PartialEq, Eq, PartialOrd, Ord, Clone, Serialize, Deserialize, JsonSchema)]
pub enum Pattern {
    CatchAll, // "_", matches a single value
    Ellipsis, // "..", matches a series of values, only valid inside array patterns
    #[schemars(skip)]
    Number(BigInt),
    String(String),
    Tuple(Vec<Pattern>),
    Array(Vec<Pattern>),
    // A pattern that binds a variable. Variable references are parsed as
    // Enum and are then re-mapped to Variable if they do not reference
    // an enum variant.
    Variable(String),
    Enum(SymbolPath, Option<Vec<Pattern>>),
}

impl Pattern {
    /// Returns an iterator over all variables in this pattern.
    pub fn variables(&self) -> Box<dyn Iterator<Item = &String> + '_> {
        match self {
            Pattern::Variable(v) => Box::new(once(v)),
            _ => Box::new(self.children().flat_map(|p| p.variables())),
        }
    }

    /// Return true if the pattern is irrefutable, i.e. matches all possible values of its type.
    pub fn is_irrefutable(&self) -> bool {
        match self {
            Pattern::Ellipsis => unreachable!(),
            Pattern::CatchAll | Pattern::Variable(_) => true,
            Pattern::Number(_) | Pattern::String(_) | Pattern::Enum(_, _) => false,
            Pattern::Array(items) => {
                // Only "[..]"" is irrefutable
                items == &vec![Pattern::Ellipsis]
            }
            Pattern::Tuple(p) => p.iter().all(|p| p.is_irrefutable()),
        }
    }
}

impl Children<Pattern> for Pattern {
    fn children(&self) -> Box<dyn Iterator<Item = &Pattern> + '_> {
        match self {
            Pattern::CatchAll
            | Pattern::Ellipsis
            | Pattern::Number(_)
            | Pattern::String(_)
            | Pattern::Variable(_) => Box::new(empty()),
            Pattern::Tuple(p) | Pattern::Array(p) => Box::new(p.iter()),
            Pattern::Enum(_, fields) => Box::new(fields.iter().flatten()),
        }
    }

    fn children_mut(&mut self) -> Box<dyn Iterator<Item = &mut Pattern> + '_> {
        match self {
            Pattern::CatchAll
            | Pattern::Ellipsis
            | Pattern::Number(_)
            | Pattern::String(_)
            | Pattern::Variable(_) => Box::new(empty()),
            Pattern::Tuple(p) | Pattern::Array(p) => Box::new(p.iter_mut()),
            Pattern::Enum(_, fields) => Box::new(fields.iter_mut().flatten()),
        }
    }
}

#[derive(Debug, PartialEq, Eq, PartialOrd, Ord, Clone, Serialize, Deserialize, JsonSchema)]
pub struct TypedExpression<Ref = NamespacedPolynomialReference, E = Expression<Ref>> {
    pub e: Expression<Ref>,
    pub type_scheme: Option<TypeScheme<E>>,
}<|MERGE_RESOLUTION|>--- conflicted
+++ resolved
@@ -342,13 +342,8 @@
     Tuple(Vec<Self>),
     LambdaExpression(LambdaExpression<Self>),
     ArrayLiteral(ArrayLiteral<Self>),
-<<<<<<< HEAD
-    BinaryOperation(Box<Self>, BinaryOperator, Box<Self>),
     UnaryOperation(UnaryOperation<Self>),
-=======
     BinaryOperation(BinaryOperation<Self>),
-    UnaryOperation(UnaryOperator, Box<Self>),
->>>>>>> 29b0ee66
     IndexAccess(IndexAccess<Self>),
     FunctionCall(FunctionCall<Self>),
     FreeInput(Box<Self>),
@@ -358,7 +353,6 @@
 }
 
 #[derive(Debug, PartialEq, Eq, PartialOrd, Ord, Clone, Serialize, Deserialize, JsonSchema)]
-<<<<<<< HEAD
 pub struct UnaryOperation<E = Expression<NamespacedPolynomialReference>> {
     pub op: UnaryOperator,
     pub expr: Box<E>,
@@ -368,12 +362,13 @@
     fn from(operation: UnaryOperation<Expression<Ref>>) -> Self {
         Expression::UnaryOperation(operation)
     }
-=======
+}
+
+#[derive(Debug, PartialEq, Eq, PartialOrd, Ord, Clone, Serialize, Deserialize, JsonSchema)]
 pub struct BinaryOperation<E = Expression<NamespacedPolynomialReference>> {
     pub left: Box<E>,
     pub op: BinaryOperator,
     pub right: Box<E>,
->>>>>>> 29b0ee66
 }
 
 #[derive(Debug, PartialEq, Eq, PartialOrd, Ord, Clone, Serialize, Deserialize, JsonSchema)]
@@ -746,13 +741,8 @@
 impl<E> Precedence for Expression<E> {
     fn precedence(&self) -> Option<ExpressionPrecedence> {
         match self {
-<<<<<<< HEAD
-            Expression::UnaryOperation(UnaryOperation { op, expr: _ }) => op.precedence(),
-            Expression::BinaryOperation(_left, op, _right) => op.precedence(),
-=======
-            Expression::UnaryOperation(op, _) => op.precedence(),
+            Expression::UnaryOperation(operation) => operation.op.precedence(),
             Expression::BinaryOperation(operation) => operation.op.precedence(),
->>>>>>> 29b0ee66
             _ => None,
         }
     }
