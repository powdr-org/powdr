--- conflicted
+++ resolved
@@ -274,12 +274,6 @@
     }
 }
 
-#[derive(Debug, PartialEq, Eq, PartialOrd, Ord, Clone, Serialize, Deserialize, JsonSchema)]
-pub struct NamedExpression<Expr> {
-    pub name: String,
-    pub body: Box<Expr>,
-}
-
 impl<R> Children<Expression<R>> for NamedExpression<Expression<R>> {
     fn children(&self) -> Box<dyn Iterator<Item = &Expression<R>> + '_> {
         Box::new(once(self.body.as_ref()))
@@ -420,15 +414,12 @@
 }
 
 #[derive(Debug, PartialEq, Eq, PartialOrd, Ord, Clone, Serialize, Deserialize, JsonSchema)]
-<<<<<<< HEAD
-=======
 pub struct NamedExpression<Expr> {
     pub name: String,
     pub body: Expr,
 }
 
 #[derive(Debug, PartialEq, Eq, PartialOrd, Ord, Clone, Serialize, Deserialize, JsonSchema)]
->>>>>>> e668cdfc
 pub struct TraitDeclaration<E = u64> {
     pub name: String,
     pub type_vars: Vec<String>,
@@ -1211,7 +1202,7 @@
 #[derive(Debug, PartialEq, Eq, PartialOrd, Ord, Clone, Serialize, Deserialize, JsonSchema)]
 pub struct StructExpression<E = Expression<NamespacedPolynomialReference>> {
     pub name: String,
-    pub fields: Vec<NamedExpression<E>>,
+    pub fields: Vec<NamedExpression<Box<E>>>,
 }
 
 impl<Ref> From<StructExpression<Expression<Ref>>> for Expression<Ref> {
