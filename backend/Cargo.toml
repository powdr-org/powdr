[package]
name = "powdr-backend"
description = "powdr backend types and API"
version = { workspace = true }
edition = { workspace = true }
license = { workspace = true }
homepage = { workspace = true }
repository = { workspace = true }

[features]
default = []
halo2 = ["dep:halo2_proofs", "dep:halo2_curves", "dep:snark-verifier", "dep:halo2_solidity_verifier"]
estark-polygon = ["dep:pil-stark-prover"]
plonky3 = ["dep:powdr-plonky3"]

[dependencies]
<<<<<<< HEAD
powdr-ast = { path = "../ast" }
powdr-halo2 = { path = "../halo2", optional = true }
powdr-plonky3 = { path = "../plonky3", optional = true }
powdr-number = { path = "../number" }
powdr-pil-analyzer = { path = "../pil-analyzer" }
powdr-executor = { path = "../executor" }
=======
powdr-ast.workspace = true
powdr-number.workspace = true
powdr-pil-analyzer.workspace = true
powdr-executor.workspace = true

starky = { git = "https://github.com/0xEigenLabs/eigen-zkvm.git", rev = "cf405b2e2cecb8567cfd083a55936b71722276d5" }
pil-stark-prover = { git = "https://github.com/powdr-labs/pil-stark-prover.git", rev = "769b1153f3ae2d7cbab4c8acf33865ed13f8a823", optional = true }

# TODO change this once Halo2 releases 0.3.1
#halo2_proofs = { git = "https://github.com/privacy-scaling-explorations/halo2", tag = "v0.3.0", features = ["circuit-params"] }
halo2_proofs = { git = "https://github.com/powdr-labs/halo2", branch = "make-emit-public-v0.3.0", features = ["circuit-params"], optional = true }
halo2_curves = { version = "0.6.1", package = "halo2curves", optional = true}
# TODO change this once Halo2 releases 0.3.1 and snark-verifier uses it
#snark-verifier = { git = "https://github.com/privacy-scaling-explorations/snark-verifier", tag = "v2024_01_31" }
snark-verifier = { git = "https://github.com/powdr-labs/snark-verifier", branch = "powdr-halo2", optional = true }
halo2_solidity_verifier = { git = "https://github.com/powdr-labs/halo2-solidity-verifier", branch = "main", features = ["evm"], optional = true }
>>>>>>> 0d9669e2

strum = { version = "0.24.1", features = ["derive"] }
log = "0.4.17"
serde = "1.0"
serde_json = "1.0"
hex = "0.4"
thiserror = "1.0.43"
mktemp = "0.5.0"
num-traits = "0.2.15"
num-integer = "0.1.45"
itertools = "^0.10"
rand = "0.8.5"

[dev-dependencies]
test-log = "0.2.12"
env_logger = "0.10.0"
pretty_assertions = "1.4.0"

[package.metadata.cargo-udeps.ignore]
development = ["env_logger"]

[lints.clippy]
uninlined_format_args = "deny"<|MERGE_RESOLUTION|>--- conflicted
+++ resolved
@@ -14,18 +14,12 @@
 plonky3 = ["dep:powdr-plonky3"]
 
 [dependencies]
-<<<<<<< HEAD
-powdr-ast = { path = "../ast" }
-powdr-halo2 = { path = "../halo2", optional = true }
-powdr-plonky3 = { path = "../plonky3", optional = true }
-powdr-number = { path = "../number" }
-powdr-pil-analyzer = { path = "../pil-analyzer" }
-powdr-executor = { path = "../executor" }
-=======
 powdr-ast.workspace = true
 powdr-number.workspace = true
 powdr-pil-analyzer.workspace = true
 powdr-executor.workspace = true
+
+powdr-plonky3 = { path = "../plonky3", optional = true }
 
 starky = { git = "https://github.com/0xEigenLabs/eigen-zkvm.git", rev = "cf405b2e2cecb8567cfd083a55936b71722276d5" }
 pil-stark-prover = { git = "https://github.com/powdr-labs/pil-stark-prover.git", rev = "769b1153f3ae2d7cbab4c8acf33865ed13f8a823", optional = true }
@@ -38,7 +32,6 @@
 #snark-verifier = { git = "https://github.com/privacy-scaling-explorations/snark-verifier", tag = "v2024_01_31" }
 snark-verifier = { git = "https://github.com/powdr-labs/snark-verifier", branch = "powdr-halo2", optional = true }
 halo2_solidity_verifier = { git = "https://github.com/powdr-labs/halo2-solidity-verifier", branch = "main", features = ["evm"], optional = true }
->>>>>>> 0d9669e2
 
 strum = { version = "0.24.1", features = ["derive"] }
 log = "0.4.17"
