[package]
name = "powdr-backend"
description = "powdr backend types and API"
version = { workspace = true }
edition = { workspace = true }
license = { workspace = true }
homepage = { workspace = true }
repository = { workspace = true }

[features]
default = []
halo2 = ["dep:halo2_proofs", "dep:halo2_curves", "dep:snark-verifier", "dep:halo2_solidity_verifier"]
estark-polygon = ["dep:pil-stark-prover"]

[dependencies]
powdr-ast = { path = "../ast" }
powdr-number = { path = "../number" }
powdr-pil-analyzer = { path = "../pil-analyzer" }
powdr-executor = { path = "../executor" }

starky = { git = "https://github.com/0xEigenLabs/eigen-zkvm.git", rev = "59d2152" }
pil-stark-prover = { git = "https://github.com/powdr-labs/pil-stark-prover.git", rev = "769b1153f3ae2d7cbab4c8acf33865ed13f8a823", optional = true }

# TODO change this once Halo2 releases 0.3.1
#halo2_proofs = { git = "https://github.com/privacy-scaling-explorations/halo2", tag = "v0.3.0", features = ["circuit-params"] }
halo2_proofs = { git = "https://github.com/powdr-labs/halo2", branch = "make-emit-public-v0.3.0", features = ["circuit-params"], optional = true }
halo2_curves = { version = "0.6.1", package = "halo2curves", optional = true}
# TODO change this once Halo2 releases 0.3.1 and snark-verifier uses it
#snark-verifier = { git = "https://github.com/privacy-scaling-explorations/snark-verifier", tag = "v2024_01_31" }
snark-verifier = { git = "https://github.com/powdr-labs/snark-verifier", branch = "powdr-halo2", optional = true }
halo2_solidity_verifier = { git = "https://github.com/powdr-labs/halo2-solidity-verifier", branch = "main", features = ["evm"], optional = true }

strum = { version = "0.24.1", features = ["derive"] }
log = "0.4.17"
serde = "1.0"
serde_json = "1.0"
hex = "0.4"
thiserror = "1.0.43"
<<<<<<< HEAD
starky = { git = "https://github.com/0xEigenLabs/eigen-zkvm.git", rev = "cf405b2e2cecb8567cfd083a55936b71722276d5" }
pil-stark-prover = { git = "https://github.com/powdr-labs/pil-stark-prover.git", rev = "f0c7800564f78ed9414640317e905a777f43fd90", optional = true }
=======
>>>>>>> 141053c0
mktemp = "0.5.0"
num-traits = "0.2.15"
num-integer = "0.1.45"
itertools = "^0.10"
rand = "0.8.5"

[dev-dependencies]
test-log = "0.2.12"
env_logger = "0.10.0"
pretty_assertions = "1.4.0"

[package.metadata.cargo-udeps.ignore]
development = ["env_logger"]<|MERGE_RESOLUTION|>--- conflicted
+++ resolved
@@ -18,7 +18,7 @@
 powdr-pil-analyzer = { path = "../pil-analyzer" }
 powdr-executor = { path = "../executor" }
 
-starky = { git = "https://github.com/0xEigenLabs/eigen-zkvm.git", rev = "59d2152" }
+starky = { git = "https://github.com/0xEigenLabs/eigen-zkvm.git", rev = "cf405b2e2cecb8567cfd083a55936b71722276d5" }
 pil-stark-prover = { git = "https://github.com/powdr-labs/pil-stark-prover.git", rev = "769b1153f3ae2d7cbab4c8acf33865ed13f8a823", optional = true }
 
 # TODO change this once Halo2 releases 0.3.1
@@ -36,11 +36,6 @@
 serde_json = "1.0"
 hex = "0.4"
 thiserror = "1.0.43"
-<<<<<<< HEAD
-starky = { git = "https://github.com/0xEigenLabs/eigen-zkvm.git", rev = "cf405b2e2cecb8567cfd083a55936b71722276d5" }
-pil-stark-prover = { git = "https://github.com/powdr-labs/pil-stark-prover.git", rev = "f0c7800564f78ed9414640317e905a777f43fd90", optional = true }
-=======
->>>>>>> 141053c0
 mktemp = "0.5.0"
 num-traits = "0.2.15"
 num-integer = "0.1.45"
