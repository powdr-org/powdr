#![deny(clippy::print_stdout)]

mod estark;
#[cfg(feature = "halo2")]
mod halo2;
#[cfg(feature = "plonky3")]
mod plonky3;

mod composite;

use powdr_ast::analyzed::Analyzed;
use powdr_executor::witgen::WitgenCallback;
use powdr_number::{DegreeType, FieldElement};
use std::{io, path::PathBuf};
use strum::{Display, EnumString, EnumVariantNames};

#[derive(Clone, EnumString, EnumVariantNames, Display, Copy)]
pub enum BackendType {
    #[cfg(feature = "halo2")]
    #[strum(serialize = "halo2")]
    Halo2,
    #[cfg(feature = "halo2")]
    #[strum(serialize = "halo2-composite")]
    Halo2Composite,
    #[cfg(feature = "halo2")]
    #[strum(serialize = "halo2-mock")]
    Halo2Mock,
    #[cfg(feature = "halo2")]
    #[strum(serialize = "halo2-mock-composite")]
    Halo2MockComposite,
    #[cfg(feature = "estark-polygon")]
    #[strum(serialize = "estark-polygon")]
    EStarkPolygon,
    #[cfg(feature = "estark-polygon")]
    #[strum(serialize = "estark-polygon-composite")]
    EStarkPolygonComposite,
    #[strum(serialize = "estark-starky")]
    EStarkStarky,
    #[strum(serialize = "estark-composite")]
    EStarkStarkyComposite,
    #[strum(serialize = "estark-dump")]
    EStarkDump,
<<<<<<< HEAD
    #[strum(serialize = "estark-dump-composite")]
    EStarkDumpComposite,
=======
    #[cfg(feature = "plonky3")]
    #[strum(serialize = "plonky3")]
    Plonky3,
>>>>>>> 99d35a37
}

pub type BackendOptions = String;
pub const DEFAULT_HALO2_OPTIONS: &str = "poseidon";
pub const DEFAULT_HALO2_MOCK_OPTIONS: &str = "";
pub const DEFAULT_ESTARK_OPTIONS: &str = "stark_gl";

impl BackendType {
    pub fn factory<T: FieldElement>(&self) -> Box<dyn BackendFactory<T>> {
        match self {
            #[cfg(feature = "halo2")]
            BackendType::Halo2 => Box::new(halo2::Halo2ProverFactory),
            #[cfg(feature = "halo2")]
            BackendType::Halo2Composite => Box::new(composite::CompositeBackendFactory::new(
                halo2::Halo2ProverFactory,
            )),
            #[cfg(feature = "halo2")]
            BackendType::Halo2Mock => Box::new(halo2::Halo2MockFactory),
            #[cfg(feature = "halo2")]
            BackendType::Halo2MockComposite => Box::new(composite::CompositeBackendFactory::new(
                halo2::Halo2MockFactory,
            )),
            #[cfg(feature = "estark-polygon")]
            BackendType::EStarkPolygon => Box::new(estark::polygon_wrapper::Factory),
            #[cfg(feature = "estark-polygon")]
            BackendType::EStarkPolygonComposite => Box::new(
                composite::CompositeBackendFactory::new(estark::polygon_wrapper::Factory),
            ),
            BackendType::EStarkStarky => Box::new(estark::starky_wrapper::Factory),
            BackendType::EStarkStarkyComposite => Box::new(
                composite::CompositeBackendFactory::new(estark::starky_wrapper::Factory),
            ),
            BackendType::EStarkDump => Box::new(estark::DumpFactory),
<<<<<<< HEAD
            BackendType::EStarkDumpComposite => {
                Box::new(composite::CompositeBackendFactory::new(estark::DumpFactory))
            }
=======
            #[cfg(feature = "plonky3")]
            BackendType::Plonky3 => Box::new(plonky3::Factory),
>>>>>>> 99d35a37
        }
    }
}

#[derive(thiserror::Error, Debug)]
pub enum Error {
    #[error("input/output error")]
    IO(#[from] std::io::Error),
    #[error("the witness is empty")]
    EmptyWitness,
    #[error("the backend has no setup operations")]
    NoSetupAvailable,
    #[error("the backend does not implement proof verification")]
    NoVerificationAvailable,
    #[error("the backend does not support Ethereum onchain verification")]
    NoEthereumVerifierAvailable,
    #[error("the backend does not support proof aggregation")]
    NoAggregationAvailable,
    #[error("internal backend error")]
    BackendError(String),
}

impl From<String> for Error {
    fn from(s: String) -> Self {
        Error::BackendError(s)
    }
}

pub type Proof = Vec<u8>;

/*
    Bellow are the public interface traits. They are implemented in this
    module, wrapping the traits implemented by each backend.
*/

/// Dynamic interface for a backend factory.
pub trait BackendFactory<F: FieldElement> {
    /// Create a new backend object.
    #[allow(clippy::too_many_arguments)]
    fn create<'a>(
        &self,
        pil: &'a Analyzed<F>,
        fixed: &'a [(String, Vec<F>)],
        output_dir: Option<PathBuf>,
        setup: Option<&mut dyn io::Read>,
        verification_key: Option<&mut dyn io::Read>,
        verification_app_key: Option<&mut dyn io::Read>,
        backend_options: BackendOptions,
    ) -> Result<Box<dyn Backend<'a, F> + 'a>, Error>;

    /// Generate a new setup.
    fn generate_setup(&self, _size: DegreeType, _output: &mut dyn io::Write) -> Result<(), Error> {
        Err(Error::NoSetupAvailable)
    }
}

/// Dynamic interface for a backend.
pub trait Backend<'a, F: FieldElement> {
    /// Perform the proving.
    ///
    /// The backend uses the BackendOptions provided at creation time
    /// to potentially perform aggregation/compression.
    ///
    /// Returns the generated proof.
    fn prove(
        &self,
        witness: &[(String, Vec<F>)],
        prev_proof: Option<Proof>,
        witgen_callback: WitgenCallback<F>,
    ) -> Result<Proof, Error>;

    /// Verifies a proof.
    fn verify(&self, _proof: &[u8], _instances: &[Vec<F>]) -> Result<(), Error> {
        Err(Error::NoVerificationAvailable)
    }

    /// Exports the setup in a backend specific format. Can be used to create a
    /// new backend object of the same kind.
    fn export_setup(&self, _output: &mut dyn io::Write) -> Result<(), Error> {
        Err(Error::NoSetupAvailable)
    }

    /// Exports the verification key in a backend specific format. Can be used
    /// to create a new backend object of the same kind.
    fn export_verification_key(&self, _output: &mut dyn io::Write) -> Result<(), Error> {
        Err(Error::NoVerificationAvailable)
    }

    /// Exports an Ethereum verifier.
    fn export_ethereum_verifier(&self, _output: &mut dyn io::Write) -> Result<(), Error> {
        Err(Error::NoEthereumVerifierAvailable)
    }
}<|MERGE_RESOLUTION|>--- conflicted
+++ resolved
@@ -36,18 +36,18 @@
     EStarkPolygonComposite,
     #[strum(serialize = "estark-starky")]
     EStarkStarky,
-    #[strum(serialize = "estark-composite")]
+    #[strum(serialize = "estark-starky-composite")]
     EStarkStarkyComposite,
     #[strum(serialize = "estark-dump")]
     EStarkDump,
-<<<<<<< HEAD
     #[strum(serialize = "estark-dump-composite")]
     EStarkDumpComposite,
-=======
     #[cfg(feature = "plonky3")]
     #[strum(serialize = "plonky3")]
     Plonky3,
->>>>>>> 99d35a37
+    #[cfg(feature = "plonky3")]
+    #[strum(serialize = "plonky3-composite")]
+    Plonky3Composite,
 }
 
 pub type BackendOptions = String;
@@ -81,14 +81,15 @@
                 composite::CompositeBackendFactory::new(estark::starky_wrapper::Factory),
             ),
             BackendType::EStarkDump => Box::new(estark::DumpFactory),
-<<<<<<< HEAD
             BackendType::EStarkDumpComposite => {
                 Box::new(composite::CompositeBackendFactory::new(estark::DumpFactory))
             }
-=======
             #[cfg(feature = "plonky3")]
             BackendType::Plonky3 => Box::new(plonky3::Factory),
->>>>>>> 99d35a37
+            #[cfg(feature = "plonky3")]
+            BackendType::Plonky3Composite => {
+                Box::new(composite::CompositeBackendFactory::new(plonky3::Factory))
+            }
         }
     }
 }
