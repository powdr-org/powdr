--- conflicted
+++ resolved
@@ -5,11 +5,8 @@
 mod halo2;
 #[cfg(feature = "plonky3")]
 mod plonky3;
-<<<<<<< HEAD
-=======
 
 mod composite;
->>>>>>> 9da26110
 
 use powdr_ast::analyzed::Analyzed;
 use powdr_executor::witgen::WitgenCallback;
@@ -43,11 +40,6 @@
     EStarkStarkyComposite,
     #[strum(serialize = "estark-dump")]
     EStarkDump,
-<<<<<<< HEAD
-    #[cfg(feature = "plonky3")]
-    #[strum(serialize = "plonky3")]
-    Plonky3,
-=======
     #[strum(serialize = "estark-dump-composite")]
     EStarkDumpComposite,
     #[cfg(feature = "plonky3")]
@@ -56,7 +48,6 @@
     #[cfg(feature = "plonky3")]
     #[strum(serialize = "plonky3-composite")]
     Plonky3Composite,
->>>>>>> 9da26110
 }
 
 pub type BackendOptions = String;
@@ -65,24 +56,7 @@
 pub const DEFAULT_ESTARK_OPTIONS: &str = "stark_gl";
 
 impl BackendType {
-<<<<<<< HEAD
-    pub fn factory<T: FieldElement>(&self) -> &'static dyn BackendFactory<T> {
-        #[cfg(feature = "halo2")]
-        const HALO2_FACTORY: halo2::Halo2ProverFactory = halo2::Halo2ProverFactory;
-        #[cfg(feature = "halo2")]
-        const HALO2_MOCK_FACTORY: halo2::Halo2MockFactory = halo2::Halo2MockFactory;
-        #[cfg(feature = "estark-polygon")]
-        const ESTARK_POLYGON_FACTORY: estark::polygon_wrapper::Factory =
-            estark::polygon_wrapper::Factory;
-        const ESTARK_STARKY_FACTORY: estark::starky_wrapper::Factory =
-            estark::starky_wrapper::Factory;
-        const ESTARK_DUMP_FACTORY: estark::DumpFactory = estark::DumpFactory;
-        #[cfg(feature = "plonky3")]
-        const PLONKY3_FACTORY: plonky3::Plonky3ProverFactory = plonky3::Plonky3ProverFactory;
-
-=======
     pub fn factory<T: FieldElement>(&self) -> Box<dyn BackendFactory<T>> {
->>>>>>> 9da26110
         match self {
             #[cfg(feature = "halo2")]
             BackendType::Halo2 => Box::new(halo2::Halo2ProverFactory),
@@ -99,13 +73,6 @@
             #[cfg(feature = "estark-polygon")]
             BackendType::EStarkPolygon => Box::new(estark::polygon_wrapper::Factory),
             #[cfg(feature = "estark-polygon")]
-<<<<<<< HEAD
-            BackendType::EStarkPolygon => &ESTARK_POLYGON_FACTORY,
-            BackendType::EStarkStarky => &ESTARK_STARKY_FACTORY,
-            BackendType::EStarkDump => &ESTARK_DUMP_FACTORY,
-            #[cfg(feature = "plonky3")]
-            BackendType::Plonky3 => &PLONKY3_FACTORY,
-=======
             BackendType::EStarkPolygonComposite => Box::new(
                 composite::CompositeBackendFactory::new(estark::polygon_wrapper::Factory),
             ),
@@ -123,7 +90,6 @@
             BackendType::Plonky3Composite => {
                 Box::new(composite::CompositeBackendFactory::new(plonky3::Factory))
             }
->>>>>>> 9da26110
         }
     }
 }
