--- conflicted
+++ resolved
@@ -3,12 +3,8 @@
 mod estark;
 #[cfg(feature = "halo2")]
 mod halo2_impl;
-<<<<<<< HEAD
-mod pilstark;
 #[cfg(feature = "plonky3")]
 mod plonky3_impl;
-=======
->>>>>>> 38d2c113
 
 use powdr_ast::analyzed::Analyzed;
 use powdr_executor::witgen::WitgenCallback;
@@ -24,15 +20,6 @@
     #[cfg(feature = "halo2")]
     #[strum(serialize = "halo2-mock")]
     Halo2Mock,
-<<<<<<< HEAD
-    #[strum(serialize = "estark")]
-    EStark,
-    #[strum(serialize = "pil-stark-cli")]
-    PilStarkCli,
-    #[cfg(feature = "plonky3")]
-    #[strum(serialize = "plonky3")]
-    Plonky3,
-=======
     #[cfg(feature = "estark-polygon")]
     #[strum(serialize = "estark-polygon")]
     EStarkPolygon,
@@ -40,7 +27,9 @@
     EStarkStarky,
     #[strum(serialize = "estark-dump")]
     EStarkDump,
->>>>>>> 38d2c113
+    #[cfg(feature = "plonky3")]
+    #[strum(serialize = "plonky3")]
+    Plonky3,
 }
 
 impl BackendType {
@@ -49,37 +38,27 @@
         const HALO2_FACTORY: halo2_impl::Halo2ProverFactory = halo2_impl::Halo2ProverFactory;
         #[cfg(feature = "halo2")]
         const HALO2_MOCK_FACTORY: halo2_impl::Halo2MockFactory = halo2_impl::Halo2MockFactory;
-<<<<<<< HEAD
-        const ESTARK_FACTORY: pilstark::estark::EStarkFactory = pilstark::estark::EStarkFactory;
-        const PIL_STARK_CLI_FACTORY: pilstark::PilStarkCliFactory = pilstark::PilStarkCliFactory;
-        #[cfg(feature = "plonky3")]
-        const PLONKY3_FACTORY: plonky3_impl::Plonky3ProverFactory =
-            plonky3_impl::Plonky3ProverFactory;
-=======
         #[cfg(feature = "estark-polygon")]
         const ESTARK_POLYGON_FACTORY: estark::polygon_wrapper::Factory =
             estark::polygon_wrapper::Factory;
         const ESTARK_STARKY_FACTORY: estark::starky_wrapper::Factory =
             estark::starky_wrapper::Factory;
         const ESTARK_DUMP_FACTORY: estark::DumpFactory = estark::DumpFactory;
->>>>>>> 38d2c113
+        #[cfg(feature = "plonky3")]
+        const PLONKY3_FACTORY: plonky3_impl::Plonky3ProverFactory =
+            plonky3_impl::Plonky3ProverFactory;
 
         match self {
             #[cfg(feature = "halo2")]
             BackendType::Halo2 => &HALO2_FACTORY,
             #[cfg(feature = "halo2")]
             BackendType::Halo2Mock => &HALO2_MOCK_FACTORY,
-<<<<<<< HEAD
-            BackendType::EStark => &ESTARK_FACTORY,
-            BackendType::PilStarkCli => &PIL_STARK_CLI_FACTORY,
-            #[cfg(feature = "plonky3")]
-            BackendType::Plonky3 => &PLONKY3_FACTORY,
-=======
             #[cfg(feature = "estark-polygon")]
             BackendType::EStarkPolygon => &ESTARK_POLYGON_FACTORY,
             BackendType::EStarkStarky => &ESTARK_STARKY_FACTORY,
             BackendType::EStarkDump => &ESTARK_DUMP_FACTORY,
->>>>>>> 38d2c113
+            #[cfg(feature = "plonky3")]
+            BackendType::Plonky3 => &PLONKY3_FACTORY,
         }
     }
 }
