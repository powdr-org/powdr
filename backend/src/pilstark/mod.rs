--- conflicted
+++ resolved
@@ -44,19 +44,11 @@
 impl<'a, F: FieldElement> Backend<'a, F> for PilStarkCli<'a, F> {
     fn prove(
         &self,
-<<<<<<< HEAD
-        pil: &Analyzed<T>,
-        _fixed: &[(String, Vec<T>)],
-        _witness: &[(String, Vec<T>)],
-        prev_proof: Option<Vec<Proof>>,
-    ) -> (Option<Vec<Proof>>, Option<String>) {
-=======
         _witness: &[(String, Vec<F>)],
         prev_proof: Option<Proof>,
         // TODO: Implement challenges
         _witgen_callback: WitgenCallback<F>,
     ) -> Result<Proof, Error> {
->>>>>>> 450e3f11
         if prev_proof.is_some() {
             return Err(Error::NoAggregationAvailable);
         }
