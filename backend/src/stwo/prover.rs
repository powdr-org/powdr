
use powdr_ast::analyzed::Analyzed;
use powdr_backend_utils::machine_fixed_columns;
use powdr_executor::constant_evaluator::VariablySizedColumn;
<<<<<<< HEAD
=======
use powdr_number::{DegreeType, FieldElement};
>>>>>>> eb6f2ec2
use serde::de::DeserializeOwned;
use serde::ser::Serialize;
use std::collections::BTreeMap;
use std::io;
use std::marker::PhantomData;
use std::sync::Arc;

use crate::stwo::circuit_builder::{gen_stwo_circuit_trace, PowdrComponent, PowdrEval};

use stwo_prover::constraint_framework::TraceLocationAllocator;
use stwo_prover::core::prover::StarkProof;

use stwo_prover::core::air::{Component, ComponentProver};
use stwo_prover::core::backend::{Backend, BackendForChannel};
use stwo_prover::core::channel::{Channel, MerkleChannel};
use stwo_prover::core::fields::m31::{BaseField, M31};
use stwo_prover::core::fri::FriConfig;
use stwo_prover::core::pcs::{CommitmentSchemeProver, CommitmentSchemeVerifier, PcsConfig};
use stwo_prover::core::poly::circle::{CanonicCoset, CircleEvaluation};
use stwo_prover::core::poly::BitReversedOrder;
<<<<<<< HEAD
=======
use stwo_prover::core::utils::bit_reverse_coset_to_circle_domain_order;
>>>>>>> eb6f2ec2
use stwo_prover::core::ColumnVec;

const FRI_LOG_BLOWUP: usize = 1;
const FRI_NUM_QUERIES: usize = 100;
const FRI_PROOF_OF_WORK_BITS: usize = 16;
const LOG_LAST_LAYER_DEGREE_BOUND: usize = 0;

pub struct StwoProver<T, B: Backend + Send, MC: MerkleChannel, C: Channel> {
    pub analyzed: Arc<Analyzed<T>>,
    fixed: Arc<Vec<(String, VariablySizedColumn<T>)>>,
    /// Proving key placeholder
    _proving_key: Option<()>,
    /// Verifying key placeholder
    _verifying_key: Option<()>,
    _channel_marker: PhantomData<C>,
    _backend_marker: PhantomData<B>,
    _merkle_channel_marker: PhantomData<MC>,
}

impl<'a, F: FieldElement, B, MC, C> StwoProver<F, B, MC, C>
where
    B: Backend + Send + BackendForChannel<MC>, // Ensure B implements BackendForChannel<MC>
    MC: MerkleChannel + Send,
    C: Channel + Send,
    MC::H: DeserializeOwned + Serialize,
    PowdrComponent<'a, F>: ComponentProver<B>,
{
    pub fn new(
        analyzed: Arc<Analyzed<F>>,
        fixed: Arc<Vec<(String, VariablySizedColumn<F>)>>,
    ) -> Result<Self, io::Error> {
        Ok(Self {
            analyzed,
            fixed,
            _proving_key: None,
            _verifying_key: None,
            _channel_marker: PhantomData,
            _backend_marker: PhantomData,
            _merkle_channel_marker: PhantomData,
        })
    }
    pub fn prove(&self, witness: &[(String, Vec<F>)]) -> Result<Vec<u8>, String> {
        let config = get_config();
        // twiddles are used for FFT, they are computed in a bigger group than the eval domain.
        // the eval domain is the half coset G_{2n} + <G_{n/2}>
        // twiddles are computed in half coset G_{4n} + <G_{n}>, double the size of eval doamin.
        let twiddles = B::precompute_twiddles(
            CanonicCoset::new(self.analyzed.degree().ilog2() + 1 + FRI_LOG_BLOWUP as u32)
                .circle_domain()
                .half_coset,
        );

        // Setup protocol.
        let prover_channel = &mut <MC as MerkleChannel>::C::default();
        let commitment_scheme = &mut CommitmentSchemeProver::<B, MC>::new(config, &twiddles);

        // get fix_columns evaluations
        let fixed_columns = machine_fixed_columns(&self.fixed, &self.analyzed);

        let domain = CanonicCoset::new(
            fixed_columns
                .keys()
                .next()
                .map(|&first_key| first_key.ilog2())
                .unwrap_or(0),
        )
        .circle_domain();

<<<<<<< HEAD
        let constant_trace: ColumnVec<CircleEvaluation<B, BaseField, BitReversedOrder>> =
            fixed_columns
                .values()
                .flat_map(|vec| {
                    println!("vec is {:?}", vec);
=======
        let updated_fixed_columns: BTreeMap<DegreeType, Vec<(String, Vec<F>)>> = fixed_columns
            .iter()
            .map(|(key, vec)| {
                let transformed_vec: Vec<(String, Vec<F>)> = vec
                    .iter()
                    .map(|(name, slice)| {
                        let mut values: Vec<F> = slice.to_vec(); // Clone the slice into a Vec
                        bit_reverse_coset_to_circle_domain_order(&mut values); // Apply bit reversal
                        (name.clone(), values) // Return the updated tuple
                    })
                    .collect(); // Collect the updated vector
                (*key, transformed_vec) // Rebuild the BTreeMap with transformed vectors
            })
            .collect();

        let constant_trace: ColumnVec<CircleEvaluation<B, BaseField, BitReversedOrder>> =
            updated_fixed_columns
                .values()
                .flat_map(|vec| {
>>>>>>> eb6f2ec2
                    vec.iter().map(|(_name, values)| {
                        let values = values
                            .iter()
                            .map(|v| v.try_into_i32().unwrap().into())
                            .collect();
                        CircleEvaluation::new(domain, values)
                    })
                })
                .collect();

        // Preprocessed trace
        let mut tree_builder = commitment_scheme.tree_builder();
<<<<<<< HEAD
        tree_builder.extend_evals(constant_trace);
        tree_builder.commit(prover_channel);

=======
        tree_builder.extend_evals(constant_trace.clone());
        tree_builder.commit(prover_channel);




        let transformed_witness: Vec<(String, Vec<F>)> = witness
            .iter()
            .map(|(name, vec)| {
                (
                    name.clone(),
                    vec.iter()
                        .map(|&elem| {
                            if elem == F::from(2147483647) {
                                F::zero()
                            } else {
                                elem
                            }
                        })
                        .collect(),
                )
            })
            .collect();

        let witness: &Vec<(String, Vec<F>)> = &transformed_witness
            .into_iter()
            .map(|(name, mut vec)| {
                bit_reverse_coset_to_circle_domain_order(&mut vec);
                (name, vec)
            })
            .collect();


>>>>>>> eb6f2ec2
        // committed/witness trace
        let trace = gen_stwo_circuit_trace::<F, B, M31>(witness);

        let mut tree_builder = commitment_scheme.tree_builder();
        tree_builder.extend_evals(trace);
        tree_builder.commit(prover_channel);

        let component = PowdrComponent::new(
            &mut TraceLocationAllocator::default(),
            PowdrEval::new(self.analyzed.clone()),
        );

        let n_preprocessed_columns = commitment_scheme.trees[0]
        .polynomials
        .len();
        println!("n_preprocessed_columns is {}", n_preprocessed_columns);

        let trace = commitment_scheme.trace();
        println!("trace is {:?}", trace.evals);

        let proof = stwo_prover::core::prover::prove::<B, MC>(
            &[&component],
            prover_channel,
            commitment_scheme,
        )
        .unwrap();
        
        

        Ok(bincode::serialize(&proof).unwrap())
    }

    pub fn verify(&self, proof: &[u8], _instances: &[F]) -> Result<(), String> {
        assert!(
            _instances.is_empty(),
            "Expected _instances slice to be empty, but it has {} elements.",
            _instances.len()
        );

        let config = get_config();
        let proof: StarkProof<MC::H> =
            bincode::deserialize(proof).map_err(|e| format!("Failed to deserialize proof: {e}"))?;

        let verifier_channel = &mut <MC as MerkleChannel>::C::default();
        let commitment_scheme = &mut CommitmentSchemeVerifier::<MC>::new(config);

        //Constraints that are to be proved
        let component = PowdrComponent::new(
            &mut TraceLocationAllocator::default(),
            PowdrEval::new(self.analyzed.clone()),
        );

        // Retrieve the expected column sizes in each commitment interaction, from the AIR.
        let sizes = component.trace_log_degree_bounds();

        commitment_scheme.commit(proof.commitments[0], &sizes[0], verifier_channel);
        commitment_scheme.commit(proof.commitments[1], &sizes[1], verifier_channel);

        stwo_prover::core::prover::verify(&[&component], verifier_channel, commitment_scheme, proof)
            .map_err(|e| e.to_string())
    }
}

fn get_config() -> PcsConfig {
    PcsConfig {
        pow_bits: FRI_PROOF_OF_WORK_BITS as u32,
        fri_config: FriConfig::new(
            LOG_LAST_LAYER_DEGREE_BOUND as u32,
            FRI_LOG_BLOWUP as u32,
            FRI_NUM_QUERIES,
        ),
    }
}<|MERGE_RESOLUTION|>--- conflicted
+++ resolved
@@ -2,10 +2,7 @@
 use powdr_ast::analyzed::Analyzed;
 use powdr_backend_utils::machine_fixed_columns;
 use powdr_executor::constant_evaluator::VariablySizedColumn;
-<<<<<<< HEAD
-=======
 use powdr_number::{DegreeType, FieldElement};
->>>>>>> eb6f2ec2
 use serde::de::DeserializeOwned;
 use serde::ser::Serialize;
 use std::collections::BTreeMap;
@@ -26,10 +23,7 @@
 use stwo_prover::core::pcs::{CommitmentSchemeProver, CommitmentSchemeVerifier, PcsConfig};
 use stwo_prover::core::poly::circle::{CanonicCoset, CircleEvaluation};
 use stwo_prover::core::poly::BitReversedOrder;
-<<<<<<< HEAD
-=======
 use stwo_prover::core::utils::bit_reverse_coset_to_circle_domain_order;
->>>>>>> eb6f2ec2
 use stwo_prover::core::ColumnVec;
 
 const FRI_LOG_BLOWUP: usize = 1;
@@ -98,13 +92,6 @@
         )
         .circle_domain();
 
-<<<<<<< HEAD
-        let constant_trace: ColumnVec<CircleEvaluation<B, BaseField, BitReversedOrder>> =
-            fixed_columns
-                .values()
-                .flat_map(|vec| {
-                    println!("vec is {:?}", vec);
-=======
         let updated_fixed_columns: BTreeMap<DegreeType, Vec<(String, Vec<F>)>> = fixed_columns
             .iter()
             .map(|(key, vec)| {
@@ -124,7 +111,6 @@
             updated_fixed_columns
                 .values()
                 .flat_map(|vec| {
->>>>>>> eb6f2ec2
                     vec.iter().map(|(_name, values)| {
                         let values = values
                             .iter()
@@ -137,11 +123,6 @@
 
         // Preprocessed trace
         let mut tree_builder = commitment_scheme.tree_builder();
-<<<<<<< HEAD
-        tree_builder.extend_evals(constant_trace);
-        tree_builder.commit(prover_channel);
-
-=======
         tree_builder.extend_evals(constant_trace.clone());
         tree_builder.commit(prover_channel);
 
@@ -175,7 +156,6 @@
             .collect();
 
 
->>>>>>> eb6f2ec2
         // committed/witness trace
         let trace = gen_stwo_circuit_trace::<F, B, M31>(witness);
 
