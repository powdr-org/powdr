--- conflicted
+++ resolved
@@ -43,8 +43,6 @@
 RUSTFLAGS='-C target-cpu=native' cargo install --git https://github.com/powdr-labs/powdr --features halo2,plonky3,plonky3-simd powdr-cli
 ```
 
-<<<<<<< HEAD
-=======
 Or, by manually building from a local copy of the [powdr repository](https://github.com/powdr-labs/powdr):
 
 ```sh
@@ -57,7 +55,6 @@
 RUSTFLAGS='-C target-cpu=native' cargo install --features halo2,plonky3,plonky3-simd --path ./cli
 ```
 
->>>>>>> e510381b
 ## Building *powdr-rs*
 
 Using a single Cargo command:
