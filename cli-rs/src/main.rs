//! The powdr-rs CLI tool

mod util;

use clap::{CommandFactory, Parser, Subcommand};
use env_logger::fmt::Color;
use env_logger::{Builder, Target};
use log::LevelFilter;

use powdr::number::{
    BabyBearField, BigUint, Bn254Field, FieldElement, GoldilocksField, KnownField, KoalaBearField,
};
use powdr::riscv::{CompilerOptions, RuntimeLibs};
use powdr::riscv_executor::{write_executor_csv, ProfilerOptions};
use powdr::Pipeline;

use std::ffi::OsStr;
use std::time::Instant;
use std::{
    io::{self, Write},
    path::Path,
};
use strum::{Display, EnumString, EnumVariantNames};

#[derive(Clone, EnumString, EnumVariantNames, Display)]
pub enum FieldArgument {
    #[strum(serialize = "bb")]
    Bb,
    #[strum(serialize = "kb")]
    Kb,
    #[strum(serialize = "gl")]
    Gl,
    #[strum(serialize = "bn254")]
    Bn254,
}

impl FieldArgument {
    pub fn as_known_field(&self) -> KnownField {
        match self {
            FieldArgument::Bb => KnownField::BabyBearField,
            FieldArgument::Kb => KnownField::KoalaBearField,
            FieldArgument::Gl => KnownField::GoldilocksField,
            FieldArgument::Bn254 => KnownField::Bn254Field,
        }
    }
}

#[derive(Parser)]
#[command(name = "powdr-rs", author, version, about, long_about = None)]
struct Cli {
    #[arg(long, hide = true)]
    markdown_help: bool,

    /// Set log filter value [ off, error, warn, info, debug, trace ]
    #[arg(long)]
    #[arg(default_value_t = LevelFilter::Info)]
    log_level: LevelFilter,

    #[command(subcommand)]
    command: Option<Commands>,
}

#[derive(Subcommand)]
enum Commands {
    /// Compile rust code to Powdr assembly.
    /// Needs `rustup component add rust-src --toolchain nightly-2024-08-01`.
    Compile {
        /// input rust code, points to a crate dir or its Cargo.toml file
        file: String,

        /// The field to use
        #[arg(long)]
        #[arg(default_value_t = FieldArgument::Gl)]
        #[arg(value_parser = clap_enum_variants!(FieldArgument))]
        field: FieldArgument,

        /// Directory for output files.
        #[arg(short, long)]
        #[arg(default_value_t = String::from("."))]
        output_directory: String,

        /// Comma-separated list of coprocessors.
        #[arg(long)]
        coprocessors: Option<String>,

        /// Run a long execution in chunks (Experimental and not sound!)
        #[arg(short, long)]
        #[arg(default_value_t = false)]
        continuations: bool,

        /// Maximum trace length for powdr machines (2 ^ max_degree_log).
        #[arg(long)]
        max_degree_log: Option<u8>,
    },
    /// Translate a RISC-V statically linked executable to powdr assembly.
    RiscvElf {
        /// Input file
        #[arg(required = true)]
        file: String,

        /// The field to use
        #[arg(long)]
        #[arg(default_value_t = FieldArgument::Gl)]
        #[arg(value_parser = clap_enum_variants!(FieldArgument))]
        field: FieldArgument,

        /// Directory for output files.
        #[arg(short, long)]
        #[arg(default_value_t = String::from("."))]
        output_directory: String,

        /// Comma-separated list of coprocessors.
        #[arg(long)]
        coprocessors: Option<String>,

        /// Run a long execution in chunks (Experimental and not sound!)
        #[arg(short, long)]
        #[arg(default_value_t = false)]
        continuations: bool,
    },
    /// Execute a RISCV powdr-asm file with given inputs.
    /// Does not generate a witness.
    Execute {
        /// input powdr-asm code compiled from Rust/RISCV
        file: String,

        /// The field to use
        #[arg(long)]
        #[arg(default_value_t = FieldArgument::Gl)]
        #[arg(value_parser = clap_enum_variants!(FieldArgument))]
        field: FieldArgument,

        /// Comma-separated list of free inputs (numbers).
        #[arg(short, long)]
        #[arg(default_value_t = String::new())]
        inputs: String,

        /// Directory for output files.
        #[arg(short, long)]
        #[arg(default_value_t = String::from("."))]
        output_directory: String,

        /// Generate a flamegraph plot of the execution ("[file].svg")
        #[arg(long)]
        #[arg(default_value_t = false)]
        generate_flamegraph: bool,

        /// Generate callgrind file of the execution ("[file].callgrind")
        #[arg(long)]
        #[arg(default_value_t = false)]
        generate_callgrind: bool,
    },
    /// Execute and generate a valid witness for a RISCV powdr-asm file with the given inputs.
    Witgen {
        /// input powdr-asm code compiled from Rust/RISCV
        file: String,

        /// The field to use
        #[arg(long)]
        #[arg(default_value_t = FieldArgument::Gl)]
        #[arg(value_parser = clap_enum_variants!(FieldArgument))]
        field: FieldArgument,

        /// Comma-separated list of free inputs (numbers).
        #[arg(short, long)]
        #[arg(default_value_t = String::new())]
        inputs: String,

        /// Directory for output files.
        #[arg(short, long)]
        #[arg(default_value_t = String::from("."))]
        output_directory: String,

        /// Run a long execution in chunks (Experimental and not sound!)
        #[arg(short, long)]
        #[arg(default_value_t = false)]
        continuations: bool,

        /// Export the executor generated witness columns as a CSV file. Useful for debugging executor issues.
        #[arg(long)]
        #[arg(default_value_t = false)]
        executor_csv: bool,

        /// Generate a flamegraph plot of the execution ("[file].svg")
        #[arg(long)]
        #[arg(default_value_t = false)]
        generate_flamegraph: bool,

        /// Generate callgrind file of the execution ("[file].callgrind")
        #[arg(long)]
        #[arg(default_value_t = false)]
        generate_callgrind: bool,
    },
}

fn main() -> Result<(), io::Error> {
    let args = Cli::parse();

    let mut builder = Builder::new();
    builder
        .filter_level(args.log_level)
        .parse_default_env()
        .target(Target::Stdout)
        .format(|buf, record| {
            let mut style = buf.style();

            // we allocate as there is no way to look into the message otherwise
            let msg = record.args().to_string();

            // add colors for the diffs
            match &msg {
                s if s.starts_with('+') => {
                    style.set_color(Color::Green);
                }
                s if s.starts_with('-') => {
                    style.set_color(Color::Red);
                }
                _ => {}
            }

            writeln!(buf, "{}", style.value(msg))
        })
        .init();

    if args.markdown_help {
        clap_markdown::print_help_markdown::<Cli>();
        Ok(())
    } else if let Some(command) = args.command {
        run_command(command);
        Ok(())
    } else {
        Cli::command().print_help()
    }
}

fn split_inputs<T: FieldElement>(inputs: &str) -> Vec<T> {
    inputs
        .split(',')
        .map(|x| x.trim())
        .filter(|x| !x.is_empty())
        .map(|x| x.parse::<BigUint>().unwrap().into())
        .collect()
}

#[allow(clippy::print_stderr)]
fn run_command(command: Commands) {
    let result = match command {
        Commands::Compile {
            file,
            field,
            output_directory,
            coprocessors,
            continuations,
            max_degree_log,
        } => compile_rust(
            &file,
            field.as_known_field(),
            Path::new(&output_directory),
            coprocessors,
            continuations,
            max_degree_log,
        ),
        Commands::RiscvElf {
            file,
            field,
            output_directory,
            coprocessors,
            continuations,
        } => compile_riscv_elf(
            &file,
            field.as_known_field(),
            Path::new(&output_directory),
            coprocessors,
            continuations,
        ),
        Commands::Execute {
            file,
            field,
            inputs,
            output_directory,
            generate_flamegraph,
            generate_callgrind,
        } => {
            let profiling = if generate_callgrind || generate_flamegraph {
                Some(ProfilerOptions {
                    file_stem: Path::new(&file)
                        .file_stem()
                        .and_then(OsStr::to_str)
                        .map(String::from),
                    output_directory: output_directory.clone(),
                    flamegraph: generate_flamegraph,
                    callgrind: generate_callgrind,
                })
            } else {
                None
            };
            call_with_field!(execute_fast::<field>(
                Path::new(&file),
                split_inputs(&inputs),
                Path::new(&output_directory),
                profiling
            ))
        }
        Commands::Witgen {
            file,
            field,
            inputs,
            output_directory,
            continuations,
            executor_csv,
            generate_flamegraph,
            generate_callgrind,
        } => {
            let profiling = if generate_callgrind || generate_flamegraph {
                Some(ProfilerOptions {
                    file_stem: Path::new(&file)
                        .file_stem()
                        .and_then(OsStr::to_str)
                        .map(String::from),
                    output_directory: output_directory.clone(),
                    flamegraph: generate_flamegraph,
                    callgrind: generate_callgrind,
                })
            } else {
                None
            };
            call_with_field!(execute::<field>(
                Path::new(&file),
                split_inputs(&inputs),
                Path::new(&output_directory),
                continuations,
                executor_csv,
                profiling
            ))
        }
    };
    if let Err(errors) = result {
        for error in errors {
            eprintln!("{}", error);
        }
        std::process::exit(1);
    }
}

#[allow(clippy::too_many_arguments)]
fn compile_rust(
    file_name: &str,
    field: KnownField,
    output_dir: &Path,
    coprocessors: Option<String>,
    continuations: bool,
    max_degree_log: Option<u8>,
) -> Result<(), Vec<String>> {
    let libs = coprocessors_to_options(coprocessors)?;
    let mut options = CompilerOptions::new(field, libs, continuations);
    if let Some(max_degree_log) = max_degree_log {
        options = options.with_max_degree_log(max_degree_log);
    }
    powdr::riscv::compile_rust(file_name, options, output_dir, true, None)
        .ok_or_else(|| vec!["could not compile rust".to_string()])?;

    Ok(())
}

fn compile_riscv_elf(
    input_file: &str,
    field: KnownField,
    output_dir: &Path,
    coprocessors: Option<String>,
    continuations: bool,
) -> Result<(), Vec<String>> {
    let libs = coprocessors_to_options(coprocessors)?;
    let options = CompilerOptions::new(field, libs, continuations);
    powdr::riscv::compile_riscv_elf(input_file, Path::new(input_file), options, output_dir, true)
        .ok_or_else(|| vec!["could not translate RISC-V executable".to_string()])?;

    Ok(())
}

fn execute_fast<F: FieldElement>(
    file_name: &Path,
    inputs: Vec<F>,
    output_dir: &Path,
    profiling: Option<ProfilerOptions>,
) -> Result<(), Vec<String>> {
    let mut pipeline = Pipeline::<F>::default()
        .from_file(file_name.to_path_buf())
        .with_prover_inputs(inputs)
        .with_output(output_dir.into(), true);

    let asm = pipeline.compute_analyzed_asm().unwrap().clone();

    let start = Instant::now();

    let trace_len = powdr::riscv_executor::execute_fast::<F>(
        &asm,
        powdr::riscv_executor::MemoryState::new(),
        pipeline.data_callback().unwrap(),
        &[],
        profiling,
    );

    let duration = start.elapsed();
    log::info!("Executor done in: {:?}", duration);
    log::info!("Execution trace length: {}", trace_len);
    Ok(())
}

#[allow(clippy::too_many_arguments)]
fn execute<F: FieldElement>(
    file_name: &Path,
    inputs: Vec<F>,
    output_dir: &Path,
    continuations: bool,
    executor_csv: bool,
    profiling: Option<ProfilerOptions>,
) -> Result<(), Vec<String>> {
    let mut pipeline = Pipeline::<F>::default()
        .from_file(file_name.to_path_buf())
        .with_prover_inputs(inputs)
        .with_output(output_dir.into(), true);

    let generate_witness = |pipeline: &mut Pipeline<F>| -> Result<(), Vec<String>> {
        pipeline.compute_witness().unwrap();
        Ok(())
    };

    if continuations {
        let dry_run =
            powdr::riscv::continuations::rust_continuations_dry_run(&mut pipeline, profiling);
        powdr::riscv::continuations::rust_continuations(&mut pipeline, generate_witness, dry_run)?;
    } else {
        let fixed = pipeline.compute_fixed_cols().unwrap().clone();
        let asm = pipeline.compute_analyzed_asm().unwrap().clone();
        let pil = pipeline.compute_optimized_pil().unwrap();

        let start = Instant::now();

        let execution = powdr::riscv_executor::execute::<F>(
            &asm,
            &pil,
            fixed,
            powdr::riscv_executor::MemoryState::new(),
            pipeline.data_callback().unwrap(),
            &[],
            None,
            profiling,
        );

        let duration = start.elapsed();
        log::info!("Executor done in: {:?}", duration);
        log::info!("Execution trace length: {}", execution.trace_len);

        let witness_cols: Vec<_> = pil
            .committed_polys_in_source_order()
            .flat_map(|(s, _)| s.array_elements().map(|(name, _)| name))
            .collect();

        let full_trace: Vec<_> = execution
            .trace
            .into_iter()
            .filter(|(name, _)| witness_cols.contains(name))
            .collect();

        let mut keys: Vec<_> = full_trace.iter().map(|(a, _)| a.clone()).collect();
        keys.sort();

        let missing_cols = witness_cols
            .iter()
            .filter(|x| !keys.contains(x))
            .collect::<Vec<_>>();

        log::debug!("All witness column names: {:?}\n", witness_cols);
        log::debug!("Executor provided columns: {:?}\n", keys);
        log::debug!("Executor missing columns: {:?}", missing_cols);

        if executor_csv {
            let file_name = format!(
                "{}_executor.csv",
                file_name.file_stem().unwrap().to_str().unwrap()
            );
            write_executor_csv(file_name, &full_trace, Some(&witness_cols));
        }

        pipeline = pipeline.add_external_witness_values(full_trace);

        generate_witness(&mut pipeline)?;
    }

    Ok(())
}

fn coprocessors_to_options(coprocessors: Option<String>) -> Result<RuntimeLibs, Vec<String>> {
    let mut libs = RuntimeLibs::new();
    if let Some(list) = coprocessors {
        let names = list.split(',').collect::<Vec<_>>();
        for name in names {
            match name {
<<<<<<< HEAD
=======
                "poseidon2_gl" => libs = libs.with_poseidon2(),
                "poseidon_gl" => libs = libs.with_poseidon(),
>>>>>>> 81b663f4
                "keccakf" => libs = libs.with_keccak(),
                "arith" => libs = libs.with_arith(),
                _ => return Err(vec![format!("Invalid co-processor specified: {name}")]),
            }
        }
    }
    Ok(libs)
}<|MERGE_RESOLUTION|>--- conflicted
+++ resolved
@@ -496,11 +496,7 @@
         let names = list.split(',').collect::<Vec<_>>();
         for name in names {
             match name {
-<<<<<<< HEAD
-=======
                 "poseidon2_gl" => libs = libs.with_poseidon2(),
-                "poseidon_gl" => libs = libs.with_poseidon(),
->>>>>>> 81b663f4
                 "keccakf" => libs = libs.with_keccak(),
                 "arith" => libs = libs.with_arith(),
                 _ => return Err(vec![format!("Invalid co-processor specified: {name}")]),
