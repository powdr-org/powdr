//! The powdr-rs CLI tool

mod util;

use clap::{CommandFactory, Parser, Subcommand};
use env_logger::fmt::Color;
use env_logger::{Builder, Target};
use log::LevelFilter;

use powdr_number::{
    BabyBearField, BigUint, Bn254Field, FieldElement, GoldilocksField, KnownField, KoalaBearField,
};
use powdr_pipeline::Pipeline;
use powdr_riscv::{CompilerOptions, RuntimeLibs};
use powdr_riscv_executor::ProfilerOptions;

use std::collections::HashSet;
use std::ffi::OsStr;
use std::time::Instant;
use std::{
    io::{self, Write},
    path::Path,
};
use strum::{Display, EnumString, EnumVariantNames};

#[derive(Clone, EnumString, EnumVariantNames, Display)]
pub enum FieldArgument {
    #[strum(serialize = "bb")]
    Bb,
    #[strum(serialize = "kb")]
    Kb,
    #[strum(serialize = "gl")]
    Gl,
    #[strum(serialize = "bn254")]
    Bn254,
}

impl FieldArgument {
    pub fn as_known_field(&self) -> KnownField {
        match self {
            FieldArgument::Bb => KnownField::BabyBearField,
            FieldArgument::Kb => KnownField::KoalaBearField,
            FieldArgument::Gl => KnownField::GoldilocksField,
            FieldArgument::Bn254 => KnownField::Bn254Field,
        }
    }
}

#[derive(Parser)]
#[command(name = "powdr-rs", author, version, about, long_about = None)]
struct Cli {
    #[arg(long, hide = true)]
    markdown_help: bool,

    /// Set log filter value [ off, error, warn, info, debug, trace ]
    #[arg(long)]
    #[arg(default_value_t = LevelFilter::Info)]
    log_level: LevelFilter,

    #[command(subcommand)]
    command: Option<Commands>,
}

#[derive(Subcommand)]
enum Commands {
    /// Compiles rust code to Powdr assembly.
    /// Needs `rustup component add rust-src --toolchain nightly-2024-08-01`.
    Compile {
        /// input rust code, points to a crate dir or its Cargo.toml file
        file: String,

        /// The field to use
        #[arg(long)]
        #[arg(default_value_t = FieldArgument::Gl)]
        #[arg(value_parser = clap_enum_variants!(FieldArgument))]
        field: FieldArgument,

        /// Directory for output files.
        #[arg(short, long)]
        #[arg(default_value_t = String::from("."))]
        output_directory: String,

        /// Comma-separated list of coprocessors.
        #[arg(long)]
        coprocessors: Option<String>,

        /// Run a long execution in chunks (Experimental and not sound!)
        #[arg(short, long)]
        #[arg(default_value_t = false)]
        continuations: bool,
    },
    /// Translates a RISC-V statically linked executable to powdr assembly.
    RiscvElf {
        /// Input file
        #[arg(required = true)]
        file: String,

        /// The field to use
        #[arg(long)]
        #[arg(default_value_t = FieldArgument::Gl)]
        #[arg(value_parser = clap_enum_variants!(FieldArgument))]
        field: FieldArgument,

        /// Directory for output files.
        #[arg(short, long)]
        #[arg(default_value_t = String::from("."))]
        output_directory: String,

        /// Comma-separated list of coprocessors.
        #[arg(long)]
        coprocessors: Option<String>,

        /// Run a long execution in chunks (Experimental and not sound!)
        #[arg(short, long)]
        #[arg(default_value_t = false)]
        continuations: bool,
    },
    /// Executes a powdr-asm file with given inputs.
    Execute {
        /// input powdr-asm code compiled from Rust/RISCV
        file: String,

        /// The field to use
        #[arg(long)]
        #[arg(default_value_t = FieldArgument::Gl)]
        #[arg(value_parser = clap_enum_variants!(FieldArgument))]
        field: FieldArgument,

        /// Comma-separated list of free inputs (numbers).
        #[arg(short, long)]
        #[arg(default_value_t = String::new())]
        inputs: String,

        /// Directory for output files.
        #[arg(short, long)]
        #[arg(default_value_t = String::from("."))]
        output_directory: String,

        /// Run a long execution in chunks (Experimental and not sound!)
        #[arg(short, long)]
        #[arg(default_value_t = false)]
        continuations: bool,

        /// Generate witness(es) that can be used for proofs.
        #[arg(short, long)]
        #[arg(default_value_t = false)]
        witness: bool,

        /// Use the executor to pre-fill witness values.
        #[arg(short, long)]
        #[arg(default_value_t = false)]
        executor: bool,

        /// Generate a flamegraph plot of the execution ("[file].svg")
        #[arg(long)]
        #[arg(default_value_t = false)]
        generate_flamegraph: bool,

        /// Generate callgrind file of the execution ("[file].callgrind")
        #[arg(long)]
        #[arg(default_value_t = false)]
        generate_callgrind: bool,
    },
}

fn main() -> Result<(), io::Error> {
    let args = Cli::parse();

    let mut builder = Builder::new();
    builder
        .filter_level(args.log_level)
        .parse_default_env()
        .target(Target::Stdout)
        .format(|buf, record| {
            let mut style = buf.style();

            // we allocate as there is no way to look into the message otherwise
            let msg = record.args().to_string();

            // add colors for the diffs
            match &msg {
                s if s.starts_with('+') => {
                    style.set_color(Color::Green);
                }
                s if s.starts_with('-') => {
                    style.set_color(Color::Red);
                }
                _ => {}
            }

            writeln!(buf, "{}", style.value(msg))
        })
        .init();

    if args.markdown_help {
        clap_markdown::print_help_markdown::<Cli>();
        Ok(())
    } else if let Some(command) = args.command {
        run_command(command);
        Ok(())
    } else {
        Cli::command().print_help()
    }
}

fn split_inputs<T: FieldElement>(inputs: &str) -> Vec<T> {
    inputs
        .split(',')
        .map(|x| x.trim())
        .filter(|x| !x.is_empty())
        .map(|x| x.parse::<BigUint>().unwrap().into())
        .collect()
}

#[allow(clippy::print_stderr)]
fn run_command(command: Commands) {
    let result = match command {
        Commands::Compile {
            file,
            field,
            output_directory,
            coprocessors,
            continuations,
        } => compile_rust(
            &file,
            field.as_known_field(),
            Path::new(&output_directory),
            coprocessors,
            continuations,
        ),
        Commands::RiscvElf {
            file,
            field,
            output_directory,
            coprocessors,
            continuations,
        } => compile_riscv_elf(
            &file,
            field.as_known_field(),
            Path::new(&output_directory),
            coprocessors,
            continuations,
        ),
        Commands::Execute {
            file,
            field,
            inputs,
            output_directory,
            continuations,
            witness,
            executor,
            generate_flamegraph,
            generate_callgrind,
        } => {
            let profiling = if generate_callgrind || generate_flamegraph {
                Some(ProfilerOptions {
                    file_stem: Path::new(&file)
                        .file_stem()
                        .and_then(OsStr::to_str)
                        .map(String::from),
                    output_directory: output_directory.clone(),
                    flamegraph: generate_flamegraph,
                    callgrind: generate_callgrind,
                })
            } else {
                None
            };
            call_with_field!(execute::<field>(
                Path::new(&file),
                split_inputs(&inputs),
                Path::new(&output_directory),
                continuations,
                witness,
                executor,
                profiling
            ))
        }
    };
    if let Err(errors) = result {
        for error in errors {
            eprintln!("{}", error);
        }
        std::process::exit(1);
    }
}

#[allow(clippy::too_many_arguments)]
fn compile_rust(
    file_name: &str,
    field: KnownField,
    output_dir: &Path,
    coprocessors: Option<String>,
    continuations: bool,
) -> Result<(), Vec<String>> {
    let libs = coprocessors_to_options(coprocessors)?;
    let options = CompilerOptions::new(field, libs, continuations);
    powdr_riscv::compile_rust(file_name, options, output_dir, true, None)
        .ok_or_else(|| vec!["could not compile rust".to_string()])?;

    Ok(())
}

fn compile_riscv_elf(
    input_file: &str,
    field: KnownField,
    output_dir: &Path,
    coprocessors: Option<String>,
    continuations: bool,
) -> Result<(), Vec<String>> {
    let libs = coprocessors_to_options(coprocessors)?;
    let options = CompilerOptions::new(field, libs, continuations);
    powdr_riscv::compile_riscv_elf(input_file, Path::new(input_file), options, output_dir, true)
        .ok_or_else(|| vec!["could not translate RISC-V executable".to_string()])?;

    Ok(())
}

#[allow(clippy::too_many_arguments)]
fn execute<F: FieldElement>(
    file_name: &Path,
    inputs: Vec<F>,
    output_dir: &Path,
    continuations: bool,
    witness: bool,
    executor: bool,
    profiling: Option<ProfilerOptions>,
) -> Result<(), Vec<String>> {
    let mut pipeline = Pipeline::<F>::default()
        .from_file(file_name.to_path_buf())
        .with_prover_inputs(inputs)
        .with_output(output_dir.into(), true);

    let generate_witness = |pipeline: &mut Pipeline<F>| -> Result<(), Vec<String>> {
        pipeline.compute_witness().unwrap();
        Ok(())
    };

    match (witness, continuations, executor) {
        (false, true, _) => {
            powdr_riscv::continuations::rust_continuations_dry_run(&mut pipeline, profiling);
        }
        (false, false, _) => {
            let program = pipeline.compute_asm_string().unwrap().clone();

            let fixed = pipeline.compute_fixed_cols().unwrap().clone();

            log::info!("Running executor before witgen...");
            let start = Instant::now();

            let (trace, _mem, _reg_mem) = powdr_riscv_executor::execute::<F>(
                &program.1,
                Some(fixed),
                powdr_riscv_executor::MemoryState::new(),
                pipeline.data_callback().unwrap(),
                &[],
                powdr_riscv_executor::ExecMode::Fast,
                profiling,
            );

            let duration = start.elapsed();
            log::info!("Executor done in: {:?}", duration);

            log::info!("Execution trace length: {}", trace.len);
        }
        (true, true, true) => {
            panic!("executor does not support continuations");
        }
        (true, true, _) => {
            let dry_run =
                powdr_riscv::continuations::rust_continuations_dry_run(&mut pipeline, profiling);
            powdr_riscv::continuations::rust_continuations(
                &mut pipeline,
                generate_witness,
                dry_run,
            )?;
        }
<<<<<<< HEAD
        (true, false, false) => {
            generate_witness(pipeline)?;
        }
        (true, false, true) => {
            let program = pipeline.compute_asm_string().unwrap().clone();

            let fixed = pipeline.compute_fixed_cols().unwrap().clone();

            log::info!("Running executor before witgen...");
            let start = Instant::now();
            let (reg_trace, cols, _memory_snapshot_update, _register_memory_snapshot) = {
                let (trace, memory_snapshot_update, register_memory_snapshot) =
                    powdr_riscv_executor::execute::<F>(
                        &program.1,
                        Some(fixed),
                        powdr_riscv_executor::MemoryState::new(),
                        pipeline.data_callback().unwrap(),
                        &[],
                        powdr_riscv_executor::ExecMode::Trace,
                        profiling,
                    );
                (
                    powdr_riscv::continuations::transposed_trace(&trace),
                    trace.into_cols(),
                    memory_snapshot_update,
                    register_memory_snapshot,
                )
            };
            let duration = start.elapsed();
            log::info!("Executor done in: {:?}", duration);

            let pil = pipeline.compute_optimized_pil().unwrap();
            let witness_cols: HashSet<_> = pil
                .committed_polys_in_source_order()
                .flat_map(|(s, _)| s.array_elements().map(|(name, _)| name))
                .collect();

            let full_trace: Vec<_> = reg_trace
                .into_iter()
                .chain(cols)
                .filter(|(a, _)| witness_cols.contains(a))
                // Uncomment the code below to test a specific column (for debugging).
                // .filter(|(a, _)| {
                //     [
                //         // "main.reg_write_X_query_arg_1",
                //         // "main.reg_write_X_query_arg_2",
                //         // "main.read_Y_query_arg_1",
                //     ]
                //     .contains(&a.as_str())
                // })
                .map(|(a, b)| (a, b.into_iter().collect::<Vec<_>>()))
                .collect();

            let mut keys: Vec<_> = full_trace.iter().map(|(a, _)| a.clone()).collect();

            let missing_cols = witness_cols
                .iter()
                .filter(|x| !keys.contains(x))
                .collect::<Vec<_>>();

            keys.sort();
            log::info!("Using these columns from the executor: {:?}\n", keys);
            log::info!("Missing these columns: {:?}", missing_cols);
            // println!("Columns from the executor: {:?}", full_trace);

            println!("executor columns and lengths:");
            full_trace.iter().for_each(|(name, v)| {
                println!("\t{name}: {}", v.len());
            });

            pipeline = pipeline.add_external_witness_values(full_trace);

            log::info!("Running witgen...");
            let start = Instant::now();

            generate_witness(pipeline)?;

            let duration = start.elapsed();
            log::info!("Witgen done in: {:?}", duration);
=======
        (true, false) => {
            generate_witness(&mut pipeline)?;
>>>>>>> 51bbc127
        }
    }

    Ok(())
}

fn coprocessors_to_options(coprocessors: Option<String>) -> Result<RuntimeLibs, Vec<String>> {
    let mut libs = RuntimeLibs::new();
    if let Some(list) = coprocessors {
        let names = list.split(',').collect::<Vec<_>>();
        for name in names {
            match name {
                "poseidon_gl" => libs = libs.with_poseidon(),
                "keccakf" => libs = libs.with_keccak(),
                "arith" => libs = libs.with_arith(),
                _ => return Err(vec![format!("Invalid co-processor specified: {name}")]),
            }
        }
    }
    Ok(libs)
}<|MERGE_RESOLUTION|>--- conflicted
+++ resolved
@@ -374,9 +374,8 @@
                 dry_run,
             )?;
         }
-<<<<<<< HEAD
         (true, false, false) => {
-            generate_witness(pipeline)?;
+            generate_witness(&mut pipeline)?;
         }
         (true, false, true) => {
             let program = pipeline.compute_asm_string().unwrap().clone();
@@ -454,10 +453,6 @@
 
             let duration = start.elapsed();
             log::info!("Witgen done in: {:?}", duration);
-=======
-        (true, false) => {
-            generate_witness(&mut pipeline)?;
->>>>>>> 51bbc127
         }
     }
 
