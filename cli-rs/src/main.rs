--- conflicted
+++ resolved
@@ -7,14 +7,9 @@
 use env_logger::{Builder, Target};
 use log::LevelFilter;
 
-<<<<<<< HEAD
-use powdr_number::{
+use powdr::number::{
     write_polys_csv_file, BabyBearField, BigUint, Bn254Field, CsvRenderMode, FieldElement,
     GoldilocksField, KnownField, KoalaBearField,
-=======
-use powdr::number::{
-    BabyBearField, BigUint, Bn254Field, FieldElement, GoldilocksField, KnownField, KoalaBearField,
->>>>>>> 15f7b6bc
 };
 use powdr::riscv::{CompilerOptions, RuntimeLibs};
 use powdr::riscv_executor::ProfilerOptions;
@@ -340,7 +335,6 @@
         Ok(())
     };
 
-<<<<<<< HEAD
     if !continuations {
         // just run the riscv executor without continuations (no witness generation)
         // -------------------------------
@@ -350,32 +344,24 @@
         log::info!("Executing...");
         let start = Instant::now();
 
+        let exec_mode = if witness {
+            powdr::riscv_executor::ExecMode::Trace
+        } else {
+            powdr::riscv_executor::ExecMode::Fast
+        };
+
         let (trace, _memory_snapshot_update, _register_memory_snapshot) =
-            powdr_riscv_executor::execute::<F>(
+            powdr::riscv_executor::execute::<F>(
                 &program,
                 Some(fixed),
-                powdr_riscv_executor::MemoryState::new(),
-                pipeline.data_callback().unwrap(),
-                &[],
-                powdr_riscv_executor::ExecMode::Trace,
-=======
-    match (witness, continuations) {
-        (false, true) => {
-            powdr::riscv::continuations::rust_continuations_dry_run(&mut pipeline, profiling);
-        }
-        (false, false) => {
-            let program = pipeline.compute_asm_string().unwrap().clone();
-            let (trace, _mem, _reg_mem) = powdr::riscv_executor::execute::<F>(
-                &program.1,
                 powdr::riscv_executor::MemoryState::new(),
                 pipeline.data_callback().unwrap(),
                 &[],
-                powdr::riscv_executor::ExecMode::Fast,
->>>>>>> 15f7b6bc
+                exec_mode,
                 profiling,
             );
 
-        let reg_trace = powdr_riscv::continuations::transposed_trace(&trace);
+        let reg_trace = powdr::riscv::continuations::transposed_trace(&trace);
         let trace_len = trace.len;
         let cols = trace.into_cols();
 
@@ -441,20 +427,13 @@
             let duration = start.elapsed();
             log::info!("Witgen done in: {:?}", duration);
         }
-<<<<<<< HEAD
     } else {
         // executing with continuations
         // -------------------------------
         let dry_run =
-            powdr_riscv::continuations::rust_continuations_dry_run(&mut pipeline, profiling);
+            powdr::riscv::continuations::rust_continuations_dry_run(&mut pipeline, profiling);
         if witness {
-            powdr_riscv::continuations::rust_continuations(
-=======
-        (true, true) => {
-            let dry_run =
-                powdr::riscv::continuations::rust_continuations_dry_run(&mut pipeline, profiling);
             powdr::riscv::continuations::rust_continuations(
->>>>>>> 15f7b6bc
                 &mut pipeline,
                 generate_witness,
                 dry_run,
