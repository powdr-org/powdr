use std::{
    collections::{BTreeMap, HashMap},
    sync::{Arc, RwLock},
};

use itertools::Itertools;
use powdr_ast::{
    analyzed::{Analyzed, FunctionValueDefinition, Symbol, TypedExpression},
    parsed::{
        types::{ArrayType, Type},
        IndexAccess,
    },
};
use powdr_number::{BigInt, BigUint, DegreeType, FieldElement};
use powdr_pil_analyzer::evaluator::{self, Definitions, SymbolLookup, Value};
use rayon::prelude::{IntoParallelIterator, ParallelIterator};

/// Generates the fixed column values for all fixed columns that are defined
/// (and not just declared).
/// @returns the names (in source order) and the values for the columns.
/// Arrays of columns are flattened, the name of the `i`th array element
/// is `name[i]`.
pub fn generate<T: FieldElement>(analyzed: &Analyzed<T>) -> Vec<(String, Vec<T>)> {
    let mut fixed_cols = HashMap::new();
    for (poly, value) in analyzed.constant_polys_in_source_order() {
        if let Some(value) = value {
            // For arrays, generate values for each index,
            // for non-arrays, set index to None.
            for (index, (name, id)) in poly.array_elements().enumerate() {
                let index = poly.is_array().then_some(index as u64);
                let values = generate_values(analyzed, poly.degree.unwrap(), &name, value, index);
                assert!(fixed_cols.insert(name, (id, values)).is_none());
            }
        }
    }

    fixed_cols
        .into_iter()
        .sorted_by_key(|(_, (id, _))| *id)
        .map(|(name, (_, values))| (name, values))
        .collect::<Vec<_>>()
}

fn generate_values<T: FieldElement>(
    analyzed: &Analyzed<T>,
    degree: DegreeType,
    name: &str,
    body: &FunctionValueDefinition,
    index: Option<u64>,
) -> Vec<T> {
    let symbols = CachedSymbols {
        symbols: &analyzed.definitions,
        cache: Arc::new(RwLock::new(Default::default())),
        degree,
    };
    let result = match body {
        FunctionValueDefinition::Expression(TypedExpression { e, type_scheme }) => {
            if let Some(type_scheme) = type_scheme {
                assert!(type_scheme.vars.is_empty());
                let ty = &type_scheme.ty;
                if ty == &Type::Col {
                    assert!(index.is_none());
                } else if let Type::Array(ArrayType { base, length: _ }) = ty {
                    assert!(index.is_some());
                    assert_eq!(base.as_ref(), &Type::Col);
                } else {
                    panic!("Invalid fixed column type: {ty}");
                }
            };
            let index_expr;
            let e = if let Some(index) = index {
                index_expr = IndexAccess {
                    array: e.clone().into(),
                    index: Box::new(BigUint::from(index).into()),
                }
                .into();
                &index_expr
            } else {
                e
            };
            (0..degree)
                .into_par_iter()
                .map(|i| {
                    let mut symbols = symbols.clone();
                    let fun = evaluator::evaluate(e, &mut symbols).unwrap();
                    evaluator::evaluate_function_call(
                        fun,
                        vec![Arc::new(Value::Integer(BigInt::from(i)))],
                        &mut symbols,
                    )
                    .and_then(|v| v.try_to_field_element())
                })
                .collect::<Result<Vec<_>, _>>()
        }
        FunctionValueDefinition::Array(values) => {
            assert!(index.is_none());
            values
                .iter()
                .map(|elements| {
                    let items = elements
                        .pattern()
                        .iter()
                        .map(|v| {
                            let mut symbols = symbols.clone();
                            evaluator::evaluate(v, &mut symbols)
                                .and_then(|v| v.try_to_field_element())
                        })
                        .collect::<Result<Vec<_>, _>>()?;

                    Ok(items
                        .into_iter()
                        .cycle()
                        .take(elements.size() as usize)
                        .collect::<Vec<_>>())
                })
                .collect::<Result<Vec<_>, _>>()
                .map(|values| {
                    let values: Vec<T> = values.into_iter().flatten().collect();
                    assert_eq!(values.len(), degree as usize);
                    values
                })
        }
        FunctionValueDefinition::TypeDeclaration(_)
<<<<<<< HEAD
        | FunctionValueDefinition::TypeConstructor(_) => panic!(),
=======
        | FunctionValueDefinition::TypeConstructor(_, _)
        | FunctionValueDefinition::TraitDeclaration(_)
        | FunctionValueDefinition::TraitFunction(_, _) => panic!(),
>>>>>>> 82cfdb4b
    };
    match result {
        Err(err) => {
            eprintln!("Error evaluating fixed polynomial {name}{body}:\n{err}");
            panic!("{err}");
        }
        Ok(v) => v,
    }
}

type SymbolCache<'a, T> = BTreeMap<(String, Option<Vec<Type>>), Arc<Value<'a, T>>>;

#[derive(Clone)]
pub struct CachedSymbols<'a, T> {
    symbols: &'a HashMap<String, (Symbol, Option<FunctionValueDefinition>)>,
    cache: Arc<RwLock<SymbolCache<'a, T>>>,
    degree: DegreeType,
}

impl<'a, T: FieldElement> SymbolLookup<'a, T> for CachedSymbols<'a, T> {
    fn lookup(
        &mut self,
        name: &'a str,
        type_args: Option<Vec<Type>>,
    ) -> Result<Arc<Value<'a, T>>, evaluator::EvalError> {
        let cache_key = (name.to_string(), type_args.clone());
        if let Some(v) = self.cache.read().unwrap().get(&cache_key) {
            return Ok(v.clone());
        }
        let result = Definitions::lookup_with_symbols(self.symbols, name, type_args, self)?;
        self.cache
            .write()
            .unwrap()
            .entry(cache_key)
            .or_insert_with(|| result.clone());
        Ok(result)
    }

    fn degree(&self) -> Result<Arc<Value<'a, T>>, evaluator::EvalError> {
        Ok(Value::Integer(self.degree.into()).into())
    }
}

#[cfg(test)]
mod test {
    use powdr_number::GoldilocksField;
    use powdr_pil_analyzer::analyze_string;
    use pretty_assertions::assert_eq;
    use test_log::test;

    use super::*;

    fn convert(input: Vec<i32>) -> Vec<GoldilocksField> {
        input.into_iter().map(|x| x.into()).collect()
    }

    #[test]
    fn last() {
        let src = r#"
            let N = 8;
            namespace F(N);
            col fixed LAST(i) { if i == N - 1 { 1 } else { 0 } };
            "#;
        let analyzed = analyze_string(src);
        assert_eq!(analyzed.degree(), 8);
        let constants = generate(&analyzed);
        assert_eq!(
            constants,
            vec![("F.LAST".to_string(), convert(vec![0, 0, 0, 0, 0, 0, 0, 1]))]
        );
    }

    #[test]
    fn counter() {
        let src = r#"
            let N: int = 8;
            namespace F(N);
            pol constant EVEN(i) { 2 * (i - 1) + 4 };
        "#;
        let analyzed = analyze_string(src);
        assert_eq!(analyzed.degree(), 8);
        let constants = generate(&analyzed);
        assert_eq!(
            constants,
            vec![(
                "F.EVEN".to_string(),
                convert(vec![2, 4, 6, 8, 10, 12, 14, 16])
            )]
        );
    }

    #[test]
    fn xor() {
        let src = r#"
            let N: int = 8;
            namespace F(N);
            pol constant X(i) { i ^ (i + 17) | 3 };
        "#;
        let analyzed = analyze_string(src);
        assert_eq!(analyzed.degree(), 8);
        let constants = generate(&analyzed);
        assert_eq!(
            constants,
            vec![(
                "F.X".to_string(),
                convert((0..8).map(|i| i ^ (i + 17) | 3).collect())
            )]
        );
    }

    #[test]
    fn match_expression() {
        let src = r#"
            let N: int = 8;
            namespace F(N);
            pol constant X(i) { match i {
                0 => 7,
                3 => 9,
                5 => 2,
                _ => 4,
            } + 1 };
        "#;
        let analyzed = analyze_string(src);
        assert_eq!(analyzed.degree(), 8);
        let constants = generate(&analyzed);
        assert_eq!(
            constants,
            vec![("F.X".to_string(), convert(vec![8, 5, 5, 10, 5, 3, 5, 5]))]
        );
    }

    #[test]
    fn if_expression() {
        let src = r#"
            let N: int = 8;
            namespace F(N);
            let X: col = |i| if i < 3 { 7 } else { 9 };
        "#;
        let analyzed = analyze_string(src);
        assert_eq!(analyzed.degree(), 8);
        let constants = generate(&analyzed);
        assert_eq!(
            constants,
            vec![("F.X".to_string(), convert(vec![7, 7, 7, 9, 9, 9, 9, 9]))]
        );
    }

    #[test]
    fn macro_directive() {
        let src = r#"
            let N: int = 8;
            namespace F(N);
            let minus_one: int -> int = |x| x - 1;
            pol constant EVEN(i) { 2 * minus_one(i) + 2 };
        "#;
        let analyzed = analyze_string(src);
        assert_eq!(analyzed.degree(), 8);
        let constants = generate(&analyzed);
        assert_eq!(
            constants,
            vec![(
                "F.EVEN".to_string(),
                convert(vec![0, 2, 4, 6, 8, 10, 12, 14])
            )]
        );
    }

    #[test]
    fn poly_call() {
        let src = r#"
            let N = 10;
            namespace std::convert(N);
            let int = [];
            namespace F(N);
            let seq_f = |i| i;
            col fixed seq(i) { i };
            col fixed double_plus_one(i) { std::convert::int(seq_f((2 * i) % N)) + 1 };
            let half_nibble_f = |i| i & 0x7;
            col fixed half_nibble(i) { half_nibble_f(i) };
            col fixed doubled_half_nibble(i) { half_nibble_f(i / 2) };
        "#;
        let analyzed = analyze_string(src);
        assert_eq!(analyzed.degree(), 10);
        let constants = generate(&analyzed);
        assert_eq!(constants.len(), 4);
        assert_eq!(
            constants[0],
            ("F.seq".to_string(), convert((0..=9i32).collect::<Vec<_>>()))
        );
        assert_eq!(
            constants[1],
            (
                "F.double_plus_one".to_string(),
                convert([1i32, 3, 5, 7, 9, 1, 3, 5, 7, 9].to_vec())
            )
        );
        assert_eq!(
            constants[2],
            (
                "F.half_nibble".to_string(),
                convert([0i32, 1, 2, 3, 4, 5, 6, 7, 0, 1].to_vec())
            )
        );
        assert_eq!(
            constants[3],
            (
                "F.doubled_half_nibble".to_string(),
                convert([0i32, 0, 1, 1, 2, 2, 3, 3, 4, 4].to_vec())
            )
        );
    }

    #[test]
    fn arrays() {
        let src = r#"
            let N: int = 10;
            let n: fe = 10;
            namespace F(N);
            let f = |i| i  + 20;
            col fixed alt = [0, 1, 0, 1, 0, 1] + [0]*;
            col fixed empty = [] + [0]*;
            col fixed ref_other = [n-1, f(1), 8] + [0]*;
        "#;
        let analyzed = analyze_string(src);
        assert_eq!(analyzed.degree(), 10);
        let constants = generate(&analyzed);
        assert_eq!(constants.len(), 3);
        assert_eq!(
            constants[0],
            (
                "F.alt".to_string(),
                convert([0i32, 1, 0, 1, 0, 1, 0, 0, 0, 0].to_vec())
            )
        );
        assert_eq!(
            constants[1],
            ("F.empty".to_string(), convert([0i32; 10].to_vec()))
        );
        assert_eq!(
            constants[2],
            (
                "F.ref_other".to_string(),
                convert([9i32, 21, 8, 0, 0, 0, 0, 0, 0, 0].to_vec())
            )
        );
    }

    #[test]
    fn repetition_front() {
        let src = r#"
            let N: int = 10;
            namespace F(N);
            col fixed arr = [0, 1, 2]* + [7];
        "#;
        let analyzed = analyze_string(src);
        assert_eq!(analyzed.degree(), 10);
        let constants = generate(&analyzed);
        assert_eq!(constants.len(), 1);
        assert_eq!(
            constants[0],
            (
                "F.arr".to_string(),
                convert([0i32, 1, 2, 0, 1, 2, 0, 1, 2, 7].to_vec())
            )
        );
    }

    #[test]
    fn comparisons() {
        let src = r#"
            let N: int = 6;
            namespace std::convert(N);
            let int = 9;
            let fe = 8;
            namespace F(N);
            let id = |i| i;
            let inv = |i| N - i;
            let a: int -> int = |i| [0, 1, 0, 1, 2, 1][i];
            let b: int -> int = |i| [0, 0, 1, 1, 0, 5][i];
            col fixed or(i) { if (a(i) != 0) || (b(i) != 0) { 1 } else { 0 } };
            col fixed and(i) { if (a(i) != 0) && (b(i) != 0) { 1 } else { 0 } };
            col fixed not(i) { if !(a(i) != 0) { 1 } else { 0 } };
            col fixed less(i) { if id(i) < inv(i) { 1 } else { 0 } };
            col fixed less_eq(i) { if id(i) <= inv(i) { 1 } else { 0 } };
            col fixed eq(i) { if id(i) == inv(i) { 1 } else { 0 } };
            col fixed not_eq(i) { if id(i) != inv(i) { 1 } else { 0 } };
            col fixed greater(i) { if id(i) > inv(i) { 1 } else { 0 } };
            col fixed greater_eq(i) { if id(i) >= inv(i) { 1 } else { 0 } };
        "#;
        let analyzed = analyze_string(src);
        assert_eq!(analyzed.degree(), 6);
        let constants = generate(&analyzed);
        assert_eq!(
            constants[0],
            ("F.or".to_string(), convert([0, 1, 1, 1, 1, 1].to_vec()))
        );
        assert_eq!(
            constants[1],
            ("F.and".to_string(), convert([0, 0, 0, 1, 0, 1].to_vec()))
        );
        assert_eq!(
            constants[2],
            ("F.not".to_string(), convert([1, 0, 1, 0, 0, 0].to_vec()))
        );
        assert_eq!(
            constants[3],
            ("F.less".to_string(), convert([1, 1, 1, 0, 0, 0].to_vec()))
        );
        assert_eq!(
            constants[4],
            (
                "F.less_eq".to_string(),
                convert([1, 1, 1, 1, 0, 0].to_vec())
            )
        );
        assert_eq!(
            constants[5],
            ("F.eq".to_string(), convert([0, 0, 0, 1, 0, 0].to_vec()))
        );
        assert_eq!(
            constants[6],
            ("F.not_eq".to_string(), convert([1, 1, 1, 0, 1, 1].to_vec()))
        );
        assert_eq!(
            constants[7],
            (
                "F.greater".to_string(),
                convert([0, 0, 0, 0, 1, 1].to_vec())
            )
        );
        assert_eq!(
            constants[8],
            (
                "F.greater_eq".to_string(),
                convert([0, 0, 0, 1, 1, 1].to_vec())
            )
        );
    }

    #[test]
    #[should_panic = "got `expr` when calling function F.w"]
    fn calling_witness() {
        let src = r#"
            let N: int = 10;
            namespace F(N);
            let w;
            let x: col = |i| w(i) + 1;
        "#;
        let analyzed = analyze_string::<GoldilocksField>(src);
        assert_eq!(analyzed.degree(), 10);
        generate(&analyzed);
    }

    #[test]
    #[should_panic = "Value symbol not found: w"]
    fn symbol_not_found() {
        let src = r#"
            let N: int = 10;
            namespace F(N);
            let x = |i| w(i) + 1;
        "#;
        let analyzed = analyze_string::<GoldilocksField>(src);
        assert_eq!(analyzed.degree(), 10);
        generate(&analyzed);
    }

    #[test]
    #[should_panic = "got `expr` when calling function F.y"]
    fn forward_reference_to_array() {
        let src = r#"
            let N: int = 10;
            namespace F(N);
            let x: col = |i| y(i) + 1;
            col fixed y = [1, 2, 3]*;
        "#;
        let analyzed = analyze_string::<GoldilocksField>(src);
        assert_eq!(analyzed.degree(), 10);
        generate(&analyzed);
    }

    #[test]
    fn forward_reference_to_function() {
        let src = r#"
            let N: int = 4;
            namespace F(N);
            let x = |i| y(i) + 1;
            let y = |i| i + 20;
            let X: col = x;
            let Y: col = y;
        "#;
        let analyzed = analyze_string::<GoldilocksField>(src);
        assert_eq!(analyzed.degree(), 4);
        let constants = generate(&analyzed);
        assert_eq!(
            constants[0],
            ("F.X".to_string(), convert([21, 22, 23, 24].to_vec()))
        );
        assert_eq!(
            constants[1],
            ("F.Y".to_string(), convert([20, 21, 22, 23].to_vec()))
        );
    }

    #[test]
    fn bigint_arith() {
        let src = r#"
            let N: int = 4;
            namespace std::convert(N);
            let int = [];
            let fe = [];
            namespace F(N);
            let x: col = |i| (1 << (2000 + i)) >> 2000;
        "#;
        let analyzed = analyze_string::<GoldilocksField>(src);
        assert_eq!(analyzed.degree(), 4);
        let constants = generate(&analyzed);
        assert_eq!(
            constants[0],
            ("F.x".to_string(), convert([1, 2, 4, 8].to_vec()))
        );
    }

    #[test]
    fn modulo_negative() {
        let src = r#"
            let N: int = 4;
            namespace std::convert(N);
            let int = [];
            let fe = [];
            namespace F(N);
            let x_arr = [ 3 % 4, (-3) % 4, 3 % (-4), (-3) % (-4)];
            let x: col = |i| 100 + x_arr[i];
        "#;
        let analyzed = analyze_string::<GoldilocksField>(src);
        assert_eq!(analyzed.degree(), 4);
        let constants = generate(&analyzed);
        // Semantics of p % q involving negative numbers:
        // sgn(p) * |p| % |q|
        assert_eq!(
            constants[0],
            ("F.x".to_string(), convert([103, 97, 103, 97].to_vec()))
        );
    }

    #[test]
    fn arrays_of_fixed() {
        let src = r#"
            namespace F(4);
                let x: fe -> (int -> fe) = |k| |i| std::convert::fe(i) + k;
                let y: col[2] = [x(0), x(1)];
            namespace std::convert(4);
                let fe = || fe();
        "#;
        let analyzed = analyze_string::<GoldilocksField>(src);
        assert_eq!(analyzed.degree(), 4);
        let constants = generate(&analyzed);
        assert_eq!(
            constants[0],
            ("F.y[0]".to_string(), convert([0, 1, 2, 3].to_vec()))
        );
        assert_eq!(
            constants[1],
            ("F.y[1]".to_string(), convert([1, 2, 3, 4].to_vec()))
        );
    }

    #[test]
    fn generic_cache() {
        // Tests that the evaluation cache stores symbols with their
        // generic arguments.
        let src = r#"
            namespace std::convert(4);
                let fe = || fe();
            namespace F(4);
                let<T: FromLiteral> seven: T = 7;
                let a: col = |i| std::convert::fe(i + seven) + seven;
        "#;
        let analyzed = analyze_string::<GoldilocksField>(src);
        assert_eq!(analyzed.degree(), 4);
        let constants = generate(&analyzed);
        assert_eq!(
            constants[0],
            ("F.a".to_string(), convert([14, 15, 16, 17].to_vec()))
        );
    }
}<|MERGE_RESOLUTION|>--- conflicted
+++ resolved
@@ -121,13 +121,9 @@
                 })
         }
         FunctionValueDefinition::TypeDeclaration(_)
-<<<<<<< HEAD
-        | FunctionValueDefinition::TypeConstructor(_) => panic!(),
-=======
-        | FunctionValueDefinition::TypeConstructor(_, _)
+        | FunctionValueDefinition::TypeConstructor(_)
         | FunctionValueDefinition::TraitDeclaration(_)
         | FunctionValueDefinition::TraitFunction(_, _) => panic!(),
->>>>>>> 82cfdb4b
     };
     match result {
         Err(err) => {
