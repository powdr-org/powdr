--- conflicted
+++ resolved
@@ -13,12 +13,7 @@
     let mut other_constants = HashMap::new();
     for (poly, value) in analyzed.constant_polys_in_source_order() {
         if let Some(value) = value {
-<<<<<<< HEAD
-            assert!(analyzed.degree() == poly.degree);
-            let values = generate_values(analyzed, poly.degree, value, &other_constants);
-=======
             let values = generate_values(analyzed, analyzed.degree(), value, &other_constants);
->>>>>>> 9b2e180a
             other_constants.insert(&poly.absolute_name, values);
         }
     }
