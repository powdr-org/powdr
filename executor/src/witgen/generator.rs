<<<<<<< HEAD
use powdr_ast::analyzed::{self, AlgebraicExpression as Expression, AlgebraicReference, PolyID};
=======
use powdr_ast::analyzed::{AlgebraicExpression as Expression, AlgebraicReference};
>>>>>>> bf574d65
use powdr_number::{DegreeType, FieldElement};
use std::collections::HashMap;

use crate::witgen::data_structures::finalizable_data::FinalizableData;
use crate::witgen::machines::profiling::{record_end, record_start};
use crate::witgen::processor::OuterQuery;
use crate::witgen::EvalValue;

use super::block_processor::BlockProcessor;
use super::machines::{Machine, MachineParts};
use super::rows::{Row, RowIndex, RowPair};
use super::sequence_iterator::{DefaultSequenceIterator, ProcessingSequenceIterator};
use super::vm_processor::VmProcessor;
use super::{EvalResult, MutableState, QueryCallback};

struct ProcessResult<'a, T: FieldElement> {
    eval_value: EvalValue<&'a AlgebraicReference, T>,
    block: FinalizableData<T>,
}

pub struct Generator<'a, T: FieldElement> {
<<<<<<< HEAD
    connecting_identities: BTreeMap<u64, &'a Identity<T>>,
    fixed_data: &'a FixedData<'a, T>,
    identities: Vec<&'a Identity<T>>,
    witnesses: HashSet<PolyID>,
    prover_functions: Vec<&'a analyzed::Expression>,
=======
    parts: MachineParts<'a, T>,
>>>>>>> bf574d65
    data: FinalizableData<T>,
    latch: Option<Expression<T>>,
    name: String,
    degree: DegreeType,
}

impl<'a, T: FieldElement> Machine<'a, T> for Generator<'a, T> {
    fn identity_ids(&self) -> Vec<u64> {
        self.parts.identity_ids()
    }

    fn name(&self) -> &str {
        &self.name
    }

    fn process_plookup<'b, Q: QueryCallback<T>>(
        &mut self,
        mutable_state: &mut MutableState<'a, 'b, T, Q>,
        identity_id: u64,
        caller_rows: &'b RowPair<'b, 'a, T>,
    ) -> EvalResult<'a, T> {
        let identity = self.parts.connecting_identities.get(&identity_id).unwrap();
        let outer_query = OuterQuery::new(caller_rows, identity);

        log::trace!("Start processing secondary VM '{}'", self.name());
        log::trace!("Arguments:");
        for (r, l) in identity.right.expressions.iter().zip(&outer_query.left) {
            log::trace!("  {r} = {l}");
        }

        let first_row = self
            .data
            .last()
            .cloned()
            .unwrap_or_else(|| self.compute_partial_first_row(mutable_state));

        let ProcessResult { eval_value, block } =
            self.process(first_row, 0, mutable_state, Some(outer_query), false);

        let eval_value = if eval_value.is_complete() {
            log::trace!("End processing VM '{}' (successfully)", self.name());
            // Remove the last row of the previous block, as it is the first row of the current
            // block.
            self.data.pop();
            self.data.extend(block);

            eval_value.report_side_effect()
        } else {
            log::trace!("End processing VM '{}' (incomplete)", self.name());
            eval_value
        };
        Ok(eval_value)
    }

    fn take_witness_col_values<'b, Q: QueryCallback<T>>(
        &mut self,
        mutable_state: &'b mut MutableState<'a, 'b, T, Q>,
    ) -> HashMap<String, Vec<T>> {
        log::debug!("Finalizing VM: {}", self.name());

        self.fill_remaining_rows(mutable_state);
        self.fix_first_row();

        self.data
            .take_transposed()
            .map(|(id, (values, _))| (self.parts.column_name(&id).to_string(), values))
            .collect()
    }
}

impl<'a, T: FieldElement> Generator<'a, T> {
    pub fn new(
        name: String,
        degree: DegreeType,
<<<<<<< HEAD
        fixed_data: &'a FixedData<'a, T>,
        connecting_identities: &BTreeMap<u64, &'a Identity<T>>,
        identities: Vec<&'a Identity<T>>,
        witnesses: HashSet<PolyID>,
        prover_functions: Vec<&'a analyzed::Expression>,
=======
        parts: MachineParts<'a, T>,
>>>>>>> bf574d65
        latch: Option<Expression<T>>,
    ) -> Self {
        let data = FinalizableData::new(&parts.witnesses);

        Self {
            degree,
            name,
<<<<<<< HEAD
            fixed_data,
            identities,
            witnesses,
            prover_functions,
=======
            parts,
>>>>>>> bf574d65
            data,
            latch,
        }
    }

    /// Runs the machine without any arguments from the first row.
    pub fn run<'b, Q: QueryCallback<T>>(&mut self, mutable_state: &mut MutableState<'a, 'b, T, Q>) {
        record_start(self.name());
        assert!(self.data.is_empty());
        let first_row = self.compute_partial_first_row(mutable_state);
        self.data = self.process(first_row, 0, mutable_state, None, true).block;
        record_end(self.name());
    }

    fn fill_remaining_rows<Q: QueryCallback<T>>(
        &mut self,
        mutable_state: &mut MutableState<'a, '_, T, Q>,
    ) {
        if self.data.len() < self.degree as usize + 1 {
            assert!(self.latch.is_some());

            let first_row = self.data.pop().unwrap();
            let ProcessResult { block, eval_value } = self.process(
                first_row,
                self.data.len() as DegreeType,
                mutable_state,
                None,
                false,
            );
            assert!(eval_value.is_complete());

            self.data.extend(block);
        }
    }

    /// Runs the solver on the row pair (degree - 1, 0) in order to partially compute the first
    /// row from identities like `pc' = (1 - first_step') * <...>`.
    fn compute_partial_first_row<Q: QueryCallback<T>>(
        &self,
        mutable_state: &mut MutableState<'a, '_, T, Q>,
    ) -> Row<T> {
        // Use `BlockProcessor` + `DefaultSequenceIterator` using a "block size" of 0. Because `BlockProcessor`
        // expects `data` to include the row before and after the block, this means we'll run the
        // solver on exactly one row pair.
        // Note that using `BlockProcessor` instead of `VmProcessor` is more convenient here because
        // it does not assert that the row is "complete" afterwards (i.e., that all identities
        // are satisfied assuming 0 for unknown values).
        let data = FinalizableData::with_initial_rows_in_progress(
            &self.parts.witnesses,
            [
                Row::fresh(self.parts.fixed_data, RowIndex::from_i64(-1, self.degree)),
                Row::fresh(self.parts.fixed_data, RowIndex::from_i64(0, self.degree)),
            ]
            .into_iter(),
        );

        // We're only interested in the first row anyway, so identities without a next reference
        // are irrelevant.
        // Also, they can lead to problems in the case where some witness columns are provided
        // externally, e.g. if the last row happens to call into a stateful machine like memory.
        let identities_with_next_reference = self
            .parts
            .identities
            .iter()
            .filter_map(|identity| identity.contains_next_ref().then_some(*identity))
            .collect::<Vec<_>>();
        let next_parts = MachineParts {
            identities: identities_with_next_reference.clone(),
            ..self.parts.clone()
        };
        let mut processor = BlockProcessor::new(
            RowIndex::from_i64(-1, self.degree),
            data,
            mutable_state,
<<<<<<< HEAD
            &identities_with_next_reference,
            self.fixed_data,
            &self.witnesses,
            &self.prover_functions,
=======
            &next_parts,
>>>>>>> bf574d65
            self.degree,
        );
        let mut sequence_iterator = ProcessingSequenceIterator::Default(
            DefaultSequenceIterator::new(0, identities_with_next_reference.len(), None),
        );
        processor.solve(&mut sequence_iterator).unwrap();

        processor.finish().remove(1)
    }

    fn process<'b, Q: QueryCallback<T>>(
        &mut self,
        first_row: Row<T>,
        row_offset: DegreeType,
        mutable_state: &mut MutableState<'a, 'b, T, Q>,
        outer_query: Option<OuterQuery<'a, 'b, T>>,
        is_main_run: bool,
    ) -> ProcessResult<'a, T> {
        log::trace!(
            "Running main machine from row {row_offset} with the following initial values in the first row:\n{}",
            first_row.render_values(false, &self.parts)
        );
        let data = FinalizableData::with_initial_rows_in_progress(
            &self.parts.witnesses,
            [first_row].into_iter(),
        );

        let mut processor = VmProcessor::new(
            self.name().to_string(),
            self.degree,
            RowIndex::from_degree(row_offset, self.degree),
<<<<<<< HEAD
            self.fixed_data,
            &self.identities,
            &self.witnesses,
            &self.prover_functions,
=======
            &self.parts,
>>>>>>> bf574d65
            data,
            mutable_state,
        );
        if let Some(outer_query) = outer_query {
            processor = processor.with_outer_query(outer_query);
        }
        let eval_value = processor.run(is_main_run);
        let (block, degree) = processor.finish();

        // The processor might have detected a loop, in which case the degree has changed
        self.degree = degree;

        ProcessResult { eval_value, block }
    }

    /// At the end of the solving algorithm, we'll have computed the first row twice
    /// (as row 0 and as row <degree>). This function merges the two versions.
    fn fix_first_row(&mut self) {
        assert_eq!(self.data.len() as DegreeType, self.degree + 1);

        let last_row = self.data.pop().unwrap();
        if self.data[0].merge_with(&last_row).is_err() {
            log::error!("{}", self.data[0].render("First row", false, &self.parts));
            log::error!("{}", last_row.render("Last row", false, &self.parts));
            panic!(
                "Failed to merge the first and last row of the VM '{}'",
                self.name()
            );
        }
    }
}<|MERGE_RESOLUTION|>--- conflicted
+++ resolved
@@ -1,8 +1,4 @@
-<<<<<<< HEAD
-use powdr_ast::analyzed::{self, AlgebraicExpression as Expression, AlgebraicReference, PolyID};
-=======
 use powdr_ast::analyzed::{AlgebraicExpression as Expression, AlgebraicReference};
->>>>>>> bf574d65
 use powdr_number::{DegreeType, FieldElement};
 use std::collections::HashMap;
 
@@ -24,15 +20,7 @@
 }
 
 pub struct Generator<'a, T: FieldElement> {
-<<<<<<< HEAD
-    connecting_identities: BTreeMap<u64, &'a Identity<T>>,
-    fixed_data: &'a FixedData<'a, T>,
-    identities: Vec<&'a Identity<T>>,
-    witnesses: HashSet<PolyID>,
-    prover_functions: Vec<&'a analyzed::Expression>,
-=======
     parts: MachineParts<'a, T>,
->>>>>>> bf574d65
     data: FinalizableData<T>,
     latch: Option<Expression<T>>,
     name: String,
@@ -107,15 +95,7 @@
     pub fn new(
         name: String,
         degree: DegreeType,
-<<<<<<< HEAD
-        fixed_data: &'a FixedData<'a, T>,
-        connecting_identities: &BTreeMap<u64, &'a Identity<T>>,
-        identities: Vec<&'a Identity<T>>,
-        witnesses: HashSet<PolyID>,
-        prover_functions: Vec<&'a analyzed::Expression>,
-=======
         parts: MachineParts<'a, T>,
->>>>>>> bf574d65
         latch: Option<Expression<T>>,
     ) -> Self {
         let data = FinalizableData::new(&parts.witnesses);
@@ -123,14 +103,7 @@
         Self {
             degree,
             name,
-<<<<<<< HEAD
-            fixed_data,
-            identities,
-            witnesses,
-            prover_functions,
-=======
             parts,
->>>>>>> bf574d65
             data,
             latch,
         }
@@ -205,14 +178,7 @@
             RowIndex::from_i64(-1, self.degree),
             data,
             mutable_state,
-<<<<<<< HEAD
-            &identities_with_next_reference,
-            self.fixed_data,
-            &self.witnesses,
-            &self.prover_functions,
-=======
             &next_parts,
->>>>>>> bf574d65
             self.degree,
         );
         let mut sequence_iterator = ProcessingSequenceIterator::Default(
@@ -244,14 +210,7 @@
             self.name().to_string(),
             self.degree,
             RowIndex::from_degree(row_offset, self.degree),
-<<<<<<< HEAD
-            self.fixed_data,
-            &self.identities,
-            &self.witnesses,
-            &self.prover_functions,
-=======
             &self.parts,
->>>>>>> bf574d65
             data,
             mutable_state,
         );
