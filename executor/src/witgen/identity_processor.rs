--- conflicted
+++ resolved
@@ -6,9 +6,7 @@
 use itertools::{Either, Itertools};
 use lazy_static::lazy_static;
 use powdr_ast::{
-    analyzed::{
-        AlgebraicExpression as Expression, AlgebraicReference, Identity, IdentityId, IdentityKind,
-    },
+    analyzed::{AlgebraicExpression as Expression, AlgebraicReference, Identity, IdentityKind},
     parsed::SelectedExpressions,
 };
 use powdr_number::FieldElement;
@@ -24,7 +22,7 @@
 
 /// A list of mutable references to machines.
 pub struct Machines<'a, 'b, T: FieldElement> {
-    identity_to_machine_index: BTreeMap<IdentityId, usize>,
+    identity_to_machine_index: BTreeMap<u64, usize>,
     machines: Vec<&'b mut KnownMachine<'a, T>>,
 }
 
@@ -62,14 +60,14 @@
 
     pub fn call<Q: QueryCallback<T>>(
         &mut self,
-        identity: IdentityId,
+        identity_id: u64,
         args: &[AffineExpression<&'a AlgebraicReference, T>],
         fixed_lookup: &mut FixedLookup<T>,
         query_callback: &mut Q,
     ) -> EvalResult<'a, T> {
         let machine_index = *self
             .identity_to_machine_index
-            .get(&identity)
+            .get(&identity_id)
             .expect("No executor machine matched identity `{identity}`");
 
         let (current, others) = self.split(machine_index);
@@ -79,7 +77,7 @@
             query_callback,
         };
 
-        current.process_plookup_timed(&mut mutable_state, identity, args)
+        current.process_plookup_timed(&mut mutable_state, identity_id, args)
     }
 }
 
@@ -93,7 +91,7 @@
         let identity_to_machine_index = machines
             .iter()
             .enumerate()
-            .flat_map(|(index, m)| m.identities().into_iter().map(move |id| (id, index)))
+            .flat_map(|(index, m)| m.identity_ids().into_iter().map(move |id| (id, index)))
             .collect();
         Self {
             machines,
@@ -132,7 +130,7 @@
         identity: &'a Identity<Expression<T>>,
         rows: &RowPair<'_, 'a, T>,
     ) -> EvalResult<'a, T> {
-        let result = match identity.id.kind {
+        let result = match identity.kind {
             IdentityKind::Polynomial => self.process_polynomial_identity(identity, rows),
             IdentityKind::Plookup | IdentityKind::Permutation => {
                 self.process_plookup(identity, rows)
@@ -196,7 +194,7 @@
         if let Some(result) = self.mutable_state.fixed_lookup.process_plookup_timed(
             self.fixed_data,
             rows,
-            identity.id.kind,
+            identity.kind,
             &left,
             &identity.right,
         ) {
@@ -280,13 +278,10 @@
     pub success: u64,
 }
 
-<<<<<<< HEAD
-=======
 type IdentityID = u64;
 
->>>>>>> 4c3e1a71
 lazy_static! {
-    static ref STATISTICS: Mutex<HashMap<IdentityId, IdentityData>> =
+    static ref STATISTICS: Mutex<HashMap<IdentityID, IdentityData>> =
         Mutex::new(Default::default());
 }
 
@@ -307,7 +302,7 @@
         });
 }
 
-pub fn get_and_reset_solving_statistics() -> HashMap<IdentityId, IdentityData> {
+pub fn get_and_reset_solving_statistics() -> HashMap<IdentityID, IdentityData> {
     let mut stat = STATISTICS.lock().unwrap();
     std::mem::take(&mut (*stat))
 }