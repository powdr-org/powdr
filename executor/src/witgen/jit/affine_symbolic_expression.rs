--- conflicted
+++ resolved
@@ -184,71 +184,17 @@
     }
 
     /// Solves the equation `self = 0` and returns how to compute the solution.
-<<<<<<< HEAD
-    pub fn solve(
-        &self,
-        range_constraints: &impl RangeConstraintSet<V, T>,
-    ) -> Result<ProcessResult<T, V>, EvalError<T>> {
-        match self.coefficients.len() {
-            0 => {
-                return if self.offset.is_known_zero() {
-                    Ok(ProcessResult::complete(vec![]))
-                } else {
-                    // TODO this does not always mean it is unsatisfiable, since
-                    // the offset could be a known variable.
-                    Err(EvalError::ConstraintUnsatisfiable(self.to_string()))
-                };
-            }
-            1 => {
-                let (var, coeff) = self.coefficients.iter().next().unwrap();
-                assert!(!coeff.is_known_zero());
-                let value = self.offset.field_div(&coeff.neg());
-                let assignment = Effect::Assignment(var.clone(), value);
-                if let Some(coeff) = coeff.try_to_number() {
-                    assert!(!coeff.is_zero(), "Zero coefficient has not been removed.");
-                    return Ok(ProcessResult::complete(vec![assignment]));
-                } else {
-                    // TODO if the coefficient is known and zero, it does not mean
-                    // that the equation is unsatisfiable. So this should actually
-                    // be a conditional assignment.
-                    return Ok(ProcessResult::complete(vec![
-                        Assertion::assert_is_nonzero(coeff.clone()),
-                        assignment,
-                    ]));
-                }
-            }
-            _ => {}
-        }
-
-        let r = self.solve_through_constraints(range_constraints);
-        if r.complete {
-            return Ok(r);
-        }
-        let negated = -self;
-        let r = negated.solve_through_constraints(range_constraints);
-        if r.complete {
-            return Ok(r);
-        }
-
-        let effects = self
-            .transfer_constraints(range_constraints)
-            .into_iter()
-            .chain(self.transfer_constraints(range_constraints))
-            .collect();
-        Ok(ProcessResult {
-            effects,
-            complete: false,
-=======
     /// The solution can contain assignments to multiple variables.
-    /// If no way to solve the equation has been found, returns the empty vector.
+    /// If no way to solve the equation has been found, but it still contains
+    /// unknon variables, returns an empty, incomplete result.
     /// If the equation is known to be unsolvable, returns an error.
-    pub fn solve(&self) -> Result<Vec<Effect<T, V>>, EvalError<T>> {
+    pub fn solve(&self) -> Result<ProcessResult<T, V>, EvalError<T>> {
         Ok(match self.coefficients.len() {
             0 => {
                 if self.offset.is_known_nonzero() {
                     return Err(EvalError::ConstraintUnsatisfiable(self.to_string()));
                 } else {
-                    vec![]
+                    ProcessResult::complete(vec![])
                 }
             }
             1 => {
@@ -261,53 +207,50 @@
                 if coeff.is_known_nonzero() {
                     // In this case, we can always compute a solution.
                     let value = self.offset.field_div(&-coeff);
-                    vec![Effect::Assignment(var.clone(), value)]
+                    ProcessResult::complete(vec![Effect::Assignment(var.clone(), value)])
                 } else if self.offset.is_known_nonzero() {
                     // If the offset is not zero, then the coefficient must be non-zero,
                     // otherwise the constraint is violated.
                     let value = self.offset.field_div(&-coeff);
-                    vec![
+                    ProcessResult::complete(vec![
                         Assertion::assert_is_nonzero(coeff.clone()),
                         Effect::Assignment(var.clone(), value),
-                    ]
+                    ])
                 } else {
                     // If this case, we could have an equation of the form
                     // 0 * X = 0, which is valid and generates no information about X.
-                    vec![]
+                    ProcessResult::empty()
                 }
             }
             _ => {
                 let r = self.solve_bit_decomposition();
-                if !r.is_empty() {
+                if r.complete {
                     r
                 } else {
                     let negated = -self;
                     let r = negated.solve_bit_decomposition();
-                    if !r.is_empty() {
+                    if r.complete {
                         r
                     } else {
-                        self.transfer_constraints()
+                        let effects = self
+                            .transfer_constraints()
                             .into_iter()
                             .chain(negated.transfer_constraints())
-                            .collect()
+                            .collect();
+                        ProcessResult {
+                            effects,
+                            complete: false,
+                        }
                     }
                 }
             }
->>>>>>> 81836207
         })
     }
 
     /// Tries to solve a bit-decomposition equation.
-<<<<<<< HEAD
-    fn solve_through_constraints(
-        &self,
-        range_constraints: &impl RangeConstraintSet<V, T>,
-    ) -> ProcessResult<T, V> {
-=======
-    fn solve_bit_decomposition(&self) -> Vec<Effect<T, V>> {
+    fn solve_bit_decomposition(&self) -> ProcessResult<T, V> {
         // All the coefficients need to be known numbers and the
         // variables need to be range-constrained.
->>>>>>> 81836207
         let constrained_coefficients = self
             .coefficients
             .iter()
@@ -316,19 +259,10 @@
                 let rc = self.range_constraints.get(var)?;
                 Some((var.clone(), c, rc))
             })
-<<<<<<< HEAD
-            .collect_vec();
-
-        // All the coefficients need to have known range constraints.
-        if constrained_coefficients.len() != self.coefficients.len() {
-            return ProcessResult::empty();
-        }
-=======
             .collect::<Option<Vec<_>>>();
         let Some(constrained_coefficients) = constrained_coefficients else {
-            return vec![];
+            return ProcessResult::empty();
         };
->>>>>>> 81836207
 
         // Check if they are mutually exclusive and compute assignments.
         let mut covered_bits: <T as FieldElement>::Integer = 0.into();
@@ -364,11 +298,11 @@
         ProcessResult::complete(effects)
     }
 
-    fn transfer_constraints(&self) -> Vec<Effect<T, V>> {
+    fn transfer_constraints(&self) -> Option<Effect<T, V>> {
         // We are looking for X = a * Y + b * Z + ... or -X = a * Y + b * Z + ...
         // where X is least constrained.
 
-        let Some((solve_for, solve_for_coefficient)) = self
+        let (solve_for, solve_for_coefficient) = self
             .coefficients
             .iter()
             .filter(|(_var, coeff)| coeff.is_known_one() || coeff.is_known_minus_one())
@@ -378,13 +312,10 @@
                     .get(var)
                     .map(|c| c.range_width())
                     .unwrap_or_else(|| T::modulus())
-            })
-        else {
-            return vec![];
-        };
+            })?;
 
         // This only works if the coefficients are all known.
-        let Some(summands) = self
+        let summands = self
             .coefficients
             .iter()
             .filter(|(var, _)| *var != solve_for)
@@ -394,19 +325,14 @@
                 Some(rc.multiple(coeff))
             })
             .chain(std::iter::once(self.offset.range_constraint()))
-            .collect::<Option<Vec<_>>>()
-        else {
-            return vec![];
-        };
-        let Some(constraint) = summands.into_iter().reduce(|c1, c2| c1.combine_sum(&c2)) else {
-            return vec![];
-        };
+            .collect::<Option<Vec<_>>>()?;
+        let constraint = summands.into_iter().reduce(|c1, c2| c1.combine_sum(&c2))?;
         let constraint = if solve_for_coefficient.is_known_one() {
             -constraint
         } else {
             constraint
         };
-        vec![Effect::RangeConstraint(solve_for.clone(), constraint)]
+        Some(Effect::RangeConstraint(solve_for.clone(), constraint))
     }
 }
 
@@ -529,7 +455,8 @@
         let y = &Ase::from_known_symbol("Y", None);
         let constr = x + y - from_number(10);
         // We cannot solve it but also cannot know it is unsolvable.
-        assert!(constr.solve().unwrap().is_empty());
+        let result = constr.solve().unwrap();
+        assert!(!result.complete && result.effects.is_empty());
         // But if we know the values, we can be sure there is a conflict.
         assert!(from_number(10).solve().is_err());
     }
@@ -537,15 +464,7 @@
     #[test]
     fn solvable_without_vars() {
         let constr = &from_number(0);
-<<<<<<< HEAD
-        assert!(constr
-            .solve(&SimpleRangeConstraintSet::default())
-            .unwrap()
-            .effects
-            .is_empty());
-=======
-        assert!(constr.solve().unwrap().is_empty());
->>>>>>> 81836207
+        assert!(constr.solve().unwrap().effects.is_empty());
     }
 
     #[test]
@@ -557,16 +476,10 @@
         let seven = from_number(7);
         let ten = from_number(10);
         let constr = mul(&two, &x) + mul(&seven, &y) - ten;
-<<<<<<< HEAD
-        let result = constr.solve(&SimpleRangeConstraintSet::default()).unwrap();
+        let result = constr.solve().unwrap();
         assert!(result.complete);
         assert_eq!(result.effects.len(), 1);
         let Effect::Assignment(var, expr) = &result.effects[0] else {
-=======
-        let effects = constr.solve().unwrap();
-        assert_eq!(effects.len(), 1);
-        let Effect::Assignment(var, expr) = &effects[0] else {
->>>>>>> 81836207
             panic!("Expected assignment");
         };
         assert_eq!(var.to_string(), "X");
@@ -583,12 +496,14 @@
         let ten = from_number(10);
         let constr = mul(&z, &x) + mul(&seven, &y) - ten.clone();
         // If we do not range-constrain z, we cannot solve since we don't know if it might be zero.
-        let effects = constr.solve().unwrap();
-        assert_eq!(effects.len(), 0);
+        let result = constr.solve().unwrap();
+        assert!(!result.complete && result.effects.is_empty());
         let z =
             Ase::from_known_symbol("z", Some(RangeConstraint::from_range(10.into(), 20.into())));
         let constr = mul(&z, &x) + mul(&seven, &y) - ten;
-        let effects = constr.solve().unwrap();
+        let result = constr.solve().unwrap();
+        assert!(result.complete);
+        let effects = result.effects;
         let Effect::Assignment(var, expr) = &effects[0] else {
             panic!("Expected assignment");
         };
@@ -612,16 +527,8 @@
             + ten.clone()
             + z.clone();
         // Without range constraints, this is not solvable.
-<<<<<<< HEAD
-        let result = constr.solve(&SimpleRangeConstraintSet::default()).unwrap();
+        let result = constr.solve().unwrap();
         assert!(!result.complete && result.effects.is_empty());
-        // With range constraints, it should be solvable.
-        let result = constr.solve(&range_constraints).unwrap();
-        assert!(result.complete);
-        let effects = result
-            .effects
-=======
-        assert!(constr.solve().unwrap().is_empty());
         // Now add the range constraint on a, it should be solvable.
         let a = Ase::from_unknown_variable("a", rc.clone());
         let constr = mul(&a, &from_number(0x100))
@@ -629,10 +536,10 @@
             + mul(&c, &from_number(0x1000000))
             + ten.clone()
             + z;
-        let effects = constr
-            .solve()
-            .unwrap()
->>>>>>> 81836207
+        let result = constr.solve().unwrap();
+        assert!(result.complete);
+        let effects = result
+            .effects
             .into_iter()
             .map(|effect| match effect {
                 Effect::Assignment(v, expr) => format!("{v} = {expr};\n"),
@@ -674,16 +581,10 @@
             + mul(&c, &from_number(0x1000000))
             + ten
             - z;
-<<<<<<< HEAD
-        let result = constr.solve(&range_constraints).unwrap();
+        let result = constr.solve().unwrap();
         assert!(!result.complete);
         let effects = result
             .effects
-=======
-        let effects = constr
-            .solve()
-            .unwrap()
->>>>>>> 81836207
             .into_iter()
             .map(|effect| match effect {
                 Effect::RangeConstraint(v, rc) => format!("{v}: {rc};\n"),
