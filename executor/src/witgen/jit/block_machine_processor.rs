use std::collections::HashSet;

use bit_vec::BitVec;
use itertools::Itertools;
use powdr_ast::analyzed::AlgebraicReference;
use powdr_number::FieldElement;

use crate::witgen::{jit::processor::Processor, machines::MachineParts, FixedData};

use super::{
    effect::Effect,
    variable::Variable,
    witgen_inference::{CanProcessCall, FixedEvaluator, WitgenInference},
};

/// This is a tuning value. It is the maximum nesting depth of branches in the JIT code.
const BLOCK_MACHINE_MAX_BRANCH_DEPTH: usize = 6;

/// A processor for generating JIT code for a block machine.
pub struct BlockMachineProcessor<'a, T: FieldElement> {
    fixed_data: &'a FixedData<'a, T>,
    machine_parts: MachineParts<'a, T>,
    block_size: usize,
    latch_row: usize,
}

impl<'a, T: FieldElement> BlockMachineProcessor<'a, T> {
    pub fn new(
        fixed_data: &'a FixedData<'a, T>,
        machine_parts: MachineParts<'a, T>,
        block_size: usize,
        latch_row: usize,
    ) -> Self {
        BlockMachineProcessor {
            fixed_data,
            machine_parts,
            block_size,
            latch_row,
        }
    }

    /// Generates the JIT code for a given combination of connection and known arguments.
    /// Fails if it cannot solve for the outputs, or if any sub-machine calls cannot be completed.
    pub fn generate_code<CanProcess: CanProcessCall<T> + Clone>(
        &self,
        can_process: CanProcess,
        identity_id: u64,
        known_args: &BitVec,
    ) -> Result<Vec<Effect<T, Variable>>, String> {
        let connection = self.machine_parts.connections[&identity_id];
        assert_eq!(connection.right.expressions.len(), known_args.len());

        // Set up WitgenInference with known arguments.
        let known_variables = known_args
            .iter()
            .enumerate()
            .filter_map(|(i, is_input)| is_input.then_some(Variable::Param(i)))
            .collect::<HashSet<_>>();
        let mut witgen = WitgenInference::new(self.fixed_data, self, known_variables);

        // In the latch row, set the RHS selector to 1.
        let selector = &connection.right.selector;
        witgen.assign_constant(selector, self.latch_row as i32, T::one());

        // Set all other selectors to 0 in the latch row.
        for other_connection in self.machine_parts.connections.values() {
            let other_selector = &other_connection.right.selector;
            if other_selector != selector {
                witgen.assign_constant(other_selector, self.latch_row as i32, T::zero());
            }
        }

        // For each argument, connect the expression on the RHS with the formal parameter.
        for (index, expr) in connection.right.expressions.iter().enumerate() {
            witgen.assign_variable(expr, self.latch_row as i32, Variable::Param(index));
        }

<<<<<<< HEAD
        let identities = self.row_range().flat_map(move |row| {
            self.machine_parts
                .identities
                .iter()
                .map(move |&id| (id, row))
        });
        let requested_known = known_args
            .iter()
            .enumerate()
            .filter_map(|(i, is_input)| (!is_input).then_some(Variable::Param(i)));
        Processor::new(
            self.fixed_data,
            self,
            identities,
            self.block_size,
            true,
            requested_known,
            BLOCK_MACHINE_MAX_BRANCH_DEPTH,
        )
        .generate_code(can_process, witgen)
        .map_err(|e| {
            let err_str = e.to_string_with_variable_formatter(|var| match var {
                Variable::Param(i) => format!("{}", &connection.right.expressions[*i]),
                _ => var.to_string(),
            });
            log::debug!("\nCode generation failed for connection:\n  {connection}");
            let known_args_str = known_args
                .iter()
                .enumerate()
                .filter_map(|(i, b)| b.then_some(connection.right.expressions[i].to_string()))
                .join("\n  ");
            log::debug!("Known arguments:\n  {known_args_str}");
            log::debug!("Error:\n  {err_str}");
            format!("Code generation failed: {err_str}\nRun with RUST_LOG=debug to see the code generated so far.")
        })
=======
        // Solve for the block witness.
        // Fails if any machine call cannot be completed.
        match self.solve_block(can_process, &mut witgen, connection.right) {
            Ok(()) => Ok(witgen.finish()),
            Err(e) => {
                log::trace!("\nCode generation failed for connection:\n  {connection}");
                let known_args_str = known_args
                    .iter()
                    .enumerate()
                    .filter_map(|(i, b)| b.then_some(connection.right.expressions[i].to_string()))
                    .join("\n  ");
                log::trace!("Known arguments:\n  {known_args_str}");
                log::trace!("Error:\n  {e}");
                log::trace!(
                    "The following code was generated so far:\n{}",
                    format_code(witgen.code())
                );
                Err(format!("Code generation failed: {e}\nRun with RUST_LOG=debug to see the code generated so far."))
            }
        }
>>>>>>> 1ee15050
    }

    fn row_range(&self) -> std::ops::Range<i32> {
        // We iterate over all rows of the block +/- one row, so that we can also solve for non-rectangular blocks.
        -1..(self.block_size + 1) as i32
    }
}

impl<T: FieldElement> FixedEvaluator<T> for &BlockMachineProcessor<'_, T> {
    fn evaluate(&self, var: &AlgebraicReference, row_offset: i32) -> Option<T> {
        assert!(var.is_fixed());
        let values = self.fixed_data.fixed_cols[&var.poly_id].values_max_size();

        // By assumption of the block machine, all fixed columns are cyclic with a period of <block_size>.
        // An exception might be the first and last row.
        assert!(row_offset >= -1);
        assert!(self.block_size >= 1);
        // The current row is guaranteed to be at least 1.
        let current_row = (2 * self.block_size as i32 + row_offset) as usize;
        let row = current_row + var.next as usize;

        assert!(values.len() >= self.block_size * 4);

        // Fixed columns are assumed to be cyclic, except in the first and last row.
        // The code above should ensure that we never access the first or last row.
        assert!(row > 0);
        assert!(row < values.len() - 1);

        Some(values[row])
    }
}

#[cfg(test)]
mod test {
    use std::fs::read_to_string;

    use pretty_assertions::assert_eq;
    use test_log::test;

    use powdr_number::GoldilocksField;

    use crate::witgen::{
        data_structures::mutable_state::MutableState,
        global_constraints,
        jit::{
            effect::{format_code, Effect},
            test_util::read_pil,
        },
        machines::{machine_extractor::MachineExtractor, KnownMachine, Machine},
        FixedData,
    };

    use super::*;

    fn generate_for_block_machine(
        input_pil: &str,
        machine_name: &str,
        num_inputs: usize,
        num_outputs: usize,
    ) -> Result<Vec<Effect<GoldilocksField, Variable>>, String> {
        let (analyzed, fixed_col_vals) = read_pil(input_pil);

        let fixed_data = FixedData::new(&analyzed, &fixed_col_vals, &[], Default::default(), 0);
        let (fixed_data, retained_identities) =
            global_constraints::set_global_constraints(fixed_data, &analyzed.identities);
        let machines = MachineExtractor::new(&fixed_data).split_out_machines(retained_identities);
        let [KnownMachine::BlockMachine(machine)] = machines
            .iter()
            .filter(|m| m.name().contains(machine_name))
            .collect_vec()
            .as_slice()
        else {
            panic!("Expected exactly one matching block machine")
        };
        let (machine_parts, block_size, latch_row) = machine.machine_info();
        assert_eq!(machine_parts.connections.len(), 1);
        let connection_id = *machine_parts.connections.keys().next().unwrap();
        let processor = BlockMachineProcessor {
            fixed_data: &fixed_data,
            machine_parts: machine_parts.clone(),
            block_size,
            latch_row,
        };

        let mutable_state = MutableState::new(machines.into_iter(), &|_| {
            Err("Query not implemented".to_string())
        });

        let known_values = BitVec::from_iter(
            (0..num_inputs)
                .map(|_| true)
                .chain((0..num_outputs).map(|_| false)),
        );

        processor.generate_code(&mutable_state, connection_id, &known_values)
    }

    #[test]
    fn add() {
        let input = "
        namespace Main(256);
            col witness a, b, c;
            [a, b, c] is Add.sel $ [Add.a, Add.b, Add.c]; 
        namespace Add(256);
            col witness sel, a, b, c;
            c = a + b;
        ";
        let code = generate_for_block_machine(input, "Add", 2, 1);
        assert_eq!(
            format_code(&code.unwrap()),
            "Add::sel[0] = 1;
Add::a[0] = params[0];
Add::b[0] = params[1];
Add::c[0] = (Add::a[0] + Add::b[0]);
params[2] = Add::c[0];"
        );
    }

    #[test]
    fn unconstrained_output() {
        let input = "
        namespace Main(256);
            col witness a, b, c;
            [a, b, c] is Unconstrained.sel $ [Unconstrained.a, Unconstrained.b, Unconstrained.c]; 
        namespace Unconstrained(256);
            col witness sel, a, b, c;
            a + b = 0;
        ";
        let err_str = generate_for_block_machine(input, "Unconstrained", 2, 1)
            .err()
            .unwrap();
        assert!(err_str
            .contains("The following variables or values are still missing: Unconstrained::c"));
    }

    #[test]
    #[should_panic = "Column NotStackable::a is not stackable in a 1-row block"]
    fn not_stackable() {
        let input = "
        namespace Main(256);
            col witness a, b, c;
            [a] is NotStackable.sel $ [NotStackable.a]; 
        namespace NotStackable(256);
            col witness sel, a;
            a = a';
        ";
        generate_for_block_machine(input, "NotStackable", 1, 0).unwrap();
    }

    #[test]
    fn binary() {
        let input = read_to_string("../test_data/pil/binary.pil").unwrap();
        let code = generate_for_block_machine(&input, "main_binary", 3, 1).unwrap();
        assert_eq!(
            format_code(&code),
            "main_binary::sel[0][3] = 1;
main_binary::operation_id[3] = params[0];
main_binary::A[3] = params[1];
main_binary::B[3] = params[2];
main_binary::operation_id[2] = main_binary::operation_id[3];
main_binary::A_byte[2] = ((main_binary::A[3] & 4278190080) // 16777216);
main_binary::A[2] = (main_binary::A[3] & 16777215);
assert (main_binary::A[3] & 18446744069414584320) == 0;
main_binary::B_byte[2] = ((main_binary::B[3] & 4278190080) // 16777216);
main_binary::B[2] = (main_binary::B[3] & 16777215);
assert (main_binary::B[3] & 18446744069414584320) == 0;
main_binary::operation_id_next[2] = main_binary::operation_id[3];
call_var(9, 2, 0) = main_binary::operation_id_next[2];
call_var(9, 2, 1) = main_binary::A_byte[2];
call_var(9, 2, 2) = main_binary::B_byte[2];
machine_call(9, [Known(call_var(9, 2, 0)), Known(call_var(9, 2, 1)), Known(call_var(9, 2, 2)), Unknown(call_var(9, 2, 3))]);
main_binary::C_byte[2] = call_var(9, 2, 3);
main_binary::operation_id[1] = main_binary::operation_id[2];
main_binary::A_byte[1] = ((main_binary::A[2] & 16711680) // 65536);
main_binary::A[1] = (main_binary::A[2] & 65535);
assert (main_binary::A[2] & 18446744073692774400) == 0;
main_binary::B_byte[1] = ((main_binary::B[2] & 16711680) // 65536);
main_binary::B[1] = (main_binary::B[2] & 65535);
assert (main_binary::B[2] & 18446744073692774400) == 0;
main_binary::operation_id_next[1] = main_binary::operation_id[2];
call_var(9, 1, 0) = main_binary::operation_id_next[1];
call_var(9, 1, 1) = main_binary::A_byte[1];
call_var(9, 1, 2) = main_binary::B_byte[1];
machine_call(9, [Known(call_var(9, 1, 0)), Known(call_var(9, 1, 1)), Known(call_var(9, 1, 2)), Unknown(call_var(9, 1, 3))]);
main_binary::C_byte[1] = call_var(9, 1, 3);
main_binary::operation_id[0] = main_binary::operation_id[1];
main_binary::A_byte[0] = ((main_binary::A[1] & 65280) // 256);
main_binary::A[0] = (main_binary::A[1] & 255);
assert (main_binary::A[1] & 18446744073709486080) == 0;
main_binary::B_byte[0] = ((main_binary::B[1] & 65280) // 256);
main_binary::B[0] = (main_binary::B[1] & 255);
assert (main_binary::B[1] & 18446744073709486080) == 0;
main_binary::operation_id_next[0] = main_binary::operation_id[1];
call_var(9, 0, 0) = main_binary::operation_id_next[0];
call_var(9, 0, 1) = main_binary::A_byte[0];
call_var(9, 0, 2) = main_binary::B_byte[0];
machine_call(9, [Known(call_var(9, 0, 0)), Known(call_var(9, 0, 1)), Known(call_var(9, 0, 2)), Unknown(call_var(9, 0, 3))]);
main_binary::C_byte[0] = call_var(9, 0, 3);
main_binary::A_byte[-1] = main_binary::A[0];
main_binary::B_byte[-1] = main_binary::B[0];
main_binary::operation_id_next[-1] = main_binary::operation_id[0];
call_var(9, -1, 0) = main_binary::operation_id_next[-1];
call_var(9, -1, 1) = main_binary::A_byte[-1];
call_var(9, -1, 2) = main_binary::B_byte[-1];
machine_call(9, [Known(call_var(9, -1, 0)), Known(call_var(9, -1, 1)), Known(call_var(9, -1, 2)), Unknown(call_var(9, -1, 3))]);
main_binary::C_byte[-1] = call_var(9, -1, 3);
main_binary::C[0] = main_binary::C_byte[-1];
main_binary::C[1] = (main_binary::C[0] + (main_binary::C_byte[0] * 256));
main_binary::C[2] = (main_binary::C[1] + (main_binary::C_byte[1] * 65536));
main_binary::C[3] = (main_binary::C[2] + (main_binary::C_byte[2] * 16777216));
params[3] = main_binary::C[3];"
        )
    }

    #[test]
    fn poseidon() {
        let input = read_to_string("../test_data/pil/poseidon_gl.pil").unwrap();
        generate_for_block_machine(&input, "main_poseidon", 12, 4).unwrap();
    }
}<|MERGE_RESOLUTION|>--- conflicted
+++ resolved
@@ -75,7 +75,6 @@
             witgen.assign_variable(expr, self.latch_row as i32, Variable::Param(index));
         }
 
-<<<<<<< HEAD
         let identities = self.row_range().flat_map(move |row| {
             self.machine_parts
                 .identities
@@ -101,38 +100,20 @@
                 Variable::Param(i) => format!("{}", &connection.right.expressions[*i]),
                 _ => var.to_string(),
             });
-            log::debug!("\nCode generation failed for connection:\n  {connection}");
+            log::trace!("\nCode generation failed for connection:\n  {connection}");
             let known_args_str = known_args
                 .iter()
                 .enumerate()
                 .filter_map(|(i, b)| b.then_some(connection.right.expressions[i].to_string()))
                 .join("\n  ");
-            log::debug!("Known arguments:\n  {known_args_str}");
-            log::debug!("Error:\n  {err_str}");
-            format!("Code generation failed: {err_str}\nRun with RUST_LOG=debug to see the code generated so far.")
+            log::trace!("Known arguments:\n  {known_args_str}");
+            log::trace!("Error:\n  {err_str}");
+            let shortened_error = err_str
+                .lines()
+                .take(10)
+                .format("\n  ");
+            format!("Code generation failed: {shortened_error}\nRun with RUST_LOG=trace to see the code generated so far.")
         })
-=======
-        // Solve for the block witness.
-        // Fails if any machine call cannot be completed.
-        match self.solve_block(can_process, &mut witgen, connection.right) {
-            Ok(()) => Ok(witgen.finish()),
-            Err(e) => {
-                log::trace!("\nCode generation failed for connection:\n  {connection}");
-                let known_args_str = known_args
-                    .iter()
-                    .enumerate()
-                    .filter_map(|(i, b)| b.then_some(connection.right.expressions[i].to_string()))
-                    .join("\n  ");
-                log::trace!("Known arguments:\n  {known_args_str}");
-                log::trace!("Error:\n  {e}");
-                log::trace!(
-                    "The following code was generated so far:\n{}",
-                    format_code(witgen.code())
-                );
-                Err(format!("Code generation failed: {e}\nRun with RUST_LOG=debug to see the code generated so far."))
-            }
-        }
->>>>>>> 1ee15050
     }
 
     fn row_range(&self) -> std::ops::Range<i32> {
