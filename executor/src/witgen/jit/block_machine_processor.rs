--- conflicted
+++ resolved
@@ -79,15 +79,11 @@
 
     /// Repeatedly processes all identities on all rows, until no progress is made.
     /// Fails iff there are incomplete machine calls in the latch row.
-<<<<<<< HEAD
     fn solve_block<CanProcess: CanProcessCall<T> + Clone>(
         &self,
         can_process: CanProcess,
-        witgen: &mut WitgenInference<T, &Self>,
+        witgen: &mut WitgenInference<'a, T, &Self>,
     ) -> Result<(), String> {
-=======
-    fn solve_block(&self, witgen: &mut WitgenInference<'a, T, &Self>) -> Result<(), String> {
->>>>>>> d5c8a1ef
         let mut complete = HashSet::new();
         for iteration in 0.. {
             let mut progress = false;
