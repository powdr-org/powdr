use std::{cmp::Ordering, ffi::c_void, iter, mem, sync::Arc};

<<<<<<< HEAD
use super::interpreter;
use auto_enums::auto_enum;
=======
>>>>>>> 067b6332
use itertools::Itertools;
use libloading::Library;
use powdr_ast::indent;
use powdr_number::{FieldElement, KnownField};

use crate::witgen::{
    data_structures::{finalizable_data::CompactDataRef, mutable_state::MutableState},
    jit::effect::MachineCallArgument,
    machines::{
        profiling::{record_end, record_start},
        LookupCell,
    },
    QueryCallback,
};

use super::{
    effect::{Assertion, BranchCondition, Effect},
    symbolic_expression::{BinaryOperator, BitOperator, SymbolicExpression, UnaryOperator},
    variable::Variable,
};

pub enum WitgenFunction<T: FieldElement> {
    // TODO We might want to pass arguments as direct function parameters
    // (instead of a struct), so that
    // they are stored in registers instead of the stack. Should be checked.
    Compiled {
        function: extern "C" fn(WitgenFunctionParams<T>),
        _library: Arc<Library>,
    },
    Interpreted(interpreter::EffectsInterpreter<T>),
}

impl<T: FieldElement> WitgenFunction<T> {
    /// Call the witgen function to fill the data and "known" tables
    /// given a slice of parameters.
    /// The `row_offset` is the index inside `data` of the row considered to be "row zero".
    /// This function always succeeds (unless it panics).
    pub fn call<Q: QueryCallback<T>>(
        &self,
        mutable_state: &MutableState<'_, T, Q>,
        params: &mut [LookupCell<T>],
        mut data: CompactDataRef<'_, T>,
    ) {
        match self {
            WitgenFunction::Compiled { function, .. } => {
                let row_offset = data.row_offset().try_into().unwrap();
                let (data, known) = data.as_mut_slices();
                let params = WitgenFunctionParams {
                    data: data.into(),
                    known: known.as_mut_ptr(),
                    row_offset,
                    params: params.into(),
                    mutable_state: mutable_state as *const _ as *const c_void,
                    call_machine: call_machine::<T, Q>,
                };
                function(params)
            }
            WitgenFunction::Interpreted(interpreter) => {
                interpreter.call::<Q>(mutable_state, params, data)
            }
        }
    }

    #[cfg(test)]
    fn params_call(&self, params: WitgenFunctionParams<T>) {
        match self {
            WitgenFunction::Compiled { function, .. } => function(params),
            WitgenFunction::Interpreted(_interpreter) => panic!("tests run with compiled code"),
        }
    }
}

extern "C" fn call_machine<T: FieldElement, Q: QueryCallback<T>>(
    mutable_state: *const c_void,
    identity_id: u64,
    params: MutSlice<LookupCell<T>>,
) -> bool {
    let mutable_state = unsafe { &*(mutable_state as *const MutableState<T, Q>) };
    mutable_state
        .call_direct(identity_id, params.into())
        .unwrap()
}

/// Generate an interpreter for the given effects.
pub fn interpret_effects<T: FieldElement>(
    first_column_id: u64,
    column_count: usize,
    known_inputs: &[Variable],
    effects: &[Effect<T, Variable>],
) -> Result<WitgenFunction<T>, String> {
    Ok(WitgenFunction::Interpreted(
        interpreter::EffectsInterpreter::new(first_column_id, column_count, known_inputs, effects),
    ))
}

/// Compile the given inferred effects into machine code and load it.
pub fn compile_effects<T: FieldElement>(
    first_column_id: u64,
    column_count: usize,
    known_inputs: &[Variable],
    effects: &[Effect<T, Variable>],
) -> Result<WitgenFunction<T>, String> {
    let utils = util_code::<T>(first_column_id, column_count)?;
    let witgen_code = witgen_code(known_inputs, effects);
    let code = format!("{utils}\n//-------------------------------\n{witgen_code}");

    record_start("JIT-compilation");
    log::trace!("Calling cargo...");
    let r = powdr_jit_compiler::call_cargo(&code);
    record_end("JIT-compilation");
    let lib_path = r.map_err(|e| format!("Failed to compile generated code: {e}"))?;

    let library = Arc::new(unsafe { libloading::Library::new(&lib_path.path).unwrap() });
    let witgen_fun = unsafe { library.get(b"witgen\0") }.unwrap();
    Ok(WitgenFunction::Compiled {
        function: *witgen_fun,
        _library: library,
    })
}

#[repr(C)]
pub struct WitgenFunctionParams<'a, T: 'a> {
    /// A mutable slice to the full trace table. It has to have enough pre-allocated space.
    pub data: MutSlice<T>,
    /// A pointer to the data area of the "known" PaddedBitVec.
    pub known: *mut u32,
    /// The offset of the row considered to be "row zero".
    pub row_offset: u64,
    /// Input and output parameters if this is a machine call.
    pub params: MutSlice<LookupCell<'a, T>>,
    /// The pointer to the mutable state.
    pub mutable_state: *const c_void,
    /// A callback to call submachines.
    pub call_machine: extern "C" fn(*const c_void, u64, MutSlice<LookupCell<'_, T>>) -> bool,
}

#[repr(C)]
pub struct MutSlice<T> {
    pub data: *mut T,
    pub len: u64,
}

impl<T> Default for MutSlice<T> {
    fn default() -> Self {
        MutSlice {
            data: std::ptr::null_mut(),
            len: 0,
        }
    }
}

impl<T> From<&mut [T]> for MutSlice<T> {
    fn from(slice: &mut [T]) -> Self {
        MutSlice {
            data: slice.as_mut_ptr(),
            len: slice.len() as u64,
        }
    }
}

impl<T> From<MutSlice<T>> for &mut [T] {
    fn from(slice: MutSlice<T>) -> Self {
        unsafe { std::slice::from_raw_parts_mut(slice.data, slice.len as usize) }
    }
}

impl<T> MutSlice<T> {
    #[inline]
    pub fn into_mut_slice<'a>(self) -> &'a mut [T] {
        unsafe { std::slice::from_raw_parts_mut(self.data, self.len as usize) }
    }
}

fn witgen_code<T: FieldElement>(
    known_inputs: &[Variable],
    effects: &[Effect<T, Variable>],
) -> String {
    let load_known_inputs = known_inputs
        .iter()
        .map(|v| {
            let var_name = variable_to_string(v);
            let value = match v {
                Variable::Cell(c) => {
                    format!("get(data, row_offset, {}, {})", c.row_offset, c.id)
                }
                Variable::Param(i) => format!("get_param(params, {i})"),
                Variable::MachineCallReturnValue(_) => {
                    unreachable!("Machine call return values should not be pre-known.")
                }
            };
            format!("    let {var_name} = {value};")
        })
        .format("\n");
    let main_code = format_effects(effects);
    let vars_known = effects
        .iter()
        .flat_map(written_vars_in_effect)
        .map(|(var, _)| var)
        .collect_vec();
    let store_values = vars_known
        .iter()
        .filter_map(|var| {
            let value = variable_to_string(var);
            match var {
                Variable::Cell(cell) => Some(format!(
                    "    set(data, row_offset, {}, {}, {value});",
                    cell.row_offset, cell.id,
                )),
                Variable::Param(i) => Some(format!("    set_param(params, {i}, {value});")),
                Variable::MachineCallReturnValue(_) => {
                    // This is just an internal variable.
                    None
                }
            }
        })
        .format("\n");
    // We do not store "known" together with the values, because we hope
    // that this way, the optimizer can group them better.
    let store_known = vars_known
        .iter()
        .filter_map(|var| match var {
            Variable::Cell(cell) => Some(cell),
            Variable::Param(_) | Variable::MachineCallReturnValue(_) => None,
        })
        .map(|cell| {
            format!(
                "    set_known(known, row_offset, {}, {});",
                cell.row_offset, cell.id
            )
        })
        .format("\n");
    format!(
        r#"
#[no_mangle]
extern "C" fn witgen(
    WitgenFunctionParams{{
        data,
        known,
        row_offset,
        params,
        mutable_state,
        call_machine
    }}: WitgenFunctionParams<FieldElement>,
) {{
    let known = known_to_slice(known, data.len);
    let data = data.to_mut_slice();
    let params = params.to_mut_slice();

{load_known_inputs}

{main_code}

{store_values}

{store_known}
}}
"#
    )
}

/// Returns an iterator over all variables written to in the effect.
<<<<<<< HEAD
#[auto_enum(Iterator)]
pub fn written_vars_in_effect<T: FieldElement>(
=======
/// The flag indicates if the variable is the return value of a machine call and thus needs
/// to be declared mutable.
fn written_vars_in_effect<T: FieldElement>(
>>>>>>> 067b6332
    effect: &Effect<T, Variable>,
) -> Box<dyn Iterator<Item = (&Variable, bool)> + '_> {
    match effect {
        Effect::Assignment(var, _) => Box::new(iter::once((var, false))),
        Effect::RangeConstraint(..) => unreachable!(),
        Effect::Assertion(..) => Box::new(iter::empty()),
        Effect::MachineCall(_, arguments) => Box::new(arguments.iter().flat_map(|e| match e {
            MachineCallArgument::Unknown(v) => Some((v, true)),
            MachineCallArgument::Known(_) => None,
        })),
        Effect::Branch(_, first, second) => Box::new(
            first
                .iter()
                .chain(second)
                .flat_map(|e| written_vars_in_effect(e)),
        ),
    }
}

pub fn format_effects<T: FieldElement>(effects: &[Effect<T, Variable>]) -> String {
    format_effects_inner(effects, true)
}

fn format_effects_inner<T: FieldElement>(
    effects: &[Effect<T, Variable>],
    is_top_level: bool,
) -> String {
    indent(
        effects
            .iter()
            .map(|effect| format_effect(effect, is_top_level))
            .join("\n"),
        1,
    )
}

fn format_effect<T: FieldElement>(effect: &Effect<T, Variable>, is_top_level: bool) -> String {
    match effect {
        Effect::Assignment(var, e) => {
            format!(
                "{}{} = {};",
                if is_top_level { "let " } else { "" },
                variable_to_string(var),
                format_expression(e)
            )
        }
        Effect::RangeConstraint(..) => {
            unreachable!("Final code should not contain pure range constraints.")
        }
        Effect::Assertion(Assertion {
            lhs,
            rhs,
            expected_equal,
        }) => format!(
            "assert!({} {} {});",
            format_expression(lhs),
            if *expected_equal { "==" } else { "!=" },
            format_expression(rhs)
        ),
        Effect::MachineCall(id, arguments) => {
            let mut result_vars = vec![];
            let args = arguments
                .iter()
                .map(|a| match a {
                    MachineCallArgument::Unknown(v) => {
                        let var_name = variable_to_string(v);
                        if is_top_level {
                            result_vars.push(var_name.clone());
                        }
                        format!("LookupCell::Output(&mut {var_name})")
                    }
                    MachineCallArgument::Known(v) => {
                        format!("LookupCell::Input(&{})", format_expression(v))
                    }
                })
                .format(", ")
                .to_string();
            let var_decls = result_vars
                .iter()
                .map(|var_name| format!("let mut {var_name} = FieldElement::default();\n"))
                .format("");
            format!(
                "{var_decls}assert!(call_machine(mutable_state, {id}, MutSlice::from((&mut [{args}]).as_mut_slice())));"
            )
        }
        Effect::Branch(condition, first, second) => {
            let var_decls = if is_top_level {
                // We need to declare all assigned variables at top level,
                // so that they are available after the branches.
                first
                    .iter()
                    .chain(second)
                    .flat_map(|e| written_vars_in_effect(e))
                    .sorted()
                    .dedup()
                    .map(|(v, needs_mut)| {
                        let v = variable_to_string(v);
                        if needs_mut {
                            format!("let mut {v} = FieldElement::default();\n")
                        } else {
                            format!("let {v};\n")
                        }
                    })
                    .format("")
                    .to_string()
            } else {
                "".to_string()
            };
            format!(
                "{var_decls}if {} {{\n{}\n}} else {{\n{}\n}}",
                format_condition(condition),
                format_effects_inner(first, false),
                format_effects_inner(second, false)
            )
        }
    }
}

fn format_expression<T: FieldElement>(e: &SymbolicExpression<T, Variable>) -> String {
    match e {
        SymbolicExpression::Concrete(v) => format!("FieldElement::from({v})"),
        SymbolicExpression::Symbol(symbol, _) => variable_to_string(symbol),
        SymbolicExpression::BinaryOperation(left, op, right, _) => {
            let left = format_expression(left);
            let right = format_expression(right);
            match op {
                BinaryOperator::Add => format!("({left} + {right})"),
                BinaryOperator::Sub => format!("({left} - {right})"),
                BinaryOperator::Mul => format!("({left} * {right})"),
                BinaryOperator::Div => format!("({left} / {right})"),
                BinaryOperator::IntegerDiv => format!("integer_div({left}, {right})"),
            }
        }
        SymbolicExpression::UnaryOperation(op, inner, _) => {
            let inner = format_expression(inner);
            match op {
                UnaryOperator::Neg => format!("-{inner}"),
            }
        }
        SymbolicExpression::BitOperation(left, op, right, _) => {
            let left = format_expression(left);
            match op {
                BitOperator::And => format!("({left} & {right})"),
            }
        }
    }
}

fn format_condition<T: FieldElement>(condition: &BranchCondition<T, Variable>) -> String {
    let var = format!("IntType::from({})", variable_to_string(&condition.variable));
    let (min, max) = condition.first_branch.range();
    match min.cmp(&max) {
        Ordering::Equal => format!("{var} == {min}",),
        Ordering::Less => format!("{min} <= {var} && {var} <= {max}"),
        Ordering::Greater => format!("{var} <= {min} || {var} >= {max}"),
    }
}

/// Returns the name of a local (stack) variable for the given expression variable.
fn variable_to_string(v: &Variable) -> String {
    match v {
        Variable::Cell(cell) => format!(
            "c_{}_{}_{}",
            escape_column_name(&cell.column_name),
            cell.id,
            format_row_offset(cell.row_offset)
        ),
        Variable::Param(i) => format!("p_{i}"),
        Variable::MachineCallReturnValue(ret) => {
            format!(
                "ret_{}_{}_{}",
                ret.identity_id,
                format_row_offset(ret.row_offset),
                ret.index
            )
        }
    }
}

fn escape_column_name(column_name: &str) -> String {
    column_name
        .rfind("::")
        .map_or(column_name, |i| &column_name[i + 2..])
        .replace("[", "_")
        .replace("]", "_")
}

fn format_row_offset(row_offset: i32) -> String {
    if row_offset < 0 {
        format!("m{}", -row_offset)
    } else {
        format!("{row_offset}")
    }
}

/// Returns the rust code containing utility functions given a first column id and a column count
/// that is used to store the column table.
fn util_code<T: FieldElement>(first_column_id: u64, column_count: usize) -> Result<String, String> {
    if !(T::has_direct_repr() && (mem::size_of::<T>() == 8 || mem::size_of::<T>() == 4)) {
        return Err(format!(
            "Field {}not supported",
            T::known_field()
                .map(|f| format!("{f} "))
                .unwrap_or_default()
        ));
    }

    let field_impl = match T::known_field() {
        Some(KnownField::GoldilocksField) => {
            include_str!("includes/field_goldilocks.rs").to_string()
        }
        _ => {
            let int_type = if mem::size_of::<T>() == 8 {
                "u64"
            } else {
                "u32"
            };
            let double_int_type = if mem::size_of::<T>() == 8 {
                "u128"
            } else {
                "u64"
            };
            let modulus = T::modulus();

            format!(
                "\
                #[derive(Clone, Copy, Default)]\n\
                #[repr(transparent)]\n\
                struct FieldElement({int_type});\n\
                \n\
                type IntType = {int_type};\n\
                type DoubleIntType = {double_int_type};\n\
                const MODULUS: IntType = {modulus}_{int_type};\n\
                {}\
                ",
                include_str!("includes/field_generic_up_to_64.rs")
            )
        }
    };

    let interface = format!(
        "\
        const column_count: u64 = {column_count};\n\
        const first_column_id: u64 = {first_column_id};\n\
        {}",
        include_str!("includes/interface.rs")
    );

    Ok(format!(
        "#![allow(non_snake_case, unused_parens, unused_variables)]\n{field_impl}\n{interface}"
    ))
}

#[cfg(test)]
mod tests {
    use pretty_assertions::assert_eq;
    use test_log::test;

    use powdr_number::GoldilocksField;

    use crate::witgen::jit::variable::Cell;
    use crate::witgen::jit::variable::MachineCallReturnVariable;
    use crate::witgen::range_constraints::RangeConstraint;

    use super::*;

    #[test]
    fn compile_util_code_goldilocks() {
        compile_effects::<GoldilocksField>(0, 2, &[], &[]).unwrap();
    }

    // We would like to test the generic field implementation, but
    // we need direct representation and this is not clear.
    // #[test]
    // fn compile_util_code_koalabear() {
    //     compile_effects::<KoalaBearField>(0, 2, &[], &[]).unwrap();
    // }

    fn cell(column_name: &str, id: u64, row_offset: i32) -> Variable {
        Variable::Cell(Cell {
            column_name: column_name.to_string(),
            row_offset,
            id,
        })
    }

    fn param(i: usize) -> Variable {
        Variable::Param(i)
    }

    fn ret_val(identity_id: u64, row_offset: i32, index: usize) -> Variable {
        Variable::MachineCallReturnValue(MachineCallReturnVariable {
            identity_id,
            row_offset,
            index,
        })
    }

    fn symbol(var: &Variable) -> SymbolicExpression<GoldilocksField, Variable> {
        SymbolicExpression::from_symbol(var.clone(), Default::default())
    }

    fn number(n: u64) -> SymbolicExpression<GoldilocksField, Variable> {
        SymbolicExpression::from(GoldilocksField::from(n))
    }

    fn assignment(
        var: &Variable,
        e: SymbolicExpression<GoldilocksField, Variable>,
    ) -> Effect<GoldilocksField, Variable> {
        Effect::Assignment(var.clone(), e)
    }

    #[test]
    fn code_for_effects() {
        let a0 = cell("a", 2, 0);
        let x0 = cell("x", 0, 0);
        let ym1 = cell("y", 1, -1);
        let yp1 = cell("y", 1, 1);
        let r1 = ret_val(7, 1, 1);
        let effects = vec![
            assignment(&x0, number(7) * symbol(&a0)),
            Effect::MachineCall(
                7,
                vec![
                    MachineCallArgument::Unknown(r1.clone()),
                    MachineCallArgument::Known(symbol(&x0)),
                ],
            ),
            assignment(&ym1, symbol(&r1)),
            assignment(&yp1, symbol(&ym1) + symbol(&x0)),
            Effect::Assertion(Assertion {
                lhs: symbol(&ym1),
                rhs: symbol(&x0),
                expected_equal: true,
            }),
        ];
        let known_inputs = vec![a0.clone()];
        let code = witgen_code(&known_inputs, &effects);
        assert_eq!(
            code,
            "
#[no_mangle]
extern \"C\" fn witgen(
    WitgenFunctionParams{
        data,
        known,
        row_offset,
        params,
        mutable_state,
        call_machine
    }: WitgenFunctionParams<FieldElement>,
) {
    let known = known_to_slice(known, data.len);
    let data = data.to_mut_slice();
    let params = params.to_mut_slice();

    let c_a_2_0 = get(data, row_offset, 0, 2);

    let c_x_0_0 = (FieldElement::from(7) * c_a_2_0);
    let mut ret_7_1_1 = FieldElement::default();
    assert!(call_machine(mutable_state, 7, MutSlice::from((&mut [LookupCell::Output(&mut ret_7_1_1), LookupCell::Input(&c_x_0_0)]).as_mut_slice())));
    let c_y_1_m1 = ret_7_1_1;
    let c_y_1_1 = (c_y_1_m1 + c_x_0_0);
    assert!(c_y_1_m1 == c_x_0_0);

    set(data, row_offset, 0, 0, c_x_0_0);
    set(data, row_offset, -1, 1, c_y_1_m1);
    set(data, row_offset, 1, 1, c_y_1_1);

    set_known(known, row_offset, 0, 0);
    set_known(known, row_offset, -1, 1);
    set_known(known, row_offset, 1, 1);
}
"
        );
    }

    extern "C" fn no_call_machine(
        _: *const c_void,
        _: u64,
        _: MutSlice<LookupCell<'_, GoldilocksField>>,
    ) -> bool {
        false
    }

    fn witgen_fun_params<'a>(
        data: &mut [GoldilocksField],
        known: &mut [u32],
    ) -> WitgenFunctionParams<'a, GoldilocksField> {
        WitgenFunctionParams {
            data: data.into(),
            known: known.as_mut_ptr(),
            row_offset: 0,
            params: Default::default(),
            mutable_state: std::ptr::null(),
            call_machine: no_call_machine,
        }
    }

    #[test]
    fn load_code() {
        let x = cell("x", 0, 0);
        let y = cell("y", 1, 0);
        let effects = vec![
            assignment(&x, number(7)),
            assignment(&y, symbol(&x) + number(2)),
        ];
        let f = compile_effects(0, 1, &[], &effects).unwrap();
        let mut data = vec![GoldilocksField::from(0); 2];
        let mut known = vec![0; 1];
        f.params_call(witgen_fun_params(&mut data, &mut known));
        assert_eq!(data[0], GoldilocksField::from(7));
        assert_eq!(data[1], GoldilocksField::from(9));
        assert_eq!(known[0], 3);
    }

    #[test]
    fn load_twice() {
        let x = cell("x", 0, 0);
        let effects1 = vec![Effect::Assignment(
            x.clone(),
            GoldilocksField::from(7).into(),
        )];
        let effects2 = vec![Effect::Assignment(
            x.clone(),
            GoldilocksField::from(9).into(),
        )];
        let row_count = 2;
        let column_count = 2;
        let data_len = column_count * row_count;
        let f1 = compile_effects(0, column_count, &[], &effects1).unwrap();
        let f2 = compile_effects(0, column_count, &[], &effects2).unwrap();
        let mut data = vec![GoldilocksField::from(0); data_len];
        let mut known = vec![0; row_count];
        f1.params_call(witgen_fun_params(&mut data, &mut known));
        assert_eq!(data[0], GoldilocksField::from(7));
        assert_eq!(data[1], GoldilocksField::from(0));
        assert_eq!(data[2], GoldilocksField::from(0));
        assert_eq!(data[3], GoldilocksField::from(0));
        assert_eq!(known, vec![1, 0]);
        let params2 = WitgenFunctionParams {
            data: MutSlice::from(data.as_mut_slice()),
            known: known.as_mut_ptr(),
            row_offset: 1,
            params: Default::default(),
            mutable_state: std::ptr::null(),
            call_machine: no_call_machine,
        };
        f2.params_call(params2);
        assert_eq!(data[0], GoldilocksField::from(7));
        assert_eq!(data[1], GoldilocksField::from(0));
        assert_eq!(data[2], GoldilocksField::from(9));
        assert_eq!(data[3], GoldilocksField::from(0));
        assert_eq!(known, vec![1, 1]);
    }

    #[test]
    fn field_div_via_integer() {
        let effects = vec![
            assignment(&cell("x", 0, 0), number(8).field_div(&number(2))),
            assignment(&cell("x", 0, 1), number(1 << 60).field_div(&number(8))),
            assignment(&cell("x", 0, 2), (-number(8)).field_div(&number(2))),
            assignment(&cell("x", 0, 3), number(8).field_div(&-number(2))),
            assignment(&cell("x", 0, 4), (-number(8)).field_div(&-number(2))),
        ];
        let f = compile_effects(0, 1, &[], &effects).unwrap();
        let mut data = vec![GoldilocksField::from(0); 5];
        let mut known = vec![0; 5];
        f.params_call(witgen_fun_params(&mut data, &mut known));
        assert_eq!(data[0], GoldilocksField::from(4));
        assert_eq!(
            data[1],
            GoldilocksField::from(1u64 << 60) / GoldilocksField::from(8)
        );
        assert_eq!(data[2], -GoldilocksField::from(4));
        assert_eq!(data[3], -GoldilocksField::from(4));
        assert_eq!(data[4], GoldilocksField::from(4));
    }

    #[test]
    fn field_multiplication() {
        let x = cell("x", 0, 0);
        let y = cell("y", 1, 0);
        let z = cell("z", 2, 0);
        let effects = vec![assignment(&x, symbol(&y) * symbol(&z))];
        let known_inputs = vec![y.clone(), z.clone()];
        let f = compile_effects(0, 3, &known_inputs, &effects).unwrap();
        let mut data = vec![
            GoldilocksField::from(0),
            GoldilocksField::from(3),
            -GoldilocksField::from(4),
        ];
        let mut known = vec![0; 1];
        f.params_call(witgen_fun_params(&mut data, &mut known));
        assert_eq!(data[0], -GoldilocksField::from(12));
    }

    #[test]
    fn integer_division() {
        let x = cell("x", 0, 0);
        let y = cell("y", 1, 0);
        let z = cell("z", 2, 0);
        let effects = vec![
            assignment(&y, symbol(&x).integer_div(&number(10))),
            assignment(&z, symbol(&x).integer_div(&-number(10))),
        ];
        let known_inputs = vec![x.clone()];
        let f = compile_effects(0, 3, &known_inputs, &effects).unwrap();
        let mut data = vec![
            GoldilocksField::from(23),
            GoldilocksField::from(0),
            GoldilocksField::from(0),
        ];
        let mut known = vec![0; 1];
        f.params_call(witgen_fun_params(&mut data, &mut known));
        assert_eq!(data[0], GoldilocksField::from(23));
        assert_eq!(data[1], GoldilocksField::from(2));
        assert_eq!(data[2], GoldilocksField::from(0));
    }

    #[test]
    fn input_output() {
        let x = param(0);
        let y = param(1);
        let x_val: GoldilocksField = 7.into();
        let mut y_val: GoldilocksField = 9.into();
        let effects = vec![assignment(&y, symbol(&x) + number(7))];
        let f = compile_effects(0, 1, &[x], &effects).unwrap();
        let mut data = vec![];
        let mut known = vec![];
        let mut params = vec![LookupCell::Input(&x_val), LookupCell::Output(&mut y_val)];
        let params = WitgenFunctionParams {
            data: data.as_mut_slice().into(),
            known: known.as_mut_ptr(),
            row_offset: 0,
            params: params.as_mut_slice().into(),
            mutable_state: std::ptr::null(),
            call_machine: no_call_machine,
        };
        f.params_call(params);
        assert_eq!(y_val, GoldilocksField::from(7 * 2));
    }

    #[test]
    fn bit_ops() {
        let a = cell("a", 0, 0);
        let x = cell("x", 1, 0);
        // Test that the operators & and | work with numbers larger than the modulus.
        let large_num =
            <powdr_number::GoldilocksField as powdr_number::FieldElement>::Integer::from(
                0xffffffffffffffff_u64,
            );
        assert!(large_num.to_string().parse::<u64>().unwrap() == 0xffffffffffffffff_u64);
        assert!(large_num > GoldilocksField::modulus());
        let effects = vec![assignment(&x, symbol(&a) & large_num)];
        let known_inputs = vec![a.clone()];
        let code = witgen_code(&known_inputs, &effects);
        assert!(code.contains(&format!("let c_x_1_0 = (c_a_0_0 & {large_num});")));
    }

    extern "C" fn mock_call_machine(
        _: *const c_void,
        id: u64,
        params: MutSlice<LookupCell<'_, GoldilocksField>>,
    ) -> bool {
        assert_eq!(id, 7);
        assert_eq!(params.len, 3);

        let params: &mut [LookupCell<GoldilocksField>] = params.into();
        match &params[0] {
            LookupCell::Input(x) => assert_eq!(**x, 7.into()),
            _ => panic!(),
        }
        match &mut params[1] {
            LookupCell::Output(y) => **y = 9.into(),
            _ => panic!(),
        }
        match &mut params[2] {
            LookupCell::Output(z) => **z = 18.into(),
            _ => panic!(),
        }
        true
    }

    #[test]
    fn submachine_calls() {
        let x = cell("x", 0, 0);
        let y = cell("y", 1, 0);
        let r1 = ret_val(7, 0, 1);
        let r2 = ret_val(7, 0, 2);
        let effects = vec![
            Effect::MachineCall(
                7,
                vec![
                    MachineCallArgument::Known(number(7)),
                    MachineCallArgument::Unknown(r1.clone()),
                    MachineCallArgument::Unknown(r2.clone()),
                ],
            ),
            Effect::Assignment(x.clone(), symbol(&r1)),
            Effect::Assignment(y.clone(), symbol(&r2)),
        ];
        let known_inputs = vec![];
        let f = compile_effects(0, 3, &known_inputs, &effects).unwrap();
        let mut data = vec![GoldilocksField::from(0); 3];
        let mut known = vec![0; 1];
        let params = WitgenFunctionParams {
            data: data.as_mut_slice().into(),
            known: known.as_mut_ptr(),
            row_offset: 0,
            params: Default::default(),
            mutable_state: std::ptr::null(),
            call_machine: mock_call_machine,
        };
        f.params_call(params);
        assert_eq!(data[0], GoldilocksField::from(9));
        assert_eq!(data[1], GoldilocksField::from(18));
        assert_eq!(data[2], GoldilocksField::from(0));
    }

    #[test]
    fn branches() {
        let x = param(0);
        let y = param(1);
        let mut x_val: GoldilocksField = 7.into();
        let mut y_val: GoldilocksField = 9.into();
        let effects = vec![Effect::Branch(
            BranchCondition {
                variable: x.clone(),
                first_branch: RangeConstraint::from_range(7.into(), 20.into()),
                second_branch: RangeConstraint::from_range(21.into(), 6.into()),
            },
            vec![assignment(&y, symbol(&x) + number(1))],
            vec![assignment(&y, symbol(&x) + number(2))],
        )];
        let f = compile_effects(0, 1, &[x], &effects).unwrap();
        let mut data = vec![];
        let mut known = vec![];

        let mut params = vec![LookupCell::Input(&x_val), LookupCell::Output(&mut y_val)];
        let params = WitgenFunctionParams {
            data: data.as_mut_slice().into(),
            known: known.as_mut_ptr(),
            row_offset: 0,
            params: params.as_mut_slice().into(),
            mutable_state: std::ptr::null(),
            call_machine: no_call_machine,
        };
        (f.function)(params);
        assert_eq!(y_val, GoldilocksField::from(8));

        x_val = 2.into();
        let mut params = vec![LookupCell::Input(&x_val), LookupCell::Output(&mut y_val)];
        let params = WitgenFunctionParams {
            data: data.as_mut_slice().into(),
            known: known.as_mut_ptr(),
            row_offset: 0,
            params: params.as_mut_slice().into(),
            mutable_state: std::ptr::null(),
            call_machine: no_call_machine,
        };
        (f.function)(params);
        assert_eq!(y_val, GoldilocksField::from(4));
    }

    #[test]
    fn branches_codegen() {
        let x = param(0);
        let y = param(1);
        let branch_effect = Effect::Branch(
            BranchCondition {
                variable: x.clone(),
                first_branch: RangeConstraint::from_range(7.into(), 20.into()),
                second_branch: RangeConstraint::from_range(21.into(), 6.into()),
            },
            vec![assignment(&y, symbol(&x) + number(1))],
            vec![assignment(&y, symbol(&x) + number(2))],
        );
        let expectation = "    let p_1;
    if 7 <= IntType::from(p_0) && IntType::from(p_0) <= 20 {
        p_1 = (p_0 + FieldElement::from(1));
    } else {
        p_1 = (p_0 + FieldElement::from(2));
    }";
        assert_eq!(format_effects(&[branch_effect]), expectation);
    }
}<|MERGE_RESOLUTION|>--- conflicted
+++ resolved
@@ -1,10 +1,6 @@
 use std::{cmp::Ordering, ffi::c_void, iter, mem, sync::Arc};
 
-<<<<<<< HEAD
 use super::interpreter;
-use auto_enums::auto_enum;
-=======
->>>>>>> 067b6332
 use itertools::Itertools;
 use libloading::Library;
 use powdr_ast::indent;
@@ -69,10 +65,10 @@
     }
 
     #[cfg(test)]
-    fn params_call(&self, params: WitgenFunctionParams<T>) {
+    fn compiled_call(&self, params: WitgenFunctionParams<T>) {
         match self {
             WitgenFunction::Compiled { function, .. } => function(params),
-            WitgenFunction::Interpreted(_interpreter) => panic!("tests run with compiled code"),
+            WitgenFunction::Interpreted(_interpreter) => panic!("not compiled"),
         }
     }
 }
@@ -266,14 +262,9 @@
 }
 
 /// Returns an iterator over all variables written to in the effect.
-<<<<<<< HEAD
-#[auto_enum(Iterator)]
-pub fn written_vars_in_effect<T: FieldElement>(
-=======
 /// The flag indicates if the variable is the return value of a machine call and thus needs
 /// to be declared mutable.
-fn written_vars_in_effect<T: FieldElement>(
->>>>>>> 067b6332
+pub fn written_vars_in_effect<T: FieldElement>(
     effect: &Effect<T, Variable>,
 ) -> Box<dyn Iterator<Item = (&Variable, bool)> + '_> {
     match effect {
@@ -685,7 +676,7 @@
         let f = compile_effects(0, 1, &[], &effects).unwrap();
         let mut data = vec![GoldilocksField::from(0); 2];
         let mut known = vec![0; 1];
-        f.params_call(witgen_fun_params(&mut data, &mut known));
+        f.compiled_call(witgen_fun_params(&mut data, &mut known));
         assert_eq!(data[0], GoldilocksField::from(7));
         assert_eq!(data[1], GoldilocksField::from(9));
         assert_eq!(known[0], 3);
@@ -709,7 +700,7 @@
         let f2 = compile_effects(0, column_count, &[], &effects2).unwrap();
         let mut data = vec![GoldilocksField::from(0); data_len];
         let mut known = vec![0; row_count];
-        f1.params_call(witgen_fun_params(&mut data, &mut known));
+        f1.compiled_call(witgen_fun_params(&mut data, &mut known));
         assert_eq!(data[0], GoldilocksField::from(7));
         assert_eq!(data[1], GoldilocksField::from(0));
         assert_eq!(data[2], GoldilocksField::from(0));
@@ -723,7 +714,7 @@
             mutable_state: std::ptr::null(),
             call_machine: no_call_machine,
         };
-        f2.params_call(params2);
+        f2.compiled_call(params2);
         assert_eq!(data[0], GoldilocksField::from(7));
         assert_eq!(data[1], GoldilocksField::from(0));
         assert_eq!(data[2], GoldilocksField::from(9));
@@ -743,7 +734,7 @@
         let f = compile_effects(0, 1, &[], &effects).unwrap();
         let mut data = vec![GoldilocksField::from(0); 5];
         let mut known = vec![0; 5];
-        f.params_call(witgen_fun_params(&mut data, &mut known));
+        f.compiled_call(witgen_fun_params(&mut data, &mut known));
         assert_eq!(data[0], GoldilocksField::from(4));
         assert_eq!(
             data[1],
@@ -768,7 +759,7 @@
             -GoldilocksField::from(4),
         ];
         let mut known = vec![0; 1];
-        f.params_call(witgen_fun_params(&mut data, &mut known));
+        f.compiled_call(witgen_fun_params(&mut data, &mut known));
         assert_eq!(data[0], -GoldilocksField::from(12));
     }
 
@@ -789,7 +780,7 @@
             GoldilocksField::from(0),
         ];
         let mut known = vec![0; 1];
-        f.params_call(witgen_fun_params(&mut data, &mut known));
+        f.compiled_call(witgen_fun_params(&mut data, &mut known));
         assert_eq!(data[0], GoldilocksField::from(23));
         assert_eq!(data[1], GoldilocksField::from(2));
         assert_eq!(data[2], GoldilocksField::from(0));
@@ -814,7 +805,7 @@
             mutable_state: std::ptr::null(),
             call_machine: no_call_machine,
         };
-        f.params_call(params);
+        f.compiled_call(params);
         assert_eq!(y_val, GoldilocksField::from(7 * 2));
     }
 
@@ -889,7 +880,7 @@
             mutable_state: std::ptr::null(),
             call_machine: mock_call_machine,
         };
-        f.params_call(params);
+        f.compiled_call(params);
         assert_eq!(data[0], GoldilocksField::from(9));
         assert_eq!(data[1], GoldilocksField::from(18));
         assert_eq!(data[2], GoldilocksField::from(0));
@@ -923,7 +914,7 @@
             mutable_state: std::ptr::null(),
             call_machine: no_call_machine,
         };
-        (f.function)(params);
+        f.compiled_call(params);
         assert_eq!(y_val, GoldilocksField::from(8));
 
         x_val = 2.into();
@@ -936,7 +927,7 @@
             mutable_state: std::ptr::null(),
             call_machine: no_call_machine,
         };
-        (f.function)(params);
+        f.compiled_call(params);
         assert_eq!(y_val, GoldilocksField::from(4));
     }
 
