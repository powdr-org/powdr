use std::cmp::Ordering;

<<<<<<< HEAD
use std::iter;

=======
use bit_vec::BitVec;
>>>>>>> 40aa582b
use itertools::Itertools;
use powdr_ast::indent;
use powdr_number::FieldElement;
use std::hash::Hash;

use crate::witgen::range_constraints::RangeConstraint;

use super::{symbolic_expression::SymbolicExpression, variable::Variable};

/// The effect of solving a symbolic equation.
#[derive(Clone, PartialEq, Eq)]
pub enum Effect<T: FieldElement, V> {
    /// Variable can be assigned a value.
    Assignment(V, SymbolicExpression<T, V>),
    /// We learnt a new range constraint on variable.
    RangeConstraint(V, RangeConstraint<T>),
    /// A run-time assertion. If this fails, we have conflicting constraints.
    Assertion(Assertion<T, V>),
    /// A call to a different machine, with identity ID, known inputs and argument variables.
    MachineCall(u64, BitVec, Vec<V>),
    /// A branch on a variable.
    Branch(BranchCondition<T, V>, Vec<Effect<T, V>>, Vec<Effect<T, V>>),
}

impl<T: FieldElement, V: Hash + Eq> Effect<T, V> {
    pub fn referenced_variables(&self) -> Box<dyn Iterator<Item = &V> + '_> {
        match self {
            Effect::Assignment(v, expr) => {
                Box::new(iter::once(v).chain(expr.referenced_symbols()).unique())
            }
            Effect::RangeConstraint(v, _) => Box::new(iter::once(v)),
            Effect::Assertion(Assertion { lhs, rhs, .. }) => Box::new(
                lhs.referenced_symbols()
                    .chain(rhs.referenced_symbols())
                    .unique(),
            ),
            Effect::MachineCall(_, args) => Box::new(
                args.iter()
                    .flat_map(|arg| match arg {
                        MachineCallArgument::Known(k) => k.referenced_symbols(),
                        MachineCallArgument::Unknown(_) => Box::new(iter::empty()),
                    })
                    .unique(),
            ),
            Effect::Branch(branch_condition, vec, vec1) => Box::new(
                iter::once(&branch_condition.variable)
                    .chain(vec.iter().flat_map(|effect| effect.referenced_variables()))
                    .chain(vec1.iter().flat_map(|effect| effect.referenced_variables()))
                    .unique(),
            ),
        }
    }
}

/// A run-time assertion. If this fails, we have conflicting constraints.
#[derive(Clone, PartialEq, Eq)]
pub struct Assertion<T: FieldElement, V> {
    pub lhs: SymbolicExpression<T, V>,
    pub rhs: SymbolicExpression<T, V>,
    /// If this is true, we assert that both sides are equal.
    /// Otherwise, we assert that they are different.
    pub expected_equal: bool,
}

impl<T: FieldElement, V> Assertion<T, V> {
    pub fn assert_is_zero(condition: SymbolicExpression<T, V>) -> Effect<T, V> {
        Self::assert_eq(condition, SymbolicExpression::from(T::from(0)))
    }
    pub fn assert_is_nonzero(condition: SymbolicExpression<T, V>) -> Effect<T, V> {
        Self::assert_neq(condition, SymbolicExpression::from(T::from(0)))
    }
    pub fn assert_eq(lhs: SymbolicExpression<T, V>, rhs: SymbolicExpression<T, V>) -> Effect<T, V> {
        Effect::Assertion(Assertion {
            lhs,
            rhs,
            expected_equal: true,
        })
    }
    pub fn assert_neq(
        lhs: SymbolicExpression<T, V>,
        rhs: SymbolicExpression<T, V>,
    ) -> Effect<T, V> {
        Effect::Assertion(Assertion {
            lhs,
            rhs,
            expected_equal: false,
        })
    }
}

#[derive(Clone, PartialEq, Eq)]
pub struct BranchCondition<T: FieldElement, V> {
    pub variable: V,
    pub first_branch: RangeConstraint<T>,
    pub second_branch: RangeConstraint<T>,
}

/// Helper function to render a list of effects. Used for informational purposes only.
pub fn format_code<T: FieldElement>(effects: &[Effect<T, Variable>]) -> String {
    effects
        .iter()
        .map(|effect| match effect {
            Effect::Assignment(v, expr) => format!("{v} = {expr};"),
            Effect::Assertion(Assertion {
                lhs,
                rhs,
                expected_equal,
            }) => {
                format!(
                    "assert {lhs} {} {rhs};",
                    if *expected_equal { "==" } else { "!=" }
                )
            }
            Effect::MachineCall(id, known, vars) => {
                format!(
                    "machine_call({id}, [{}]);",
                    vars.iter()
                        .zip(known)
                        .map(|(v, known)| if known {
                            format!("Known({v})")
                        } else {
                            format!("Unknown({v})")
                        })
                        .join(", ")
                )
            }
            Effect::RangeConstraint(..) => {
                panic!("Range constraints should not be part of the code.")
            }
            Effect::Branch(condition, first, second) => {
                let first = indent(format_code(first), 1);
                let second = indent(format_code(second), 1);
                let condition = format_condition(condition);

                format!("if ({condition}) {{\n{first}\n}} else {{\n{second}\n}}")
            }
        })
        .join("\n")
}

fn format_condition<T: FieldElement>(condition: &BranchCondition<T, Variable>) -> String {
    let var = &condition.variable;
    let (min, max) = condition.first_branch.range();
    match min.cmp(&max) {
        Ordering::Equal => format!("{var} == {min}"),
        Ordering::Less => format!("{min} <= {var} && {var} <= {max}"),
        Ordering::Greater => format!("{var} <= {min} || {var} >= {max}"),
    }
}<|MERGE_RESOLUTION|>--- conflicted
+++ resolved
@@ -1,11 +1,8 @@
 use std::cmp::Ordering;
 
-<<<<<<< HEAD
 use std::iter;
 
-=======
 use bit_vec::BitVec;
->>>>>>> 40aa582b
 use itertools::Itertools;
 use powdr_ast::indent;
 use powdr_number::FieldElement;
@@ -42,14 +39,7 @@
                     .chain(rhs.referenced_symbols())
                     .unique(),
             ),
-            Effect::MachineCall(_, args) => Box::new(
-                args.iter()
-                    .flat_map(|arg| match arg {
-                        MachineCallArgument::Known(k) => k.referenced_symbols(),
-                        MachineCallArgument::Unknown(_) => Box::new(iter::empty()),
-                    })
-                    .unique(),
-            ),
+            Effect::MachineCall(_, _, args) => Box::new(args.iter().unique()),
             Effect::Branch(branch_condition, vec, vec1) => Box::new(
                 iter::once(&branch_condition.variable)
                     .chain(vec.iter().flat_map(|effect| effect.referenced_variables()))
