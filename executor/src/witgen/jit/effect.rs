use std::cmp::Ordering;

<<<<<<< HEAD
=======
use std::iter;

>>>>>>> e4d9fcb6
use bit_vec::BitVec;
use itertools::Itertools;
use powdr_ast::indent;
use powdr_number::FieldElement;
use std::hash::Hash;

use crate::witgen::range_constraints::RangeConstraint;

use super::{symbolic_expression::SymbolicExpression, variable::Variable};

/// The effect of solving a symbolic equation.
#[derive(Clone, PartialEq, Eq)]
pub enum Effect<T: FieldElement, V> {
    /// Variable can be assigned a value.
    Assignment(V, SymbolicExpression<T, V>),
    /// We learnt a new range constraint on variable.
    RangeConstraint(V, RangeConstraint<T>),
    /// A run-time assertion. If this fails, we have conflicting constraints.
    Assertion(Assertion<T, V>),
    /// A call to a different machine, with identity ID, known inputs and argument variables.
    MachineCall(u64, BitVec, Vec<V>),
    /// A branch on a variable.
    Branch(BranchCondition<T, V>, Vec<Effect<T, V>>, Vec<Effect<T, V>>),
}

impl<T: FieldElement, V: Hash + Eq> Effect<T, V> {
    pub fn referenced_variables(&self) -> Box<dyn Iterator<Item = &V> + '_> {
        match self {
            Effect::Assignment(v, expr) => {
                Box::new(iter::once(v).chain(expr.referenced_symbols()).unique())
            }
            Effect::RangeConstraint(v, _) => Box::new(iter::once(v)),
            Effect::Assertion(Assertion { lhs, rhs, .. }) => Box::new(
                lhs.referenced_symbols()
                    .chain(rhs.referenced_symbols())
                    .unique(),
            ),
            Effect::MachineCall(_, _, args) => Box::new(args.iter().unique()),
            Effect::Branch(branch_condition, vec, vec1) => Box::new(
                iter::once(&branch_condition.variable)
                    .chain(vec.iter().flat_map(|effect| effect.referenced_variables()))
                    .chain(vec1.iter().flat_map(|effect| effect.referenced_variables()))
                    .unique(),
            ),
        }
    }
}

/// A run-time assertion. If this fails, we have conflicting constraints.
#[derive(Clone, PartialEq, Eq)]
pub struct Assertion<T: FieldElement, V> {
    pub lhs: SymbolicExpression<T, V>,
    pub rhs: SymbolicExpression<T, V>,
    /// If this is true, we assert that both sides are equal.
    /// Otherwise, we assert that they are different.
    pub expected_equal: bool,
}

impl<T: FieldElement, V> Assertion<T, V> {
    pub fn assert_is_zero(condition: SymbolicExpression<T, V>) -> Effect<T, V> {
        Self::assert_eq(condition, SymbolicExpression::from(T::from(0)))
    }
    pub fn assert_is_nonzero(condition: SymbolicExpression<T, V>) -> Effect<T, V> {
        Self::assert_neq(condition, SymbolicExpression::from(T::from(0)))
    }
    pub fn assert_eq(lhs: SymbolicExpression<T, V>, rhs: SymbolicExpression<T, V>) -> Effect<T, V> {
        Effect::Assertion(Assertion {
            lhs,
            rhs,
            expected_equal: true,
        })
    }
    pub fn assert_neq(
        lhs: SymbolicExpression<T, V>,
        rhs: SymbolicExpression<T, V>,
    ) -> Effect<T, V> {
        Effect::Assertion(Assertion {
            lhs,
            rhs,
            expected_equal: false,
        })
    }
}

#[derive(Clone, PartialEq, Eq)]
pub struct BranchCondition<T: FieldElement, V> {
    pub variable: V,
    pub first_branch: RangeConstraint<T>,
    pub second_branch: RangeConstraint<T>,
}

/// Helper function to render a list of effects. Used for informational purposes only.
pub fn format_code<T: FieldElement>(effects: &[Effect<T, Variable>]) -> String {
    effects
        .iter()
        .map(|effect| match effect {
            Effect::Assignment(v, expr) => format!("{v} = {expr};"),
            Effect::Assertion(Assertion {
                lhs,
                rhs,
                expected_equal,
            }) => {
                format!(
                    "assert {lhs} {} {rhs};",
                    if *expected_equal { "==" } else { "!=" }
                )
            }
            Effect::MachineCall(id, known, vars) => {
                format!(
                    "machine_call({id}, [{}]);",
                    vars.iter()
                        .zip(known)
                        .map(|(v, known)| if known {
                            format!("Known({v})")
                        } else {
                            format!("Unknown({v})")
                        })
                        .join(", ")
                )
            }
            Effect::RangeConstraint(..) => {
                panic!("Range constraints should not be part of the code.")
            }
            Effect::Branch(condition, first, second) => {
                let first = indent(format_code(first), 1);
                let second = indent(format_code(second), 1);
                let condition = format_condition(condition);

                format!("if ({condition}) {{\n{first}\n}} else {{\n{second}\n}}")
            }
        })
        .join("\n")
}

fn format_condition<T: FieldElement>(condition: &BranchCondition<T, Variable>) -> String {
    let var = &condition.variable;
    let (min, max) = condition.first_branch.range();
    match min.cmp(&max) {
        Ordering::Equal => format!("{var} == {min}"),
        Ordering::Less => format!("{min} <= {var} && {var} <= {max}"),
        Ordering::Greater => format!("{var} <= {min} || {var} >= {max}"),
    }
}<|MERGE_RESOLUTION|>--- conflicted
+++ resolved
@@ -1,10 +1,7 @@
 use std::cmp::Ordering;
 
-<<<<<<< HEAD
-=======
 use std::iter;
 
->>>>>>> e4d9fcb6
 use bit_vec::BitVec;
 use itertools::Itertools;
 use powdr_ast::indent;
