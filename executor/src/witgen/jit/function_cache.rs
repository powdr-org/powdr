--- conflicted
+++ resolved
@@ -112,38 +112,6 @@
                     e.to_string().lines().take(5).join("\n")
                 );
             })
-<<<<<<< HEAD
-            .ok()
-            .map(|code| {
-                log::debug!("=> Success!");
-                let is_in_bounds = code
-                    .iter()
-                    .flat_map(|effect| effect.referenced_variables())
-                    .filter_map(|var| match var {
-                        Variable::WitnessCell(cell) => Some(cell.row_offset),
-                        _ => None,
-                    })
-                    .all(|row_offset| row_offset >= -1 && row_offset < self.block_size as i32);
-                assert!(is_in_bounds, "Expected JITed code to only reference cells in the block + the last row of the previous block.");
-
-                log::trace!("Generated code ({} steps)", code.len());
-                let known_inputs = cache_key
-                    .known_args
-                    .iter()
-                    .enumerate()
-                    .filter_map(|(i, b)| if b { Some(Variable::Param(i)) } else { None })
-                    .collect::<Vec<_>>();
-
-                log::trace!("Compiling effects...");
-
-                compile_effects(
-                    self.column_layout.first_column_id,
-                    self.column_layout.column_count,
-                    &known_inputs,
-                    &code,
-                )
-                .unwrap()
-=======
             .ok()?;
 
         log::debug!("=> Success!");
@@ -151,9 +119,8 @@
             .iter()
             .flat_map(|effect| effect.referenced_variables())
             .filter_map(|var| match var {
-                Variable::Cell(cell) => Some(cell.row_offset),
+                Variable::WitnessCell(cell) => Some(cell.row_offset),
                 _ => None,
->>>>>>> c06ee6ce
             })
             .all(|row_offset| row_offset >= -1 && row_offset < self.block_size as i32);
         assert!(is_in_bounds, "Expected JITed code to only reference cells in the block + the last row of the previous block.");
