#![allow(dead_code)]

use itertools::Itertools;
use powdr_ast::analyzed::{AlgebraicReference, PolyID};
use powdr_number::FieldElement;

use crate::witgen::{machines::MachineParts, FixedData};

use super::{
    effect::Effect,
    processor::Processor,
    variable::{Cell, Variable},
    witgen_inference::{CanProcessCall, FixedEvaluator, WitgenInference},
};

/// This is a tuning value. It is the maximum nesting depth of branches in the JIT code.
const SINGLE_STEP_MACHINE_MAX_BRANCH_DEPTH: usize = 6;

/// A processor for generating JIT code that computes the next row from the previous row.
pub struct SingleStepProcessor<'a, T: FieldElement> {
    fixed_data: &'a FixedData<'a, T>,
    machine_parts: MachineParts<'a, T>,
}

impl<'a, T: FieldElement> SingleStepProcessor<'a, T> {
    pub fn new(fixed_data: &'a FixedData<'a, T>, machine_parts: MachineParts<'a, T>) -> Self {
        SingleStepProcessor {
            fixed_data,
            machine_parts,
        }
    }

    pub fn generate_code<CanProcess: CanProcessCall<T> + Clone>(
        &self,
        can_process: CanProcess,
    ) -> Result<Vec<Effect<T, Variable>>, String> {
        let all_witnesses = self
            .machine_parts
            .witnesses
            .iter()
            .cloned()
            .sorted()
            .collect_vec();
        // All witness columns in row 0 are known.
        let known_variables = all_witnesses.iter().map(|&id| self.cell(id, 0));
        // and we want to know the ones in the next row.
        let requested_known = all_witnesses.iter().map(|&id| self.cell(id, 1));
        // Identities that span two rows are only processed on row 0,
        // the others are processed on both rows.
        let mut complete_identities = vec![];
        let identities = self
            .machine_parts
            .identities
            .iter()
            .flat_map(|&id| {
                if id.contains_next_ref() {
                    vec![(id, 0)]
                } else {
                    // Process it on both rows, but mark it as complete on row 0,
                    // so that we do not produce two submachine calls.
                    complete_identities.push((id.id(), 0));
                    vec![(id, 0), (id, 1)]
                }
            })
            .collect_vec();
        let block_size = 1;
<<<<<<< HEAD

        let witgen = WitgenInference::new(self.fixed_data, self, known_variables);
=======
        let witgen = WitgenInference::new(
            self.fixed_data,
            NoEval,
            known_variables,
            complete_identities,
        );
>>>>>>> 6705f7f5

        Processor::new(
            self.fixed_data,
            self,
            identities,
            block_size,
            false,
            requested_known,
            SINGLE_STEP_MACHINE_MAX_BRANCH_DEPTH,
        )
        .generate_code(can_process, witgen)
        .map_err(|e| e.to_string())
    }

    fn cell(&self, id: PolyID, row_offset: i32) -> Variable {
        Variable::Cell(Cell {
            column_name: self.fixed_data.column_name(&id).to_string(),
            id: id.id,
            row_offset,
        })
    }
}

/// Evaluator for fixed columns which are constant except for the first and last row.
impl<T: FieldElement> FixedEvaluator<T> for &SingleStepProcessor<'_, T> {
    fn evaluate(&self, var: &AlgebraicReference, _row_offset: i32) -> Option<T> {
        assert!(var.is_fixed());
        self.fixed_data.fixed_cols[&var.poly_id].has_constant_inner_value()
    }
}

#[cfg(test)]
mod test {

    use pretty_assertions::assert_eq;
    use test_log::test;

    use powdr_number::GoldilocksField;

    use crate::witgen::{
        data_structures::mutable_state::MutableState,
        global_constraints,
        jit::effect::{format_code, Effect},
        machines::KnownMachine,
        FixedData,
    };
    use itertools::Itertools;

    use crate::witgen::{
        jit::test_util::read_pil,
        machines::{machine_extractor::MachineExtractor, Machine},
    };

    use super::{SingleStepProcessor, Variable};

    fn generate_single_step(
        input_pil: &str,
        machine_name: &str,
    ) -> Result<Vec<Effect<GoldilocksField, Variable>>, String> {
        let (analyzed, fixed_col_vals) = read_pil(input_pil);

        let fixed_data = FixedData::new(&analyzed, &fixed_col_vals, &[], Default::default(), 0);
        let (fixed_data, retained_identities) =
            global_constraints::set_global_constraints(fixed_data, &analyzed.identities);
        let machines = MachineExtractor::new(&fixed_data).split_out_machines(retained_identities);
        let [KnownMachine::DynamicMachine(machine)] = machines
            .iter()
            .filter(|m| m.name().contains(machine_name))
            .collect_vec()
            .as_slice()
        else {
            panic!("Expected exactly one matching dynamic machine")
        };
        let machine_parts = machine.machine_parts().clone();
        let mutable_state = MutableState::new(machines.into_iter(), &|_| {
            Err("Query not implemented".to_string())
        });
        SingleStepProcessor::new(&fixed_data, machine_parts)
            .generate_code(&mutable_state)
            .map_err(|e| e.to_string())
    }

    #[test]
    fn fib() {
        let input = "namespace M(256); let X; let Y; X' = Y; Y' = X + Y;";
        let code = generate_single_step(input, "M").unwrap();
        assert_eq!(
            format_code(&code),
            "M::X[1] = M::Y[0];\nM::Y[1] = (M::X[0] + M::Y[0]);"
        );
    }

    #[test]
    fn fib_with_boundary_conditions() {
        let input = "
namespace M(256);
    col fixed FIRST = [1] + [0]*;
    col fixed LAST = [0]* + [1];
    let X;
    let Y;
    FIRST * (X - 1) = 0;
    FIRST * (Y - 1) = 0;
    (X' - Y) * (1 - LAST) = 0;
    (Y' - (X + Y)) * (1 - LAST) = 0;";
        let code = generate_single_step(input, "M").unwrap();
        assert_eq!(
            format_code(&code),
            "M::X[1] = M::Y[0];\nM::Y[1] = (M::X[0] + M::Y[0]);"
        );
    }

    #[test]
    fn no_progress() {
        let input = "namespace M(256); let X; let Y; X' = X;";
        let err = generate_single_step(input, "M").err().unwrap();
        assert_eq!(
            err.to_string(),
            "Unable to derive algorithm to compute required values: \
            Maximum branch depth of 6 reached.\nThe following variables or values are still missing: M::Y[1]\n\
            No code generated so far."
        );
    }

    #[test]
    fn branching() {
        let input = "
    namespace VM(256);
        let A: col;
        let B: col;
        let instr_add: col;
        let instr_mul: col;
        let pc: col;

        col fixed LINE = [0, 1] + [2]*;
        col fixed INSTR_ADD = [0, 1] + [0]*;
        col fixed INSTR_MUL = [1, 0] + [1]*;

        pc' = pc + 1;
        [ pc, instr_add, instr_mul ] in [ LINE, INSTR_ADD, INSTR_MUL ];

        instr_add * (A' - (A + B)) + instr_mul * (A' - A * B) + (1 - instr_add - instr_mul) * (A' - A) = 0;
        B' = B;
        ";
        let code = generate_single_step(input, "Main").unwrap();
        assert_eq!(
            format_code(&code),
            "\
VM::pc[1] = (VM::pc[0] + 1);
call_var(1, 1, 0) = VM::pc[1];
machine_call(1, [Known(call_var(1, 1, 0)), Unknown(call_var(1, 1, 1)), Unknown(call_var(1, 1, 2))]);
VM::instr_add[1] = call_var(1, 1, 1);
VM::instr_mul[1] = call_var(1, 1, 2);
VM::B[1] = VM::B[0];
if (VM::instr_add[0] == 1) {
    if (VM::instr_mul[0] == 1) {
        VM::A[1] = -((-(VM::A[0] + VM::B[0]) + -(VM::A[0] * VM::B[0])) + VM::A[0]);
    } else {
        VM::A[1] = (VM::A[0] + VM::B[0]);
    }
} else {
    if (VM::instr_mul[0] == 1) {
        VM::A[1] = (VM::A[0] * VM::B[0]);
    } else {
        VM::A[1] = VM::A[0];
    }
}"
        );
    }

    #[test]
    fn range_constraints_from_lookup() {
        let input = "
    namespace VM(256);
        let instr_add: col;
        let instr_mul: col;
        let pc: col;

        col fixed LINE = [0, 1] + [2]*;
        col fixed INSTR_ADD = [0, 1] + [0]*;
        col fixed INSTR_MUL = [1, 0] + [1]*;

        pc' = pc + 1;
        instr_add = 0;
        [ pc, instr_add, instr_mul ] in [ LINE, INSTR_ADD, INSTR_MUL ];

        ";
        let code = generate_single_step(input, "Main").unwrap();
        // After the machine call, we should have a direct assignment `VM::instr_mul[1] = 1`,
        // instead of just an assignment from the call variable.
        // This is because the fixed lookup machine can already provide a range constraint.
        // For reasons of processing order, the call variable will also be assigned
        // right before the call.
        assert_eq!(
            format_code(&code),
            "\
VM::pc[1] = (VM::pc[0] + 1);
VM::instr_add[1] = 0;
call_var(2, 1, 0) = VM::pc[1];
call_var(2, 1, 1) = 0;
call_var(2, 1, 2) = 1;
machine_call(2, [Known(call_var(2, 1, 0)), Known(call_var(2, 1, 1)), Unknown(call_var(2, 1, 2))]);
VM::instr_mul[1] = 1;"
        );
    }
}<|MERGE_RESOLUTION|>--- conflicted
+++ resolved
@@ -64,17 +64,9 @@
             })
             .collect_vec();
         let block_size = 1;
-<<<<<<< HEAD
-
-        let witgen = WitgenInference::new(self.fixed_data, self, known_variables);
-=======
-        let witgen = WitgenInference::new(
-            self.fixed_data,
-            NoEval,
-            known_variables,
-            complete_identities,
-        );
->>>>>>> 6705f7f5
+
+        let witgen =
+            WitgenInference::new(self.fixed_data, self, known_variables, complete_identities);
 
         Processor::new(
             self.fixed_data,
