--- conflicted
+++ resolved
@@ -51,7 +51,7 @@
 
         let missing_identities = self.machine_parts.identities.len() - complete.len();
         let code = if unknown_witnesses.is_empty() && missing_identities == 0 {
-            witgen.code()
+            witgen.finish()
         } else {
             let Some(most_constrained_var) = witgen
                 .known_variables()
@@ -163,32 +163,6 @@
         }
     }
 
-<<<<<<< HEAD
-        // Check that we could derive all witness values in the next row.
-        let unknown_witnesses = self
-            .machine_parts
-            .witnesses
-            .iter()
-            .filter(|wit| {
-                !witgen.is_known(&Variable::Cell(Cell {
-                    column_name: self.fixed_data.column_name(wit).to_string(),
-                    id: wit.id,
-                    row_offset: 1,
-                }))
-            })
-            .sorted()
-            .collect_vec();
-
-        let missing_identities = self.machine_parts.identities.len() - complete.len();
-        if unknown_witnesses.is_empty() && missing_identities == 0 {
-            Ok(witgen.finish())
-        } else {
-            Err(format!(
-                "Unable to derive algorithm to compute values for witness columns in the next row for the following columns:\n{}\nand {missing_identities} identities are missing.",
-                unknown_witnesses.iter().map(|wit| self.fixed_data.column_name(wit)).format(", ")
-            ))
-        }
-=======
     fn unknown_witness_cols_on_next_row<'b>(
         &'b self,
         witgen: &'b WitgenInference<'_, T, NoEval>,
@@ -200,7 +174,6 @@
                 row_offset: 1,
             }))
         })
->>>>>>> 067b6332
     }
 }
 
