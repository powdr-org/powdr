#![allow(dead_code)]

use itertools::Itertools;
use powdr_ast::analyzed::{
    AlgebraicExpression as Expression, AlgebraicReference, PolyID, PolynomialType,
};
use powdr_number::FieldElement;

use crate::witgen::{machines::MachineParts, FixedData};

use super::{
    effect::Effect,
    processor::Processor,
    prover_function_heuristics::decode_simple_prover_functions,
    variable::{Cell, Variable},
    witgen_inference::{CanProcessCall, FixedEvaluator, WitgenInference},
};

/// This is a tuning value. It is the maximum nesting depth of branches in the JIT code.
const SINGLE_STEP_MACHINE_MAX_BRANCH_DEPTH: usize = 6;

/// A processor for generating JIT code that computes the next row from the previous row.
pub struct SingleStepProcessor<'a, T: FieldElement> {
    fixed_data: &'a FixedData<'a, T>,
    machine_parts: MachineParts<'a, T>,
}

impl<'a, T: FieldElement> SingleStepProcessor<'a, T> {
    pub fn new(fixed_data: &'a FixedData<'a, T>, machine_parts: MachineParts<'a, T>) -> Self {
        SingleStepProcessor {
            fixed_data,
            machine_parts,
        }
    }

    pub fn generate_code(
        &self,
        can_process: impl CanProcessCall<T>,
    ) -> Result<Vec<Effect<T, Variable>>, String> {
        let all_witnesses = self
            .machine_parts
            .witnesses
            .iter()
            .cloned()
            .sorted()
            .collect_vec();
        // All witness columns in row 0 are known.
        let known_variables = all_witnesses.iter().map(|&id| self.cell(id, 0));
        // and we want to know the ones in the next row.
        let requested_known = all_witnesses.iter().map(|&id| self.cell(id, 1));
        // Identities that span two rows are only processed on row 0,
        // the others are processed on both rows.
        let mut complete_identities = vec![];
        let identities = self
            .machine_parts
            .identities
            .iter()
            .flat_map(|&id| {
                if id.contains_next_ref() {
                    vec![(id, 0)]
                } else {
                    // Process it on both rows, but mark it as complete on row 0,
                    // so that we do not produce two submachine calls.
                    complete_identities.push((id.id(), 0));
                    vec![(id, 0), (id, 1)]
                }
            })
            .collect_vec();
        let block_size = 1;

        let mut witgen =
            WitgenInference::new(self.fixed_data, self, known_variables, complete_identities);

        let prover_assignments = decode_simple_prover_functions(&self.machine_parts)
            .into_iter()
            .map(|(col_name, value)| (self.column(&col_name), value))
            .collect_vec();

        // TODO we should only do it if other methods fail, because it is "provide_if_unknown"
        for (col, value) in &prover_assignments {
            witgen.assign_constant(col, 1, *value);
        }

        Processor::new(
            self.fixed_data,
            self,
            identities,
            block_size,
            false,
            requested_known,
            SINGLE_STEP_MACHINE_MAX_BRANCH_DEPTH,
        )
        .generate_code(can_process, witgen)
        .map_err(|e| e.to_string())
    }

    fn cell(&self, id: PolyID, row_offset: i32) -> Variable {
        Variable::WitnessCell(Cell {
            column_name: self.fixed_data.column_name(&id).to_string(),
            id: id.id,
            row_offset,
        })
    }

    fn column(&self, name: &str) -> Expression<T> {
        Expression::Reference(AlgebraicReference {
            name: name.to_string(),
            poly_id: self.fixed_data.try_column_by_name(name).unwrap(),
            next: false,
        })
    }
}

/// Evaluator for fixed columns which are constant except for the first and last row.
impl<T: FieldElement> FixedEvaluator<T> for &SingleStepProcessor<'_, T> {
    fn evaluate(&self, fixed_cell: &Cell) -> Option<T> {
        let poly_id = PolyID {
            id: fixed_cell.id,
            ptype: PolynomialType::Constant,
        };
        self.fixed_data.fixed_cols[&poly_id].has_constant_inner_value()
    }
}

#[cfg(test)]
mod test {

    use pretty_assertions::assert_eq;
    use test_log::test;

    use powdr_number::GoldilocksField;

    use crate::witgen::{
        data_structures::mutable_state::MutableState,
        global_constraints,
        jit::effect::{format_code, Effect},
        machines::KnownMachine,
        FixedData,
    };
    use itertools::Itertools;

    use crate::witgen::{
        jit::test_util::read_pil,
        machines::{machine_extractor::MachineExtractor, Machine},
    };

    use super::{SingleStepProcessor, Variable};

    fn generate_single_step(
        input_pil: &str,
        machine_name: &str,
    ) -> Result<Vec<Effect<GoldilocksField, Variable>>, String> {
        let (analyzed, fixed_col_vals) = read_pil(input_pil);

        let fixed_data = FixedData::new(&analyzed, &fixed_col_vals, &[], Default::default(), 0);
        let (fixed_data, retained_identities) =
            global_constraints::set_global_constraints(fixed_data, &analyzed.identities);
        let machines = MachineExtractor::new(&fixed_data).split_out_machines(retained_identities);
        let [KnownMachine::DynamicMachine(machine)] = machines
            .iter()
            .filter(|m| m.name().contains(machine_name))
            .collect_vec()
            .as_slice()
        else {
            panic!("Expected exactly one matching dynamic machine")
        };
        let machine_parts = machine.machine_parts().clone();
        let mutable_state = MutableState::new(machines.into_iter(), &|_| {
            Err("Query not implemented".to_string())
        });
        SingleStepProcessor::new(&fixed_data, machine_parts)
            .generate_code(&mutable_state)
            .map_err(|e| e.to_string())
    }

    #[test]
    fn fib() {
        let input = "namespace M(256); let X; let Y; X' = Y; Y' = X + Y;";
        let code = generate_single_step(input, "M").unwrap();
        assert_eq!(
            format_code(&code),
            "M::X[1] = M::Y[0];\nM::Y[1] = (M::X[0] + M::Y[0]);"
        );
    }

    #[test]
    fn fib_with_boundary_conditions() {
        let input = "
namespace M(256);
    col fixed FIRST = [1] + [0]*;
    col fixed LAST = [0]* + [1];
    let X;
    let Y;
    FIRST * (X - 1) = 0;
    FIRST * (Y - 1) = 0;
    (X' - Y) * (1 - LAST) = 0;
    (Y' - (X + Y)) * (1 - LAST) = 0;";
        let code = generate_single_step(input, "M").unwrap();
        assert_eq!(
            format_code(&code),
            "M::X[1] = M::Y[0];\nM::Y[1] = (M::X[0] + M::Y[0]);"
        );
    }

    #[test]
    fn no_progress() {
        let input = "namespace M(256); let X; let Y; X' = X;";
        let err = generate_single_step(input, "M").err().unwrap();
        assert_eq!(
            err.to_string(),
            "Unable to derive algorithm to compute required values: \
            No variable available to branch on.\nThe following variables or values are still missing: M::Y[1]\n\
            The following branch decisions were taken:\n\
            \n\
            Generated code so far:\n\
            M::X[1] = M::X[0];"
        );
    }

    #[test]
    fn branching() {
        let input = "
    namespace VM(256);
        let A: col;
        let B: col;
        let instr_add: col;
        let instr_mul: col;
        let pc: col;

        col fixed LINE = [0, 1] + [2]*;
        col fixed INSTR_ADD = [0, 1] + [0]*;
        col fixed INSTR_MUL = [1, 0] + [1]*;

        pc' = pc + 1;
        [ pc, instr_add, instr_mul ] in [ LINE, INSTR_ADD, INSTR_MUL ];

        instr_add * (A' - (A + B)) + instr_mul * (A' - A * B) + (1 - instr_add - instr_mul) * (A' - A) = 0;
        B' = B;
        ";

        let code = generate_single_step(input, "Main").unwrap();
        assert_eq!(
            format_code(&code),
            "\
VM::pc[1] = (VM::pc[0] + 1);
call_var(1, 0, 0) = VM::pc[0];
call_var(1, 0, 1) = VM::instr_add[0];
call_var(1, 0, 2) = VM::instr_mul[0];
VM::B[1] = VM::B[0];
call_var(1, 1, 0) = VM::pc[1];
machine_call(1, [Known(call_var(1, 1, 0)), Unknown(call_var(1, 1, 1)), Unknown(call_var(1, 1, 2))]);
VM::instr_add[1] = call_var(1, 1, 1);
VM::instr_mul[1] = call_var(1, 1, 2);
if (VM::instr_add[0] == 1) {
    VM::A[1] = (VM::A[0] + VM::B[0]);
} else {
    VM::A[1] = (VM::A[0] * VM::B[0]);
}"
        );
    }

    #[test]
    fn range_constraints_from_lookup() {
        let input = "
    namespace VM(256);
        let instr_add: col;
        let instr_mul: col;
        let pc: col;

        col fixed LINE = [0, 1] + [2]*;
        col fixed INSTR_ADD = [0, 1] + [0]*;
        col fixed INSTR_MUL = [1, 0] + [1]*;

        pc' = pc;
        instr_add = 0;
        [ pc, instr_add, instr_mul ] in [ LINE, INSTR_ADD, INSTR_MUL ];

        ";
        let code = generate_single_step(input, "Main").unwrap();
        // After the machine call, we should have a direct assignment `VM::instr_mul[1] = 1`,
        // instead of just an assignment from the call variable.
        // This is because the fixed lookup machine can already provide a range constraint.
        // For reasons of processing order, the call variable will also be assigned
        // right before the call.
        assert_eq!(
            format_code(&code),
            "\
VM::pc[1] = VM::pc[0];
call_var(2, 0, 0) = VM::pc[0];
call_var(2, 0, 1) = 0;
call_var(2, 0, 2) = VM::instr_mul[0];
VM::instr_add[1] = 0;
call_var(2, 1, 0) = VM::pc[1];
call_var(2, 1, 1) = 0;
call_var(2, 1, 2) = 1;
machine_call(2, [Known(call_var(2, 1, 0)), Known(call_var(2, 1, 1)), Unknown(call_var(2, 1, 2))]);
VM::instr_mul[1] = 1;"
        );
    }

    #[test]
<<<<<<< HEAD
    fn nonconstant_fixed_columns() {
        let input = "
    namespace VM(256);
        let STEP: col = |i| i;
        let w;
        w = STEP;
        ";
        let code = generate_single_step(input, "Main").unwrap();
        assert_eq!(format_code(&code), "VM::w[1] = VM::STEP[1];");
=======
    fn no_progress_with_call() {
        // This mainly tests the error debug formatter.
        let input = "
        namespace Main(256);
            col witness a, b, c;
            col witness is_arith;
            a = 2;
            is_arith $ [a, b, c] is [Arith::X, Arith::Y, Arith::Z];
        namespace Arith(256);
            col witness X, Y, Z;
            Z = X + Y;
        ";
        match generate_single_step(input, "Main") {
            Ok(_) => panic!("Expected error"),
            Err(e) => {
                let expected = "\
Main::is_arith $ [ Main::a, Main::b, Main::c ]
     ???              2       ???      ???    
                                              
Main::is_arith        2     Main::b  Main::c  
     ???                      ???      ???    
                                          ";
                assert!(
                    e.contains(expected),
                    "Error did not contain expected substring. Error:\n{e}\nExpected substring:\n{expected}"
                );
            }
        }
>>>>>>> 7c38c89b
    }
}<|MERGE_RESOLUTION|>--- conflicted
+++ resolved
@@ -299,7 +299,6 @@
     }
 
     #[test]
-<<<<<<< HEAD
     fn nonconstant_fixed_columns() {
         let input = "
     namespace VM(256);
@@ -309,7 +308,9 @@
         ";
         let code = generate_single_step(input, "Main").unwrap();
         assert_eq!(format_code(&code), "VM::w[1] = VM::STEP[1];");
-=======
+    }
+
+    #[test]
     fn no_progress_with_call() {
         // This mainly tests the error debug formatter.
         let input = "
@@ -338,6 +339,5 @@
                 );
             }
         }
->>>>>>> 7c38c89b
     }
 }