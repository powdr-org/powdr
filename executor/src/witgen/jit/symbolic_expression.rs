--- conflicted
+++ resolved
@@ -18,27 +18,10 @@
     Concrete(T),
     /// A symbolic value known at run-time, referencing a cell,
     /// an input, a local variable or whatever it is used for.
-<<<<<<< HEAD
-    Symbol(S, Option<RangeConstraint<T>>),
-    BinaryOperation(
-        Arc<Self>,
-        BinaryOperator,
-        Arc<Self>,
-        Option<RangeConstraint<T>>,
-    ),
-    UnaryOperation(UnaryOperator, Arc<Self>, Option<RangeConstraint<T>>),
-    BitOperation(
-        Arc<Self>,
-        BitOperator,
-        T::Integer,
-        Option<RangeConstraint<T>>,
-    ),
-=======
     Symbol(S, RangeConstraint<T>),
-    BinaryOperation(Rc<Self>, BinaryOperator, Rc<Self>, RangeConstraint<T>),
-    UnaryOperation(UnaryOperator, Rc<Self>, RangeConstraint<T>),
-    BitOperation(Rc<Self>, BitOperator, T::Integer, RangeConstraint<T>),
->>>>>>> 067b6332
+    BinaryOperation(Arc<Self>, BinaryOperator, Arc<Self>, RangeConstraint<T>),
+    UnaryOperation(UnaryOperator, Arc<Self>, RangeConstraint<T>),
+    BitOperation(Arc<Self>, BitOperator, T::Integer, RangeConstraint<T>),
 }
 
 #[derive(Debug, Clone, PartialEq, Eq)]
@@ -180,15 +163,8 @@
             _ => SymbolicExpression::BinaryOperation(
                 Arc::new(self.clone()),
                 BinaryOperator::Add,
-<<<<<<< HEAD
                 Arc::new(rhs.clone()),
-                self.range_constraint()
-                    .zip(rhs.range_constraint())
-                    .map(|(a, b)| a.combine_sum(&b)),
-=======
-                Rc::new(rhs.clone()),
                 self.range_constraint().combine_sum(&rhs.range_constraint()),
->>>>>>> 067b6332
             ),
         }
     }
@@ -212,13 +188,8 @@
             }
             _ => SymbolicExpression::UnaryOperation(
                 UnaryOperator::Neg,
-<<<<<<< HEAD
-                Arc::new(self.clone()),
-                self.range_constraint().map(|rc| rc.multiple(-T::from(1))),
-=======
-                Rc::new(self.clone()),
+                Arc::new(self.clone()),
                 self.range_constraint().multiple(-T::from(1)),
->>>>>>> 067b6332
             ),
         }
     }
@@ -251,13 +222,8 @@
             SymbolicExpression::BinaryOperation(
                 Arc::new(self.clone()),
                 BinaryOperator::Mul,
-<<<<<<< HEAD
                 Arc::new(rhs.clone()),
-                None,
-=======
-                Rc::new(rhs.clone()),
                 Default::default(),
->>>>>>> 067b6332
             )
         }
     }
@@ -288,13 +254,8 @@
             SymbolicExpression::BinaryOperation(
                 Arc::new(self.clone()),
                 BinaryOperator::Div,
-<<<<<<< HEAD
                 Arc::new(rhs.clone()),
-                None,
-=======
-                Rc::new(rhs.clone()),
                 Default::default(),
->>>>>>> 067b6332
             )
         }
     }
@@ -307,13 +268,8 @@
             SymbolicExpression::BinaryOperation(
                 Arc::new(self.clone()),
                 BinaryOperator::IntegerDiv,
-<<<<<<< HEAD
                 Arc::new(rhs.clone()),
-                None,
-=======
-                Rc::new(rhs.clone()),
                 Default::default(),
->>>>>>> 067b6332
             )
         }
     }
@@ -355,19 +311,8 @@
         } else if self.is_known_zero() || rhs.is_zero() {
             SymbolicExpression::Concrete(T::from(0))
         } else {
-<<<<<<< HEAD
-            let rc = Some(RangeConstraint::from_mask(
-                if let Some(rc) = self.range_constraint() {
-                    *rc.mask() & rhs
-                } else {
-                    rhs
-                },
-            ));
+            let rc = RangeConstraint::from_mask(*self.range_constraint().mask() & rhs);
             SymbolicExpression::BitOperation(Arc::new(self), BitOperator::And, rhs, rc)
-=======
-            let rc = RangeConstraint::from_mask(*self.range_constraint().mask() & rhs);
-            SymbolicExpression::BitOperation(Rc::new(self), BitOperator::And, rhs, rc)
->>>>>>> 067b6332
         }
     }
 }