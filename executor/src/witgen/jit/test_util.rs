--- conflicted
+++ resolved
@@ -1,5 +1,3 @@
-<<<<<<< HEAD
-=======
 use itertools::Itertools;
 use powdr_ast::analyzed::Analyzed;
 use powdr_executor_utils::VariablySizedColumn;
@@ -51,5 +49,4 @@
     let analyzed = powdr_pil_analyzer::analyze_string(input_pil).unwrap();
     let fixed_col_vals = constant_evaluator::generate(&analyzed);
     (analyzed, fixed_col_vals)
-}
->>>>>>> 2ad6c4fb
+}