--- conflicted
+++ resolved
@@ -17,11 +17,7 @@
     /// identity on a certain row offset.
     MachineCallParam(MachineCallVariable),
     /// A fixed column cell.
-<<<<<<< HEAD
-    FixedColumn(Cell),
-=======
     FixedCell(Cell),
->>>>>>> 2fe6739b
 }
 
 impl Display for Variable {
@@ -36,11 +32,7 @@
                     ret.identity_id, ret.row_offset, ret.index
                 )
             }
-<<<<<<< HEAD
-            Variable::FixedColumn(cell) => write!(f, "{cell}"),
-=======
             Variable::FixedCell(cell) => write!(f, "{cell}"),
->>>>>>> 2fe6739b
         }
     }
 }
@@ -54,13 +46,8 @@
             row_offset: r.next as i32 + row_offset,
         };
         match r.poly_id.ptype {
-<<<<<<< HEAD
-            PolynomialType::Committed => Self::Cell(cell),
-            PolynomialType::Constant => Self::FixedColumn(cell),
-=======
             PolynomialType::Committed => Self::WitnessCell(cell),
             PolynomialType::Constant => Self::FixedCell(cell),
->>>>>>> 2fe6739b
             _ => panic!(),
         }
     }
@@ -72,11 +59,7 @@
                 id: cell.id,
                 ptype: PolynomialType::Committed,
             }),
-<<<<<<< HEAD
-            Variable::FixedColumn(cell) => Some(PolyID {
-=======
             Variable::FixedCell(cell) => Some(PolyID {
->>>>>>> 2fe6739b
                 id: cell.id,
                 ptype: PolynomialType::Constant,
             }),
