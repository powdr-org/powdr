--- conflicted
+++ resolved
@@ -108,11 +108,7 @@
     }
 
     pub fn is_known(&self, variable: &Variable) -> bool {
-<<<<<<< HEAD
-        if let Variable::FixedColumn(_) = variable {
-=======
         if let Variable::FixedCell(_) = variable {
->>>>>>> 2fe6739b
             true
         } else {
             self.known_variables.contains(variable)
@@ -454,11 +450,7 @@
     /// Record a variable as known. Return true if it was not known before.
     fn record_known(&mut self, variable: Variable) -> bool {
         // We do not record fixed columns as known.
-<<<<<<< HEAD
-        if matches!(variable, Variable::FixedColumn(_)) {
-=======
         if matches!(variable, Variable::FixedCell(_)) {
->>>>>>> 2fe6739b
             false
         } else {
             self.known_variables.insert(variable)
@@ -469,11 +461,7 @@
     /// combining global range constraints and newly derived local range constraints.
     /// For fixed columns, it also invokes the fixed evaluator.
     pub fn range_constraint(&self, variable: &Variable) -> RangeConstraint<T> {
-<<<<<<< HEAD
-        if let Variable::FixedColumn(fixed_cell) = variable {
-=======
         if let Variable::FixedCell(fixed_cell) = variable {
->>>>>>> 2fe6739b
             if let Some(v) = self.fixed_evaluator.evaluate(fixed_cell) {
                 return RangeConstraint::from_value(v);
             }
