--- conflicted
+++ resolved
@@ -171,15 +171,7 @@
         can_process: CanProcess,
         id: &'a Identity<T>,
         row_offset: i32,
-<<<<<<< HEAD
-    ) -> Result<bool, Error> {
-=======
-    ) -> Vec<Variable> {
-        // TODO remove this once we propagate range constraints.
-        if self.is_complete(id, row_offset) {
-            return vec![];
-        }
->>>>>>> f1406998
+    ) -> Result<Vec<Variable>, Error> {
         let result = match id {
             Identity::Polynomial(PolynomialIdentity { expression, .. }) => self
                 .process_equality_on_row(
@@ -347,36 +339,21 @@
         }
     }
 
-<<<<<<< HEAD
-    fn process_assignments(&mut self) -> Result<(), Error> {
-=======
-    fn process_assignments(&mut self) -> Vec<Variable> {
+    fn process_assignments(&mut self) -> Result<Vec<Variable>, Error> {
         let mut updated_variables = vec![];
->>>>>>> f1406998
         loop {
             let mut progress = false;
             // We need to take them out because ingest_effects needs a &mut self.
             let assignments = std::mem::take(&mut self.assignments);
             for assignment in &assignments {
-<<<<<<< HEAD
                 let r = self.process_equality_on_row(
                     assignment.lhs,
                     assignment.row_offset,
                     &assignment.rhs,
                 )?;
-                progress |= self.ingest_effects(r, None);
-=======
-                let rhs = match &assignment.rhs {
-                    VariableOrValue::Variable(v) => {
-                        Evaluator::new(self).evaluate_variable(v.clone())
-                    }
-                    VariableOrValue::Value(v) => (*v).into(),
-                };
-                let r = self.process_equality_on_row(assignment.lhs, assignment.row_offset, rhs);
                 let updated_vars = self.ingest_effects(r, None);
                 progress |= !updated_vars.is_empty();
                 updated_variables.extend(updated_vars);
->>>>>>> f1406998
             }
             assert!(self.assignments.is_empty());
             self.assignments = assignments;
@@ -384,17 +361,13 @@
                 break;
             }
         }
-<<<<<<< HEAD
-        Ok(())
-=======
-        updated_variables
->>>>>>> f1406998
+        Ok(updated_variables)
     }
 
     /// Analyze the effects and update the internal state.
     /// If the effect is the result of a machine call, `identity_id` must be given
     /// to avoid two calls to the same sub-machine on the same row.
-    /// Returns true if there was progress.
+    /// Returns the variables that have been updated.
     fn ingest_effects(
         &mut self,
         process_result: ProcessResult<T, Variable>,
@@ -411,11 +384,7 @@
                     }
                     if self.known_variables.insert(variable.clone()) {
                         log::trace!("{variable} := {assignment}");
-<<<<<<< HEAD
-                        progress = true;
-=======
                         updated_variables.push(variable.clone());
->>>>>>> f1406998
                         self.code.push(e);
                     }
                 }
@@ -451,14 +420,9 @@
                 self.complete_identities.insert(identity_id);
             }
         }
-<<<<<<< HEAD
-        if progress {
-            self.process_assignments().unwrap();
-=======
         if !updated_variables.is_empty() {
             // TODO we could have an occurrence map for the assignments as well.
-            updated_variables.extend(self.process_assignments());
->>>>>>> f1406998
+            updated_variables.extend(self.process_assignments().unwrap());
         }
         updated_variables
     }
@@ -727,11 +691,10 @@
             counter += 1;
             for row in rows {
                 for id in retained_identities.iter() {
-<<<<<<< HEAD
-                    progress |= witgen.process_identity(&mutable_state, id, *row).unwrap();
-=======
-                    progress |= !witgen.process_identity(&mutable_state, id, *row).is_empty();
->>>>>>> f1406998
+                    progress |= !witgen
+                        .process_identity(&mutable_state, id, *row)
+                        .unwrap()
+                        .is_empty();
                 }
             }
             if !progress {
