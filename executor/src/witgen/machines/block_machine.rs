use std::collections::{BTreeMap, BTreeSet, HashMap, HashSet};
use std::fmt::Display;
use std::iter::{self, once};

use super::{EvalResult, FixedData, FixedLookup};

use crate::witgen::block_processor::BlockProcessor;
use crate::witgen::data_structures::finalizable_data::FinalizableData;
use crate::witgen::processor::{OuterQuery, Processor};
use crate::witgen::rows::{Row, RowIndex, RowPair};
use crate::witgen::sequence_iterator::{
    DefaultSequenceIterator, ProcessingSequenceCache, ProcessingSequenceIterator,
};
use crate::witgen::util::try_to_simple_poly;
use crate::witgen::{machines::Machine, EvalError, EvalValue, IncompleteCause};
use crate::witgen::{MutableState, QueryCallback};
use crate::Identity;
use itertools::Itertools;
use powdr_ast::analyzed::{
    AlgebraicExpression as Expression, AlgebraicReference, IdentityKind, PolyID, PolynomialType,
};
use powdr_ast::parsed::visitor::ExpressionVisitable;
use powdr_number::{DegreeType, FieldElement};

enum ProcessResult<'a, T: FieldElement> {
    Success(FinalizableData<T>, EvalValue<&'a AlgebraicReference, T>),
    Incomplete(EvalValue<&'a AlgebraicReference, T>),
}

impl<'a, T: FieldElement> ProcessResult<'a, T> {
    fn new(data: FinalizableData<T>, updates: EvalValue<&'a AlgebraicReference, T>) -> Self {
        match updates.is_complete() {
            true => ProcessResult::Success(data, updates),
            false => ProcessResult::Incomplete(updates),
        }
    }

    fn is_success(&self) -> bool {
        match self {
            ProcessResult::Success(_, _) => true,
            ProcessResult::Incomplete(_) => false,
        }
    }
}

fn collect_fixed_cols<T: FieldElement>(
    expression: &Expression<T>,
    result: &mut BTreeSet<Option<Expression<T>>>,
) {
    expression.pre_visit_expressions(&mut |e| {
        if let Expression::Reference(r) = e {
            if r.is_fixed() {
                result.insert(Some(e.clone()));
            }
        }
    });
}

#[derive(Clone, Copy, PartialEq, Eq, Hash)]
enum ConnectionType {
    Permutation,
    Lookup,
}

impl From<ConnectionType> for IdentityKind {
    fn from(value: ConnectionType) -> Self {
        match value {
            ConnectionType::Permutation => IdentityKind::Permutation,
            ConnectionType::Lookup => IdentityKind::Plookup,
        }
    }
}

impl TryFrom<IdentityKind> for ConnectionType {
    type Error = ();

    fn try_from(value: IdentityKind) -> Result<Self, Self::Error> {
        match value {
            IdentityKind::Permutation => Ok(ConnectionType::Permutation),
            IdentityKind::Plookup => Ok(ConnectionType::Lookup),
            _ => Err(()),
        }
    }
}

impl<'a, T: FieldElement> Display for BlockMachine<'a, T> {
    fn fmt(&self, f: &mut std::fmt::Formatter<'_>) -> std::fmt::Result {
        write!(
            f,
            "{} (block_size: {}, latch_row: {})",
            self.name, self.block_size, self.latch_row
        )
    }
}

/// A machine that produces multiple rows (one block) per query.
/// TODO we do not actually "detect" the machine yet, we just check if
/// the lookup has a binary selector that is 1 every k rows for some k
pub struct BlockMachine<'a, T: FieldElement> {
    /// The unique degree of all columns in this machine
    degree: DegreeType,
    /// Block size, the period of the selector.
    block_size: usize,
    /// The row index (within the block) of the latch row
    latch_row: usize,
    /// Connecting identities, indexed by their ID.
    connecting_identities: BTreeMap<u64, &'a Identity<T>>,
    /// The type of constraint used to connect this machine to its caller.
    connection_type: ConnectionType,
    /// The internal identities
    identities: Vec<&'a Identity<T>>,
    /// The data of the machine.
    data: FinalizableData<T>,
    /// The index of the first row that has not been finalized yet.
    /// At all times, all rows in the range [block_size..first_in_progress_row) are finalized.
    first_in_progress_row: usize,
    /// The set of witness columns that are actually part of this machine.
    witness_cols: HashSet<PolyID>,
    /// Cache that states the order in which to evaluate identities
    /// to make progress most quickly.
    processing_sequence_cache: ProcessingSequenceCache,
    fixed_data: &'a FixedData<'a, T>,
    name: String,
}

impl<'a, T: FieldElement> BlockMachine<'a, T> {
    pub fn try_new(
        name: String,
        fixed_data: &'a FixedData<'a, T>,
        connecting_identities: &BTreeMap<u64, &'a Identity<T>>,
        identities: &[&'a Identity<T>],
        witness_cols: &HashSet<PolyID>,
    ) -> Option<Self> {
        let degree = fixed_data.common_degree(witness_cols);

        let (is_permutation, block_size, latch_row) =
            detect_connection_type_and_block_size(fixed_data, connecting_identities)?;

        for id in connecting_identities.values() {
            for r in id.right.expressions.iter() {
                if let Some(poly) = try_to_simple_poly(r) {
                    if poly.poly_id.ptype == PolynomialType::Constant {
                        // It does not really make sense to have constant polynomials on the RHS
                        // of a block machine lookup, as all constant polynomials are periodic, so
                        // it would always return the same value.
                        return None;
                    }
                }
            }
        }

        assert!(block_size <= degree as usize);
        // Because block shapes are not always rectangular, we add the last block to the data at the
        // beginning. It starts out with unknown values. Should the first block decide to write to
        // rows < 0, they will be written to this block.
        // In `take_witness_col_values()`, this block will be removed and its values will be used to
        // construct the "default" block used to fill up unused rows.
        let start_index = RowIndex::from_i64(-(block_size as i64), degree);
        let data = FinalizableData::with_initial_rows_in_progress(
            witness_cols,
            (0..block_size).map(|i| Row::fresh(fixed_data, start_index + i)),
        );
        Some(BlockMachine {
            name,
            degree,
            block_size,
            latch_row,
            connecting_identities: connecting_identities.clone(),
            connection_type: is_permutation,
            identities: identities.to_vec(),
            data,
            first_in_progress_row: block_size,
            witness_cols: witness_cols.clone(),
            processing_sequence_cache: ProcessingSequenceCache::new(
                block_size,
                latch_row,
                identities.len(),
            ),
            fixed_data,
        })
    }
}

fn detect_connection_type_and_block_size<'a, T: FieldElement>(
    fixed_data: &'a FixedData<'a, T>,
    connecting_identities: &BTreeMap<u64, &'a Identity<T>>,
) -> Option<(ConnectionType, usize, usize)> {
    // TODO we should check that the other constraints/fixed columns are also periodic.

    // Connecting identities should either all be permutations or all lookups.
    let connection_type = connecting_identities
        .values()
        .map(|id| id.kind.try_into())
        .unique()
        .exactly_one()
        .ok()?
        .ok()?;

    // Detect the block size.
    let (latch_row, block_size) = match connection_type {
        ConnectionType::Lookup => {
            // We'd expect all RHS selectors to be fixed columns of the same period.
            connecting_identities
                .values()
                .map(|id| try_to_period(&id.right.selector, fixed_data))
                .unique()
                .exactly_one()
                .ok()??
        }
        ConnectionType::Permutation => {
            // We check all fixed columns appearing in RHS selectors. If there is none, the block size is 1.

            let find_max_period = |latch_candidates: BTreeSet<Option<Expression<T>>>| {
                latch_candidates
                    .iter()
                    .filter_map(|e| try_to_period(e, fixed_data))
                    // If there is more than one period, the block size is the maximum period.
                    .max_by_key(|&(_, period)| period)
            };
            let mut latch_candidates = BTreeSet::new();
            for id in connecting_identities.values() {
                if let Some(selector) = &id.right.selector {
                    collect_fixed_cols(selector, &mut latch_candidates);
                }
            }
            if latch_candidates.is_empty() {
                (0, 1)
            } else {
                find_max_period(latch_candidates)?
            }
        }
    };
    Some((connection_type, block_size, latch_row))
}

/// Check if `expr` is a reference to a function of the form
/// f(i) { if (i + o) % k == 0 { 1 } else { 0 } }
/// for some k < degree / 2, o.
/// If so, returns (o, k).
fn try_to_period<T: FieldElement>(
    expr: &Option<Expression<T>>,
    fixed_data: &FixedData<T>,
) -> Option<(usize, usize)> {
    match expr {
        Some(expr) => {
            if let Expression::Number(ref n) = expr {
                if *n == T::one() {
                    return Some((0, 1));
                }
            }

            let poly = try_to_simple_poly(expr)?;
            if !poly.is_fixed() {
                return None;
            }

            let degree = fixed_data.common_degree(once(&poly.poly_id));

            let values = fixed_data.fixed_cols[&poly.poly_id].values;

            let offset = values.iter().position(|v| v.is_one())?;
            let period = 1 + values.iter().skip(offset + 1).position(|v| v.is_one())?;
            if period > degree as usize / 2 {
                // This filters out columns like [0]* + [1], which might appear in a block machine
                // but shouldn't be detected as the latch.
                return None;
            }
            values
                .iter()
                .enumerate()
                .all(|(i, v)| {
                    let expected = if i % period == offset {
                        1.into()
                    } else {
                        0.into()
                    };
                    *v == expected
                })
                .then_some((offset, period))
        }
        None => Some((0, 1)),
    }
}

impl<'a, T: FieldElement> Machine<'a, T> for BlockMachine<'a, T> {
    fn identity_ids(&self) -> Vec<u64> {
        self.connecting_identities.keys().copied().collect()
    }

    fn degree(&self) -> DegreeType {
        self.degree
    }

    fn process_plookup<'b, Q: QueryCallback<T>>(
        &mut self,
        mutable_state: &'b mut MutableState<'a, 'b, T, Q>,
        identity_id: u64,
        caller_rows: &'b RowPair<'b, 'a, T>,
    ) -> EvalResult<'a, T> {
        let previous_len = self.data.len();
        let result = self.process_plookup_internal(mutable_state, identity_id, caller_rows);
        if let Ok(assignments) = &result {
            if !assignments.is_complete() {
                // rollback the changes.
                self.data.truncate(previous_len);
            }
        }
        result
    }

    fn name(&self) -> &str {
        &self.name
    }

    fn take_witness_col_values<'b, Q: QueryCallback<T>>(
        &mut self,
        fixed_lookup: &'b mut FixedLookup<T>,
        query_callback: &'b mut Q,
    ) -> HashMap<String, Vec<T>> {
        if self.data.len() < 2 * self.block_size {
            log::warn!(
                "Filling empty blocks with zeros, because the block machine is never used. \
                 This might violate some internal constraints."
            );
        }

        if matches!(self.connection_type, ConnectionType::Permutation) {
            // We have to make sure that *all* selectors are 0 in the dummy block,
            // because otherwise this block won't have a matching block on the LHS.

            // Collect dummy block with rows before and after
            let dummy_block = FinalizableData::with_initial_rows_in_progress(
                &self.witness_cols,
                iter::once(self.block_size - 1)
                    .chain(0..self.block_size)
                    .chain(iter::once(0))
                    .map(|i| self.data[i].clone()),
            );

            // Instantiate a processor
            let row_offset = RowIndex::from_i64(-1, self.degree);
            let mut mutable_state = MutableState {
                fixed_lookup,
                machines: vec![].into_iter().into(),
                query_callback,
            };
            let mut processor = Processor::new(
                row_offset,
                dummy_block,
                &mut mutable_state,
                self.fixed_data,
                &self.witness_cols,
            );

            // Set all selectors to 0
            for id in self.connecting_identities.values() {
                processor
                    .set_value(
                        self.latch_row + 1,
                        id.right.selector.as_ref().unwrap(),
                        T::zero(),
                        || "Zero selectors".to_string(),
                    )
                    .unwrap();
            }

            // Run BlockProcessor (to potentially propagate selector values)
            let mut processor = BlockProcessor::from_processor(processor, &self.identities);
            let mut sequence_iterator = ProcessingSequenceIterator::Default(
                DefaultSequenceIterator::new(self.block_size, self.identities.len(), None),
            );
            processor.solve(&mut sequence_iterator).unwrap();
            let mut dummy_block = processor.finish();

            // Replace the dummy block, discarding first and last row
            dummy_block.pop().unwrap();
            for i in (0..self.block_size).rev() {
                self.data[i] = dummy_block.pop().unwrap();
            }
        }

        let mut data = self
            .data
            .take_transposed()
            .map(|(id, (values, known_cells))| {
                // Materialize column as Vec<Option<T>>
                let mut values = values
                    .into_iter()
                    .zip(known_cells)
                    .map(|(v, known)| known.then_some(v))
                    .collect::<Vec<_>>();

                // Remove the "last" block added to the beginning of self.data.
                // It contains the values the first block wrote to it and otherwise unknown values.
                let dummy_block = values.drain(0..self.block_size).collect::<Vec<_>>();

                // For all constraints to be satisfied, unused cells have to be filled with valid values.
                // We do this, we construct a default block, by repeating the first input to the block machine.
                values.resize(self.degree as usize, None);

                // Use the block as the default block. However, it needs to be merged with the dummy block,
                // to handle blocks of non-rectangular shape.
                // For example, let's say, the situation might look like this (block size = 3 in this example):
                //  Row  Latch   C1  C2  C3
                //  -3     0
                //  -2     0
                //  -1     1             X  <- This value belongs to the first block
                //   0     0     X   X   X
                //   1     0     X   X   X
                //   2     1     X   X   X  <- This value belongs to the second block
                //
                // The following code constructs the default block as follows:
                // - All values will come from rows 0-2, EXCEPT
                // - In the last row, the value of C3 is whatever value was written to the dummy block
                //
                // Constructed like this, we can repeat the default block forever.
                //
                // TODO: Determine the row-extend per column
                let first_block_values = values.iter().take(self.block_size);
                let default_block = dummy_block
                    .into_iter()
                    .zip(first_block_values)
                    .map(|(dummy_block, first_block)| {
                        dummy_block.or(*first_block).unwrap_or_default()
                    })
                    .collect::<Vec<_>>();

                let values = values
                    .into_iter()
                    .enumerate()
                    .map(|(i, v)| v.unwrap_or(default_block[i % self.block_size]))
                    .collect::<Vec<_>>();

                (id, values)
            })
            .collect();
        self.handle_last_row(&mut data);
        data.into_iter()
            .map(|(id, values)| (self.fixed_data.column_name(&id).to_string(), values))
            .collect()
    }
}

impl<'a, T: FieldElement> BlockMachine<'a, T> {
    /// The characteristic of a block machine is that that all fixed columns are
    /// periodic. However, there are exceptions to handle wrapping.
    /// This becomes a problem when a witness polynomial depends on a fixed column
    /// that is not periodic, because values of committed polynomials are copy-pasted
    /// from the default block.
    /// This is the case for the _operation_id_no_change column, generated when
    /// compiling a block machine from Powdr ASM and constrained as:
    /// _operation_id_no_change = ((1 - _block_enforcer_last_step) * (1 - <Latch>));
    /// This function fixes this exception by setting _operation_id_no_change to 0.
    fn handle_last_row(&self, data: &mut HashMap<PolyID, Vec<T>>) {
        for (poly_id, col) in data.iter_mut() {
            if self
                .fixed_data
                .column_name(poly_id)
                .ends_with("_operation_id_no_change")
            {
                log::trace!("Setting _operation_id_no_change to 0.");
                col[self.degree as usize - 1] = T::zero();
            }
        }
    }

    /// Returns the current number of rows *not counting the dummy block* inserted at the beginning
    /// (with row numbers (-block_size..0)).
    fn rows(&self) -> DegreeType {
        (self.data.len() - self.block_size) as DegreeType
    }

    fn last_row_index(&self) -> RowIndex {
        RowIndex::from_i64(self.rows() as i64 - 1, self.degree)
    }

<<<<<<< HEAD
    fn last_latch_row_index(&self) -> Option<RowIndex> {
        if self.rows() > self.block_size as DegreeType {
            Some(RowIndex::from_degree(
                self.rows() - self.block_size as DegreeType + self.latch_row as DegreeType,
                self.degree,
            ))
        } else {
            None
        }
    }

=======
>>>>>>> effc3d01
    fn get_row(&self, row: RowIndex) -> &Row<T> {
        // The first block is a dummy block corresponding to rows (-block_size, 0),
        // so we have to add the block size to the row index.
        &self.data[(row + self.block_size).into()]
    }

    fn process_plookup_internal<'b, Q: QueryCallback<T>>(
        &mut self,
        mutable_state: &mut MutableState<'a, 'b, T, Q>,
        identity_id: u64,
        caller_rows: &'b RowPair<'b, 'a, T>,
    ) -> EvalResult<'a, T> {
        let outer_query = OuterQuery::new(caller_rows, self.connecting_identities[&identity_id]);

        log::trace!("Start processing block machine '{}'", self.name());
        log::trace!("Left values of lookup:");
        for l in &outer_query.left {
            log::trace!("  {}", l);
        }

        // TODO this assumes we are always using the same lookup for this machine.
        let mut sequence_iterator = self
            .processing_sequence_cache
            .get_processing_sequence(&outer_query.left);

        if !sequence_iterator.has_steps() {
            // Shortcut, no need to do anything.
            log::trace!(
                "Abort processing block machine '{}' (inputs incomplete according to cache)",
                self.name()
            );
            return Ok(EvalValue::incomplete(
                IncompleteCause::BlockMachineLookupIncomplete,
            ));
        }

        if self.rows() + self.block_size as DegreeType >= self.degree {
            return Err(EvalError::RowsExhausted(self.name.clone()));
        }

        let process_result =
            self.process(mutable_state, &mut sequence_iterator, outer_query.clone())?;

        let process_result = if sequence_iterator.is_cached() && !process_result.is_success() {
            log::debug!("The cached sequence did not complete the block machine. \
                         This can happen if the machine's execution steps depend on the input or constant values. \
                         We'll try again with the default sequence.");
            let mut sequence_iterator = self
                .processing_sequence_cache
                .get_default_sequence_iterator();
            self.process(mutable_state, &mut sequence_iterator, outer_query.clone())?
        } else {
            process_result
        };

        match process_result {
            ProcessResult::Success(new_block, updates) => {
                log::trace!(
                    "End processing block machine '{}' (successfully)",
                    self.name()
                );
                self.append_block(new_block)?;

                // TODO: This would be the right thing to do, but currently leads to failing tests
                // due to #1385 ("Witgen: Block machines "forget" that they already completed a block"):
                // https://github.com/powdr-labs/powdr/issues/1385
                // let updates = updates.report_side_effect();

                // We solved the query, so report it to the cache.
                self.processing_sequence_cache
                    .report_processing_sequence(&outer_query.left, sequence_iterator);
                Ok(updates)
            }
            ProcessResult::Incomplete(updates) => {
                log::trace!(
                    "End processing block machine '{}' (incomplete)",
                    self.name()
                );
                self.processing_sequence_cache
                    .report_incomplete(&outer_query.left);
                Ok(updates)
            }
        }
    }

    fn process<'b, Q: QueryCallback<T>>(
        &self,
        mutable_state: &mut MutableState<'a, 'b, T, Q>,
        sequence_iterator: &mut ProcessingSequenceIterator,
        outer_query: OuterQuery<'a, 'b, T>,
    ) -> Result<ProcessResult<'a, T>, EvalError<T>> {
        // We start at the last row of the previous block.
        let row_offset = self.last_row_index();
        // Make the block two rows larger than the block size, it includes the last row of the previous block
        // and the first row of the next block.
        let block = FinalizableData::with_initial_rows_in_progress(
            &self.witness_cols,
            (0..(self.block_size + 2)).map(|i| Row::fresh(self.fixed_data, row_offset + i)),
        );
        let mut processor = BlockProcessor::new(
            row_offset,
            block,
            mutable_state,
            &self.identities,
            self.fixed_data,
            &self.witness_cols,
        )
        .with_outer_query(outer_query);

        let outer_assignments = processor.solve(sequence_iterator)?;
        let new_block = processor.finish();

        Ok(ProcessResult::new(new_block, outer_assignments))
    }

    /// Takes a block of rows, which contains the last row of its previous block
    /// and the first row of its next block. The first row of its next block is ignored,
    /// the last row of its previous block is merged with the one we have already.
    /// This is necessary to handle non-rectangular block machines, which already use
    /// unused cells in the previous block.
    fn append_block(&mut self, mut new_block: FinalizableData<T>) -> Result<(), EvalError<T>> {
        assert!(
            (self.rows() + self.block_size as DegreeType) < self.degree,
            "Block machine is full (this should have been checked before)"
        );

        assert_eq!(new_block.len(), self.block_size + 2);

        // 1. Ignore the first row of the next block:
        new_block.pop();
        // 2. Merge the last row of the previous block

        new_block
            .get_mut(0)
            .unwrap()
            .merge_with(self.get_row(self.last_row_index()))
            .map_err(|_| {
                EvalError::Generic(
                    "Block machine overwrites existing value with different value!".to_string(),
                )
            })?;
        // 3. Remove the last row of the previous block from data
        self.data.pop();

        // 4. Finalize everything so far (except the dummy block)
        if self.data.len() > self.block_size {
            self.data
                .finalize_range(self.first_in_progress_row..self.data.len());
            self.first_in_progress_row = self.data.len();
        }

        // 5. Append the new block (including the merged last row of the previous block)
        self.data.extend(new_block);

        Ok(())
    }
}<|MERGE_RESOLUTION|>--- conflicted
+++ resolved
@@ -474,20 +474,6 @@
         RowIndex::from_i64(self.rows() as i64 - 1, self.degree)
     }
 
-<<<<<<< HEAD
-    fn last_latch_row_index(&self) -> Option<RowIndex> {
-        if self.rows() > self.block_size as DegreeType {
-            Some(RowIndex::from_degree(
-                self.rows() - self.block_size as DegreeType + self.latch_row as DegreeType,
-                self.degree,
-            ))
-        } else {
-            None
-        }
-    }
-
-=======
->>>>>>> effc3d01
     fn get_row(&self, row: RowIndex) -> &Row<T> {
         // The first block is a dummy block corresponding to rows (-block_size, 0),
         // so we have to add the block size to the row index.
