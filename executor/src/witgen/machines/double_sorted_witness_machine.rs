use std::collections::{BTreeMap, HashMap, HashSet};
use std::iter::once;

use itertools::Itertools;

use super::{Machine, MachineParts};
use crate::constant_evaluator::{MAX_DEGREE_LOG, MIN_DEGREE_LOG};
use crate::witgen::rows::RowPair;
use crate::witgen::util::try_to_simple_poly;
use crate::witgen::{EvalError, EvalResult, MutableState, QueryCallback};
use crate::witgen::{EvalValue, IncompleteCause};

use powdr_number::{DegreeType, FieldElement};

use powdr_ast::analyzed::{self, IdentityKind, PolyID};

/// If all witnesses of a machine have a name in this list (disregarding the namespace),
/// we'll consider it to be a double-sorted machine.
/// This does not include the selectors, which are dynamically added to this list.
const ALLOWED_WITNESSES: [&str; 8] = [
    "m_value",
    "m_addr",
    "m_step",
    "m_change",
    "m_is_write",
    "m_is_bootloader_write",
    "m_diff_upper",
    "m_diff_lower",
];

const DIFF_COLUMNS: [&str; 2] = ["m_diff_upper", "m_diff_lower"];
const BOOTLOADER_WRITE_COLUMN: &str = "m_is_bootloader_write";

// The operation ID is decomposed into m_is_write + 2 * m_is_bootloader_write
const OPERATION_ID_WRITE: u64 = 1;
const OPERATION_ID_BOOTLOADER_WRITE: u64 = 2;

fn split_column_name(name: &str) -> (&str, &str) {
    let mut limbs = name.split("::");
    let namespace = limbs.next().unwrap();
    let col = limbs.next().unwrap();
    (namespace, col)
}

/// TODO make this generic

pub struct DoubleSortedWitnesses<'a, T: FieldElement> {
    degree: DegreeType,
    //key_col: String,
    /// Position of the witness columns in the data.
    /// The key column has a position of usize::max
    //witness_positions: HashMap<String, usize>,
    /// (addr, step) -> value
    trace: BTreeMap<(T, T), Operation<T>>,
    /// A map addr -> value, the current content of the memory.
    data: BTreeMap<T, T>,
    is_initialized: BTreeMap<T, bool>,
    namespace: String,
    name: String,
    parts: MachineParts<'a, T>,
    /// If the machine has the `m_diff_upper` and `m_diff_lower` columns, this is the base of the
    /// two digits.
    diff_columns_base: Option<u64>,
    /// Whether this machine has a `m_is_bootloader_write` column.
    has_bootloader_write_column: bool,
    /// All selector IDs that are used on the right-hand side connecting identities.
    selector_ids: BTreeMap<u64, PolyID>,
}

struct Operation<T> {
    pub is_normal_write: bool,
    pub is_bootloader_write: bool,
    pub value: T,
    pub selector_id: PolyID,
}

impl<'a, T: FieldElement> DoubleSortedWitnesses<'a, T> {
    fn namespaced(&self, name: &str) -> String {
        format!("{}::{}", self.namespace, name)
    }

<<<<<<< HEAD
    pub fn try_new(
        name: String,
        fixed_data: &'a FixedData<T>,
        connecting_identities: &BTreeMap<u64, &'a Identity<T>>,
        witness_cols: &HashSet<PolyID>,
        prover_functions: &[&'a analyzed::Expression],
    ) -> Option<Self> {
        let degree = fixed_data.common_degree(witness_cols);
=======
    pub fn try_new(name: String, parts: &MachineParts<'a, T>) -> Option<Self> {
        let degree = parts.common_degree();
>>>>>>> bf574d65

        // get the namespaces and column names
        let (mut namespaces, columns): (HashSet<_>, HashSet<_>) = parts
            .witnesses
            .iter()
            .map(|r| split_column_name(parts.column_name(r)))
            .unzip();

        if namespaces.len() > 1 {
            // columns are not in the same namespace, fail
            return None;
        }

        if !parts
            .connecting_identities
            .values()
            .all(|i| i.kind == IdentityKind::Permutation)
        {
            return None;
        }

        let selector_ids = parts
            .connecting_identities
            .values()
            .map(|i| {
                i.right
                    .selector
                    .as_ref()
                    .and_then(|r| try_to_simple_poly(r))
                    .map(|p| (i.id, p.poly_id))
            })
            .collect::<Option<BTreeMap<_, _>>>()?;

        let namespace = namespaces.drain().next().unwrap().into();

        // TODO check the identities.
        let selector_names = selector_ids
            .values()
            .map(|s| split_column_name(parts.column_name(s)).1);
        let allowed_witnesses: HashSet<_> = ALLOWED_WITNESSES
            .into_iter()
            .chain(selector_names)
            .collect();
        if !columns.iter().all(|c| allowed_witnesses.contains(c)) {
            return None;
        }

        let has_diff_columns = DIFF_COLUMNS.iter().all(|c| columns.contains(c));
        let has_bootloader_write_column = columns.contains(&BOOTLOADER_WRITE_COLUMN);

        let diff_columns_base = if has_diff_columns {
            // We have the `m_diff_upper` and `m_diff_lower` columns.
            // Now, we check that they both have the same range constraint and use it to determine
            // the base of the two digits.
            let upper_poly_id = parts
                .fixed_data
                .try_column_by_name(&format!("{namespace}::{}", DIFF_COLUMNS[0]))?;
            let upper_range_constraint = parts
                .fixed_data
                .global_range_constraints()
                .witness_constraints[&upper_poly_id]
                .as_ref()?;
            let lower_poly_id = parts
                .fixed_data
                .try_column_by_name(&format!("{namespace}::{}", DIFF_COLUMNS[1]))?;
            let lower_range_constraint = parts
                .fixed_data
                .global_range_constraints()
                .witness_constraints[&lower_poly_id]
                .as_ref()?;

            let (min, max) = upper_range_constraint.range();

            if upper_range_constraint == lower_range_constraint && min == T::zero() {
                Some(max.to_degree() + 1)
            } else {
                return None;
            }
        } else {
            None
        };

        if !prover_functions.is_empty() {
            log::warn!(
                "DoubleSortedWitness machine does not support prover functions.\
                The following prover functions are ignored:\n{}",
                prover_functions.iter().format("\n")
            );
        }

        Some(Self {
            name,
            namespace,
            parts: parts.clone(),
            degree,
            diff_columns_base,
            has_bootloader_write_column,
            trace: Default::default(),
            data: Default::default(),
            is_initialized: Default::default(),
            selector_ids,
        })
    }
}

impl<'a, T: FieldElement> Machine<'a, T> for DoubleSortedWitnesses<'a, T> {
    fn identity_ids(&self) -> Vec<u64> {
        self.selector_ids.keys().cloned().collect()
    }

    fn name(&self) -> &str {
        &self.name
    }

    fn process_plookup<Q: QueryCallback<T>>(
        &mut self,
        _mutable_state: &mut MutableState<'a, '_, T, Q>,
        identity_id: u64,
        caller_rows: &RowPair<'_, 'a, T>,
    ) -> EvalResult<'a, T> {
        self.process_plookup_internal(identity_id, caller_rows)
    }

    fn take_witness_col_values<'b, Q: QueryCallback<T>>(
        &mut self,
        _mutable_state: &'b mut MutableState<'a, 'b, T, Q>,
    ) -> HashMap<String, Vec<T>> {
        let mut addr = vec![];
        let mut step = vec![];
        let mut value = vec![];
        let mut is_normal_write = vec![];
        let mut is_bootloader_write = vec![];
        let mut diff = vec![];
        let mut selectors = self
            .selector_ids
            .values()
            .map(|id| (id, Vec::new()))
            .collect::<BTreeMap<_, _>>();
        let mut set_selector = |selector_id: Option<PolyID>| {
            for (id, v) in selectors.iter_mut() {
                v.push(if Some(**id) == selector_id {
                    T::one()
                } else {
                    T::zero()
                })
            }
        };

        for ((a, s), o) in std::mem::take(&mut self.trace) {
            if let Some(prev_address) = addr.last() {
                assert!(a >= *prev_address, "Expected addresses to be sorted");
                if self.diff_columns_base.is_none()
                    && (a - *prev_address).to_degree() >= self.degree
                {
                    log::error!("Jump in memory accesses between {prev_address:x} and {a:x} is larger than or equal to the degree {}! This will violate the constraints.", self.degree);
                }

                let current_diff = if a != *prev_address {
                    a - *prev_address
                } else {
                    s - *step.last().unwrap()
                };
                assert!(current_diff > T::zero());
                diff.push(current_diff.to_degree() - 1);
            }

            addr.push(a);
            step.push(s);
            value.push(o.value);

            is_normal_write.push(o.is_normal_write.into());
            is_bootloader_write.push(o.is_bootloader_write.into());
            set_selector(Some(o.selector_id));
        }
        if addr.is_empty() {
            // No memory access at all - fill a first row with something.
            addr.push(-T::one());
            step.push(0.into());
            value.push(0.into());
            is_normal_write.push(0.into());
            is_bootloader_write.push(0.into());
            set_selector(None);
        }

        if self.parts.is_variable_degree() {
            let current_size = addr.len();
            assert!(current_size <= 1 << *MAX_DEGREE_LOG);
            let new_size = current_size.next_power_of_two() as DegreeType;
            let new_size = new_size.max(1 << MIN_DEGREE_LOG);
            log::info!(
                "Resizing variable length machine '{}': {} -> {} (rounded up from {})",
                self.name,
                self.degree,
                new_size,
                current_size
            );
            self.degree = new_size;
        }

        while addr.len() < self.degree as usize {
            addr.push(*addr.last().unwrap());
            step.push(*step.last().unwrap() + T::from(1));
            diff.push(0);
            value.push(*value.last().unwrap());
            is_normal_write.push(0.into());
            is_bootloader_write.push(0.into());
            set_selector(None);
        }

        // We have all diffs, except from the last to the first element, which is unconstrained.
        assert_eq!(diff.len(), self.degree as usize - 1);
        diff.push(0);

        let last_row_change_value = match self.has_bootloader_write_column {
            true => (&addr[0] != addr.last().unwrap()).into(),
            // In the machine without the bootloader write column, m_change is constrained
            // to be 1 in the last row.
            false => 1.into(),
        };

        let change = addr
            .iter()
            .tuple_windows()
            .map(|(a, a_next)| if a == a_next { 0.into() } else { 1.into() })
            .chain(once(last_row_change_value))
            .collect::<Vec<_>>();
        assert_eq!(change.len(), addr.len());

        let diff_columns = if let Some(diff_columns_base) = self.diff_columns_base {
            let diff_upper = diff
                .iter()
                .map(|d| T::from(*d / diff_columns_base))
                .collect::<Vec<_>>();
            let diff_lower = diff
                .iter()
                .map(|d| T::from(*d % diff_columns_base))
                .collect::<Vec<_>>();
            vec![
                (self.namespaced("m_diff_upper"), diff_upper),
                (self.namespaced("m_diff_lower"), diff_lower),
            ]
        } else {
            vec![]
        };

        let bootloader_columns = if self.has_bootloader_write_column {
            vec![(
                self.namespaced(BOOTLOADER_WRITE_COLUMN),
                is_bootloader_write.clone(),
            )]
        } else {
            vec![]
        };

        let selector_columns = selectors
            .into_iter()
            .map(|(id, v)| (self.parts.column_name(id).to_string(), v))
            .collect::<Vec<_>>();

        [
            (self.namespaced("m_value"), value),
            (self.namespaced("m_addr"), addr),
            (self.namespaced("m_step"), step),
            (self.namespaced("m_change"), change),
            (self.namespaced("m_is_write"), is_normal_write.clone()),
        ]
        .into_iter()
        .chain(diff_columns)
        .chain(bootloader_columns)
        .chain(selector_columns)
        .collect()
    }
}

impl<'a, T: FieldElement> DoubleSortedWitnesses<'a, T> {
    fn process_plookup_internal(
        &mut self,
        identity_id: u64,
        caller_rows: &RowPair<'_, 'a, T>,
    ) -> EvalResult<'a, T> {
        // We blindly assume the lookup is of the form
        // OP { operation_id, ADDR, STEP, X } is <selector> { operation_id, m_addr, m_step, m_value }
        // Where:
        // - operation_id == 0: Read
        // - operation_id == 1: Write
        // - operation_id == 2: Bootloader write

        let args = self.parts.connecting_identities[&identity_id]
            .left
            .expressions
            .iter()
            .map(|e| caller_rows.evaluate(e).unwrap())
            .collect::<Vec<_>>();

        let operation_id = match args[0].constant_value() {
            Some(v) => v,
            None => {
                return Ok(EvalValue::incomplete(
                    IncompleteCause::NonConstantRequiredArgument("operation_id"),
                ))
            }
        };

        let selector_id = *self.selector_ids.get(&identity_id).unwrap();

        let is_normal_write = operation_id == T::from(OPERATION_ID_WRITE);
        let is_bootloader_write = operation_id == T::from(OPERATION_ID_BOOTLOADER_WRITE);
        let is_write = is_bootloader_write || is_normal_write;
        let addr = match args[1].constant_value() {
            Some(v) => v,
            None => {
                return Ok(EvalValue::incomplete(
                    IncompleteCause::NonConstantRequiredArgument("m_addr"),
                ))
            }
        };

        if self.has_bootloader_write_column {
            let is_initialized = self.is_initialized.get(&addr).cloned().unwrap_or_default();
            if !is_initialized && !is_bootloader_write {
                panic!("Memory address {addr:x} must be initialized with a bootloader write",);
            }
            self.is_initialized.insert(addr, true);
        }

        let step = args[2]
            .constant_value()
            .ok_or_else(|| format!("Step must be known but is: {}", args[2]))?;

        let value_expr = &args[3];

        log::trace!(
            "Query addr={:x}, step={step}, write: {is_write}, value: {}",
            addr.to_arbitrary_integer(),
            value_expr
        );

        // TODO this does not check any of the failure modes
        let mut assignments = EvalValue::complete(vec![]);
        let has_side_effect = if is_write {
            let value = match value_expr.constant_value() {
                Some(v) => v,
                None => {
                    return Ok(EvalValue::incomplete(
                        IncompleteCause::NonConstantRequiredArgument("m_value"),
                    ))
                }
            };

            log::trace!(
                "Memory write: addr={:x}, step={step}, value={:x}",
                addr,
                value
            );
            self.data.insert(addr, value);
            self.trace
                .insert(
                    (addr, step),
                    Operation {
                        is_normal_write,
                        is_bootloader_write,
                        value,
                        selector_id,
                    },
                )
                .is_none()
        } else {
            let value = self.data.entry(addr).or_default();
            log::trace!(
                "Memory read: addr={:x}, step={step}, value={:x}",
                addr,
                value
            );
            let ass =
                (value_expr.clone() - (*value).into()).solve_with_range_constraints(caller_rows)?;
            assignments.combine(ass);
            self.trace
                .insert(
                    (addr, step),
                    Operation {
                        is_normal_write,
                        is_bootloader_write,
                        value: *value,
                        selector_id,
                    },
                )
                .is_none()
        };
        if has_side_effect {
            assignments = assignments.report_side_effect();
        }

        if self.trace.len() >= (self.degree as usize) {
            return Err(EvalError::RowsExhausted(self.name.clone()));
        }

        Ok(assignments)
    }
}<|MERGE_RESOLUTION|>--- conflicted
+++ resolved
@@ -12,7 +12,7 @@
 
 use powdr_number::{DegreeType, FieldElement};
 
-use powdr_ast::analyzed::{self, IdentityKind, PolyID};
+use powdr_ast::analyzed::{IdentityKind, PolyID};
 
 /// If all witnesses of a machine have a name in this list (disregarding the namespace),
 /// we'll consider it to be a double-sorted machine.
@@ -79,19 +79,8 @@
         format!("{}::{}", self.namespace, name)
     }
 
-<<<<<<< HEAD
-    pub fn try_new(
-        name: String,
-        fixed_data: &'a FixedData<T>,
-        connecting_identities: &BTreeMap<u64, &'a Identity<T>>,
-        witness_cols: &HashSet<PolyID>,
-        prover_functions: &[&'a analyzed::Expression],
-    ) -> Option<Self> {
-        let degree = fixed_data.common_degree(witness_cols);
-=======
     pub fn try_new(name: String, parts: &MachineParts<'a, T>) -> Option<Self> {
         let degree = parts.common_degree();
->>>>>>> bf574d65
 
         // get the namespaces and column names
         let (mut namespaces, columns): (HashSet<_>, HashSet<_>) = parts
@@ -174,11 +163,11 @@
             None
         };
 
-        if !prover_functions.is_empty() {
+        if !parts.prover_functions.is_empty() {
             log::warn!(
                 "DoubleSortedWitness machine does not support prover functions.\
                 The following prover functions are ignored:\n{}",
-                prover_functions.iter().format("\n")
+                parts.prover_functions.iter().format("\n")
             );
         }
 
