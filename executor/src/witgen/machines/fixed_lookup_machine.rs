--- conflicted
+++ resolved
@@ -201,18 +201,13 @@
         let connections = all_identities
             .into_iter()
             .filter_map(|i| match i {
-<<<<<<< HEAD
                 Identity::Lookup(LookupIdentity {
                     id, left, right, ..
                 })
                 | Identity::PhantomLookup(PhantomLookupIdentity {
                     id, left, right, ..
-                }) => (right.selector.is_none()
+                }) => (right.selector.is_one()
                     && right.expressions.iter().all(|e| {
-=======
-                Identity::Lookup(i) => (i.right.selector.is_one()
-                    && i.right.expressions.iter().all(|e| {
->>>>>>> 97b0fd2e
                         try_to_simple_poly_ref(e)
                             .map(|poly| poly.poly_id.ptype == PolynomialType::Constant)
                             .unwrap_or(false)
