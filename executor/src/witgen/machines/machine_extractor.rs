--- conflicted
+++ resolved
@@ -1,5 +1,6 @@
-use std::collections::BTreeMap;
-use std::collections::HashSet;
+use std::collections::{BTreeMap, HashSet};
+
+use itertools::Itertools;
 
 use super::block_machine::BlockMachine;
 use super::double_sorted_witness_machine::DoubleSortedWitnesses;
@@ -7,14 +8,16 @@
 use super::sorted_witness_machine::SortedWitnesses;
 use super::FixedData;
 use super::KnownMachine;
-use crate::witgen::generator::Generator;
-use crate::witgen::machines::write_once_memory::WriteOnceMemory;
-use crate::witgen::machines::MachineParts;
-use crate::Identity;
-use itertools::Itertools;
-use powdr_ast::analyzed;
+use crate::{
+    witgen::{
+        generator::Generator,
+        machines::{write_once_memory::WriteOnceMemory, MachineParts},
+    },
+    Identity,
+};
+
 use powdr_ast::analyzed::{
-    AlgebraicExpression as Expression, IdentityKind, PolyID, PolynomialReference, Reference,
+    self, AlgebraicExpression as Expression, IdentityKind, PolyID, PolynomialReference, Reference,
     SelectedExpressions,
 };
 use powdr_ast::parsed::{
@@ -25,13 +28,7 @@
 
 pub struct ExtractionOutput<'a, T: FieldElement> {
     pub machines: Vec<KnownMachine<'a, T>>,
-<<<<<<< HEAD
-    pub base_identities: Vec<&'a Identity<T>>,
-    pub base_witnesses: HashSet<PolyID>,
-    pub base_prover_functions: Vec<&'a analyzed::Expression>,
-=======
     pub base_parts: MachineParts<'a, T>,
->>>>>>> bf574d65
 }
 
 /// Finds machines in the witness columns and identities
@@ -151,17 +148,12 @@
         let machine_parts = MachineParts {
             fixed_data: fixed,
             connecting_identities,
-<<<<<<< HEAD
             prover_functions,
-            name_with_type,
-        ));
-=======
             identities: machine_identities,
             witnesses: machine_witnesses,
         };
 
         machines.push(build_machine(machine_parts, name_with_type));
->>>>>>> bf574d65
     }
 
     // Always add a fixed lookup machine.
@@ -185,63 +177,12 @@
 
     ExtractionOutput {
         machines,
-<<<<<<< HEAD
-        base_identities,
-        base_witnesses: remaining_witnesses,
-        base_prover_functions,
-    }
-}
-
-fn build_machine<'a, T: FieldElement>(
-    fixed: &'a FixedData<'a, T>,
-    machine_witnesses: HashSet<PolyID>,
-    machine_identities: Vec<&'a Identity<T>>,
-    connecting_identities: BTreeMap<u64, &'a Identity<T>>,
-    prover_functions: Vec<&'a analyzed::Expression>,
-    name_with_type: impl Fn(&str) -> String,
-) -> KnownMachine<'a, T> {
-    if let Some(machine) = SortedWitnesses::try_new(
-        name_with_type("SortedWitness"),
-        fixed,
-        &connecting_identities,
-        &machine_identities,
-        &machine_witnesses,
-        &prover_functions,
-    ) {
-        log::debug!("Detected machine: sorted witnesses / write-once memory");
-        KnownMachine::SortedWitnesses(machine)
-    } else if let Some(machine) = DoubleSortedWitnesses::try_new(
-        name_with_type("DoubleSortedWitnesses"),
-        fixed,
-        &connecting_identities,
-        &machine_witnesses,
-        &prover_functions,
-    ) {
-        log::debug!("Detected machine: memory");
-        KnownMachine::DoubleSortedWitnesses(machine)
-    } else if let Some(machine) = WriteOnceMemory::try_new(
-        name_with_type("WriteOnceMemory"),
-        fixed,
-        &connecting_identities,
-        &machine_identities,
-        &prover_functions,
-    ) {
-        log::debug!("Detected machine: write-once memory");
-        KnownMachine::WriteOnceMemory(machine)
-    } else if let Some(machine) = BlockMachine::try_new(
-        name_with_type("BlockMachine"),
-        fixed,
-        &connecting_identities,
-        &machine_identities,
-        &machine_witnesses,
-        &prover_functions,
-    ) {
-=======
         base_parts: MachineParts {
             fixed_data: fixed,
             connecting_identities: Default::default(),
             identities: base_identities,
             witnesses: remaining_witnesses,
+            prover_functions: base_prover_functions,
         },
     }
 }
@@ -267,7 +208,6 @@
     } else if let Some(machine) =
         BlockMachine::try_new(name_with_type("BlockMachine"), &machine_parts)
     {
->>>>>>> bf574d65
         log::debug!("Detected machine: {machine}");
         KnownMachine::BlockMachine(machine)
     } else {
@@ -293,17 +233,8 @@
             .unwrap();
         KnownMachine::Vm(Generator::new(
             name_with_type("Vm"),
-<<<<<<< HEAD
-            fixed.common_degree(&machine_witnesses),
-            fixed,
-            &connecting_identities,
-            machine_identities,
-            machine_witnesses,
-            prover_functions,
-=======
             machine_parts.common_degree(),
             machine_parts.clone(),
->>>>>>> bf574d65
             Some(latch),
         ))
     }
