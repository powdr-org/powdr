--- conflicted
+++ resolved
@@ -1,7 +1,6 @@
 use std::collections::{BTreeMap, HashMap};
 
 use itertools::Itertools;
-use powdr_ast::analyzed;
 
 use super::super::affine_expression::AffineExpression;
 use super::{EvalResult, FixedData};
@@ -38,20 +37,8 @@
 }
 
 impl<'a, T: FieldElement> SortedWitnesses<'a, T> {
-<<<<<<< HEAD
-    pub fn try_new(
-        name: String,
-        fixed_data: &'a FixedData<T>,
-        connecting_identities: &BTreeMap<u64, &'a Identity<T>>,
-        identities: &[&Identity<T>],
-        witnesses: &HashSet<PolyID>,
-        prover_functions: &[&'a analyzed::Expression],
-    ) -> Option<Self> {
-        let degree = fixed_data.common_degree(witnesses);
-=======
     pub fn try_new(name: String, parts: &MachineParts<'a, T>) -> Option<Self> {
         let degree = parts.common_degree();
->>>>>>> bf574d65
 
         if parts.identities.len() != 1 {
             return None;
@@ -92,27 +79,14 @@
                     return None;
                 }
 
-<<<<<<< HEAD
-            if !prover_functions.is_empty() {
-                log::warn!(
-                    "SortedWitness machine does not support prover functions.\
+                if !parts.prover_functions.is_empty() {
+                    log::warn!(
+                        "SortedWitness machine does not support prover functions.\
                     The following prover functions are ignored:\n{}",
-                    prover_functions.iter().format("\n")
-                );
-            }
-
-            Some(SortedWitnesses {
-                degree,
-                rhs_references,
-                connecting_identities: connecting_identities.clone(),
-                name,
-                key_col,
-                witness_positions,
-                data: Default::default(),
-                fixed_data,
-            })
-        })
-=======
+                        parts.prover_functions.iter().format("\n")
+                    );
+                }
+
                 Some(SortedWitnesses {
                     degree,
                     rhs_references,
@@ -125,7 +99,6 @@
                 })
             },
         )
->>>>>>> bf574d65
     }
 }
 
