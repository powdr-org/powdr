use std::collections::{BTreeMap, HashMap};

use super::super::affine_expression::AffineExpression;
use super::{Connection, EvalResult, FixedData};
use super::{Machine, MachineParts};
use crate::witgen::affine_expression::AlgebraicVariable;
use crate::witgen::rows::RowPair;
use crate::witgen::{
    expression_evaluator::ExpressionEvaluator, fixed_evaluator::FixedEvaluator,
    symbolic_evaluator::SymbolicEvaluator,
};
use crate::witgen::{EvalValue, IncompleteCause, MutableState, QueryCallback};
use crate::Identity;
use itertools::Itertools;
<<<<<<< HEAD
use powdr_ast::analyzed::{
    AlgebraicExpression as Expression, AlgebraicReference, LookupIdentity, PhantomLookupIdentity,
    PolyID,
};
=======
use num_traits::One;
use powdr_ast::analyzed::{AlgebraicExpression as Expression, AlgebraicReference, PolyID};
>>>>>>> 97b0fd2e
use powdr_number::{DegreeType, FieldElement};

/// A machine that can support a lookup in a set of columns that are sorted
/// by one specific column and values in that column have to be unique.
/// This means there is a column A and a constraint of the form
/// NOTLAST $ [ A' - A ] in [ POSITIVE ]
/// Where
///  - NOTLAST is zero only on the last row
///  - POSITIVE has all values from 1 to half of the field size.
pub struct SortedWitnesses<'a, T: FieldElement> {
    degree: DegreeType,
    rhs_references: BTreeMap<u64, Vec<&'a AlgebraicReference>>,
    connections: BTreeMap<u64, Connection<'a, T>>,
    key_col: PolyID,
    /// Position of the witness columns in the data.
    witness_positions: HashMap<PolyID, usize>,
    data: BTreeMap<T, Vec<Option<T>>>,
    fixed_data: &'a FixedData<'a, T>,
    name: String,
}

impl<'a, T: FieldElement> SortedWitnesses<'a, T> {
    pub fn try_new(
        name: String,
        fixed_data: &'a FixedData<'a, T>,
        parts: &MachineParts<'a, T>,
    ) -> Option<Self> {
        if parts.identities.len() != 1 {
            return None;
        }

        let degree = parts.common_degree_range().max;

        check_identity(fixed_data, parts.identities.first().unwrap(), degree).and_then(|key_col| {
            let witness_positions = parts
                .witnesses
                .iter()
                .filter(|&w| *w != key_col)
                .sorted()
                .enumerate()
                .map(|(i, &x)| (x, i))
                .collect();

            let rhs_references = parts
                .connections
                .iter()
                .filter_map(|(id, &identity)| {
                    let rhs_expressions = identity
                        .right
                        .expressions
                        .iter()
                        .map(|expr| match expr {
                            // Expect all RHS expressions to be references without a next operator applied.
                            Expression::Reference(p) => (!p.next).then_some(p),
                            _ => None,
                        })
                        .collect::<Option<Vec<_>>>()?;

                    Some((*id, rhs_expressions))
                })
                .collect::<BTreeMap<_, _>>();

            if rhs_references.len() != parts.connections.len() {
                // Not all connected identities meet the criteria above, so this is not a DoubleSortedWitnesses machine.
                return None;
            }

            if !parts.prover_functions.is_empty() {
                log::warn!(
                    "SortedWitness machine does not support prover functions.\
                    The following prover functions are ignored:\n{}",
                    parts.prover_functions.iter().format("\n")
                );
            }

            Some(SortedWitnesses {
                degree,
                rhs_references,
                connections: parts.connections.clone(),
                name,
                key_col,
                witness_positions,
                data: Default::default(),
                fixed_data,
            })
        })
    }
}

fn check_identity<T: FieldElement>(
    fixed_data: &FixedData<T>,
    id: &Identity<T>,
    degree: DegreeType,
) -> Option<PolyID> {
    // Looking for a lookup
    let (left, right) = match id {
        Identity::Lookup(LookupIdentity { left, right, .. })
        | Identity::PhantomLookup(PhantomLookupIdentity { left, right, .. }) => (left, right),
        _ => return None,
    };

    // Looking for NOTLAST $ [ A' - A ] in [ POSITIVE ]
<<<<<<< HEAD
    if right.selector.is_some() || left.expressions.len() != 1 {
=======
    if !id.right.selector.is_one() || id.left.expressions.len() != 1 {
>>>>>>> 97b0fd2e
        return None;
    }

    // Check for A' - A in the LHS
    let key_column = check_constraint(left.expressions.first().unwrap())?;

<<<<<<< HEAD
    let not_last = left.selector.as_ref()?;
    let positive = right.expressions.first().unwrap();
=======
    let not_last = &id.left.selector;
    let positive = id.right.expressions.first().unwrap();
>>>>>>> 97b0fd2e

    // TODO this could be rather slow. We should check the code for identity instead
    // of evaluating it.
    for row in 0..(degree as usize) {
        let ev = ExpressionEvaluator::new(FixedEvaluator::new(fixed_data, row, degree));
        let degree = degree as usize;
        let nl = ev.evaluate(not_last).ok()?.constant_value()?;
        if (row == degree - 1 && !nl.is_zero()) || (row < degree - 1 && !nl.is_one()) {
            return None;
        }
        let pos = ev.evaluate(positive).ok()?.constant_value()?;
        if pos != (row as u64 + 1).into() {
            return None;
        }
    }
    Some(key_column)
}

/// Checks that the identity has a constraint of the form `a' - a` as the first expression
/// on the left hand side and returns the ID of the witness column.
fn check_constraint<T: FieldElement>(constraint: &Expression<T>) -> Option<PolyID> {
    let symbolic_ev = SymbolicEvaluator;
    let sort_constraint = match ExpressionEvaluator::new(symbolic_ev).evaluate(constraint) {
        Ok(c) => c,
        Err(_) => return None,
    };
    let mut coeff = sort_constraint.nonzero_coefficients();
    let first = coeff
        .next()
        .and_then(|(k, v)| k.try_as_column().map(|k| (k, v)))?;
    let second = coeff
        .next()
        .and_then(|(k, v)| k.try_as_column().map(|k| (k, v)))?;
    if coeff.next().is_some() {
        return None;
    }
    let key_column_id = match (first, second) {
        ((key, _), _) | (_, (key, _)) if !key.next => key,
        _ => return None,
    };
    if key_column_id.next || key_column_id.is_fixed() {
        return None;
    }
    let poly_next = AlgebraicReference {
        next: true,
        ..key_column_id.clone()
    };
    let pattern = AffineExpression::from_variable_id(AlgebraicVariable::Column(&poly_next))
        - AffineExpression::from_variable_id(AlgebraicVariable::Column(key_column_id));
    if sort_constraint != pattern {
        return None;
    }

    Some(key_column_id.poly_id)
}

impl<'a, T: FieldElement> Machine<'a, T> for SortedWitnesses<'a, T> {
    fn identity_ids(&self) -> Vec<u64> {
        self.rhs_references.keys().cloned().collect()
    }

    fn name(&self) -> &str {
        &self.name
    }

    fn process_plookup<Q: QueryCallback<T>>(
        &mut self,
        _mutable_state: &mut MutableState<'a, '_, T, Q>,
        identity_id: u64,
        caller_rows: &RowPair<'_, 'a, T>,
    ) -> EvalResult<'a, T> {
        self.process_plookup_internal(identity_id, caller_rows)
    }

    fn take_witness_col_values<'b, Q: QueryCallback<T>>(
        &mut self,
        _mutable_state: &'b mut MutableState<'a, 'b, T, Q>,
    ) -> HashMap<String, Vec<T>> {
        let mut result = HashMap::new();

        let (mut keys, mut values): (Vec<_>, Vec<_>) =
            std::mem::take(&mut self.data).into_iter().unzip();

        let mut last_key = keys.last().cloned().unwrap_or_default();
        while keys.len() < self.degree as usize {
            last_key += 1u64.into();
            keys.push(last_key);
        }
        result.insert(self.fixed_data.column_name(&self.key_col).to_string(), keys);

        for (col, &i) in &self.witness_positions {
            let mut col_values = values
                .iter_mut()
                .map(|row| std::mem::take(&mut row[i]).unwrap_or_default())
                .collect::<Vec<_>>();
            col_values.resize(self.degree as usize, 0.into());
            result.insert(self.fixed_data.column_name(col).to_string(), col_values);
        }

        result
    }
}

impl<'a, T: FieldElement> SortedWitnesses<'a, T> {
    fn process_plookup_internal(
        &mut self,
        identity_id: u64,
        caller_rows: &RowPair<'_, 'a, T>,
    ) -> EvalResult<'a, T> {
        let left = self.connections[&identity_id]
            .left
            .expressions
            .iter()
            .map(|e| caller_rows.evaluate(e).unwrap())
            .collect::<Vec<_>>();
        let rhs = self.rhs_references.get(&identity_id).unwrap();
        let key_index = rhs.iter().position(|&x| x.poly_id == self.key_col).unwrap();

        let key_value = left[key_index].constant_value().ok_or_else(|| {
            format!(
                "Value of unique key must be known: {} = {}",
                left[key_index], rhs[key_index]
            )
        })?;

        let mut assignments = EvalValue::complete(vec![]);
        let stored_values = self
            .data
            .entry(key_value)
            .or_insert_with(|| vec![None; self.witness_positions.len()]);
        for (l, &r) in left.iter().zip(rhs.iter()).skip(1) {
            let stored_value = &mut stored_values[self.witness_positions[&r.poly_id]];
            match stored_value {
                // There is a stored value
                Some(v) => {
                    match (l.clone() - (*v).into()).solve() {
                        Err(_) => {
                            // The LHS value is known and it is different from the stored one.
                            return Err(format!(
                                "Lookup mismatch: There is already a unique row with {} = \
                            {key_value} and {r} = {v}, but wanted to store {r} = {l}",
                                self.fixed_data.column_name(&self.key_col),
                            )
                            .into());
                        }
                        Ok(ass) => {
                            if !ass.is_empty() {
                                log::trace!(
                                    "Read {} = {key_value} -> {r} = {v}",
                                    self.fixed_data.column_name(&self.key_col)
                                );
                            }
                            assignments.combine(ass);
                        }
                    }
                }
                // There is no value stored yet.
                None => match l.constant_value() {
                    Some(v) => {
                        log::trace!(
                            "Stored {} = {key_value} -> {r} = {v}",
                            self.fixed_data.column_name(&self.key_col)
                        );
                        assignments = assignments.report_side_effect();
                        *stored_value = Some(v);
                    }
                    None => {
                        return Ok(EvalValue::incomplete(IncompleteCause::DataNotYetAvailable));
                    }
                },
            }
        }
        Ok(assignments)
    }
}<|MERGE_RESOLUTION|>--- conflicted
+++ resolved
@@ -12,15 +12,11 @@
 use crate::witgen::{EvalValue, IncompleteCause, MutableState, QueryCallback};
 use crate::Identity;
 use itertools::Itertools;
-<<<<<<< HEAD
+use num_traits::One;
 use powdr_ast::analyzed::{
     AlgebraicExpression as Expression, AlgebraicReference, LookupIdentity, PhantomLookupIdentity,
     PolyID,
 };
-=======
-use num_traits::One;
-use powdr_ast::analyzed::{AlgebraicExpression as Expression, AlgebraicReference, PolyID};
->>>>>>> 97b0fd2e
 use powdr_number::{DegreeType, FieldElement};
 
 /// A machine that can support a lookup in a set of columns that are sorted
@@ -123,24 +119,15 @@
     };
 
     // Looking for NOTLAST $ [ A' - A ] in [ POSITIVE ]
-<<<<<<< HEAD
-    if right.selector.is_some() || left.expressions.len() != 1 {
-=======
-    if !id.right.selector.is_one() || id.left.expressions.len() != 1 {
->>>>>>> 97b0fd2e
+    if !right.selector.is_one() || left.expressions.len() != 1 {
         return None;
     }
 
     // Check for A' - A in the LHS
     let key_column = check_constraint(left.expressions.first().unwrap())?;
 
-<<<<<<< HEAD
-    let not_last = left.selector.as_ref()?;
+    let not_last = &left.selector;
     let positive = right.expressions.first().unwrap();
-=======
-    let not_last = &id.left.selector;
-    let positive = id.right.expressions.first().unwrap();
->>>>>>> 97b0fd2e
 
     // TODO this could be rather slow. We should check the code for identity instead
     // of evaluating it.
