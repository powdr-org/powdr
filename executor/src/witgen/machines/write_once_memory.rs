use std::collections::{BTreeMap, HashMap};

use itertools::{Either, Itertools};

use powdr_ast::analyzed::{IdentityKind, PolyID, PolynomialType};
use powdr_number::{DegreeType, FieldElement};

use crate::{
    witgen::{
        rows::RowPair, util::try_to_simple_poly, EvalError, EvalResult, EvalValue, FixedData,
        IncompleteCause, MutableState, QueryCallback,
    },
    Identity,
};

use super::{Machine, MachineParts};

/// A memory machine with a fixed address space, and each address can only have one
/// value during the lifetime of the program.
/// In the simplest case, it looks like this:
/// ```pil
/// let ADDR = |i| i;
/// let v;
/// // Stores a value, fails if the cell already has a value that's different
/// instr mstore X, Y -> { [X, Y] in [ADDR, v] }
/// // Loads a value. If the cell is empty, the prover can choose a value.
/// // Note that this is the same lookup, only Y is considered an output instead
/// // of an input.
/// instr mload X -> Y { [X, Y] in [ADDR, v] }
/// ```
pub struct WriteOnceMemory<'a, T: FieldElement> {
    degree: DegreeType,
    connecting_identities: BTreeMap<u64, &'a Identity<T>>,
    /// The fixed data
    fixed_data: &'a FixedData<'a, T>,
    /// The polynomials that are used as values (witness polynomials on the RHS)
    value_polys: Vec<PolyID>,
    /// A map from keys to row indices
    key_to_index: BTreeMap<Vec<T>, DegreeType>,
    /// The memory content
    data: BTreeMap<DegreeType, Vec<Option<T>>>,
    name: String,
}

impl<'a, T: FieldElement> WriteOnceMemory<'a, T> {
    pub fn try_new(
        name: String,
        fixed_data: &'a FixedData<'a, T>,
        parts: &MachineParts<'a, T>,
    ) -> Option<Self> {
        if !parts.identities.is_empty() {
            return None;
        }

        if !parts
            .connecting_identities
            .values()
            .all(|i| i.kind == IdentityKind::Plookup)
        {
            return None;
        }

        // All connecting identities should have no selector or a selector of 1
        if parts.connecting_identities.values().any(|i| {
            i.right
                .selector
                .as_ref()
                .map(|s| s != &T::one().into())
                .unwrap_or(false)
        }) {
            return None;
        }

        // All RHS expressions should be the same
        let rhs_exprs = parts
            .connecting_identities
            .values()
            .map(|i| &i.right.expressions)
            .collect_vec();
        if !rhs_exprs.iter().all_equal() {
            return None;
        }

        let rhs_polys = rhs_exprs
            .first()
            .unwrap()
            .iter()
            .map(|e| try_to_simple_poly(e))
            .collect::<Option<Vec<_>>>();

        // Returns None if any RHS polynomial is a complex expression
        let rhs_polys = rhs_polys?;

        // Build a Vec<PolyID> for the key and value polynomials
        let (key_polys, value_polys): (Vec<_>, Vec<_>) = rhs_polys.into_iter().partition_map(|p| {
            assert!(!p.next);
            if p.poly_id.ptype == PolynomialType::Constant {
                Either::Left(p.poly_id)
            } else {
                Either::Right(p.poly_id)
            }
        });

<<<<<<< HEAD
        let degree = parts.common_degree();
=======
        let degree = fixed_data
            .common_degree_range(key_polys.iter().chain(value_polys.iter()))
            .max;
>>>>>>> 14225aa1

        let mut key_to_index = BTreeMap::new();
        for row in 0..degree {
            let key = key_polys
                .iter()
                .map(|k| fixed_data.fixed_cols[k].values(degree)[row as usize])
                .collect::<Vec<_>>();
            if key_to_index.insert(key, row).is_some() {
                // Duplicate keys, can't be a write-once memory
                return None;
            }
        }

        Some(Self {
            degree,
            connecting_identities: parts.connecting_identities.clone(),
            name,
            fixed_data,
            value_polys,
            key_to_index,
            data: BTreeMap::new(),
        })
    }

    fn process_plookup_internal(
        &mut self,
        identity_id: u64,
        caller_rows: &RowPair<'_, 'a, T>,
    ) -> EvalResult<'a, T> {
        let identity = self.connecting_identities[&identity_id];
        let args = identity
            .left
            .expressions
            .iter()
            .map(|e| caller_rows.evaluate(e).unwrap())
            .collect::<Vec<_>>();
        let (key_expressions, value_expressions): (Vec<_>, Vec<_>) = args
            .iter()
            .zip(identity.right.expressions.iter())
            .partition(|(_, r)| {
                try_to_simple_poly(r).unwrap().poly_id.ptype == PolynomialType::Constant
            });
        let key = key_expressions
            .into_iter()
            .map(|(k, _)| k.constant_value())
            .collect::<Option<Vec<_>>>();
        let value_expressions = value_expressions
            .into_iter()
            .map(|(v, _)| v)
            .collect::<Vec<_>>();
        let value = value_expressions
            .iter()
            .map(|v| v.constant_value())
            .collect::<Vec<_>>();

        log::trace!("Key: {:?}", key);
        log::trace!("Value: {:?}", value);

        let Some(key) = key else {
            return Ok(EvalValue::incomplete(
                IncompleteCause::NonConstantRequiredArgument("key"),
            ));
        };

        let index = self.key_to_index.get(&key).cloned().ok_or_else(|| {
            EvalError::from(format!("Key {key:?} not found in write-once memory"))
        })?;

        // If there is an externally provided memory value, use it
        let external_witness_value = self
            .value_polys
            .iter()
            .map(|p| self.fixed_data.external_witness(index, p))
            .collect::<Vec<_>>();
        let stored_value = match self.data.get(&index) {
            Some(values) => values
                .iter()
                .zip(external_witness_value.iter())
                .map(|(&stored, &external)| external.or(stored))
                .collect(),
            None => external_witness_value,
        };

        let mut updates = vec![];
        let values = value_expressions
            .into_iter()
            .zip(stored_value.iter())
            .map(|(l, r)| {
                match (l.constant_value(), r) {
                    // No value provided and none stored -> keep value as None
                    (None, None) => Ok::<Option<T>, EvalError<T>>(None),
                    // Value provided but none stored -> write, no updates
                    (Some(l), None) => Ok(Some(l)),
                    // Value stored -> keep stored value & either update LHS or assert equality
                    (_, Some(r)) => {
                        updates.extend((l.clone() - (*r).into()).solve()?.constraints);
                        Ok(Some(*r))
                    }
                }
            })
            .collect::<Result<Vec<_>, _>>()?;

        // Write values
        let is_complete = !values.contains(&None);
        let side_effect = self.data.insert(index, values).is_none();

        match is_complete {
            true => Ok({
                let res = EvalValue::complete(updates);
                if side_effect {
                    res.report_side_effect()
                } else {
                    res
                }
            }),
            false => Ok(EvalValue::incomplete_with_constraints(
                updates,
                IncompleteCause::NonConstantRequiredArgument("value"),
            )),
        }
    }
}

impl<'a, T: FieldElement> Machine<'a, T> for WriteOnceMemory<'a, T> {
    fn identity_ids(&self) -> Vec<u64> {
        self.connecting_identities.keys().copied().collect()
    }

    fn name(&self) -> &str {
        &self.name
    }

    fn process_plookup<'b, Q: QueryCallback<T>>(
        &mut self,
        _mutable_state: &'b mut MutableState<'a, 'b, T, Q>,
        identity_id: u64,
        caller_rows: &RowPair<'_, 'a, T>,
    ) -> EvalResult<'a, T> {
        self.process_plookup_internal(identity_id, caller_rows)
    }

    fn take_witness_col_values<'b, Q: QueryCallback<T>>(
        &mut self,
        _mutable_state: &'b mut MutableState<'a, 'b, T, Q>,
    ) -> HashMap<String, Vec<T>> {
        self.value_polys
            .iter()
            .enumerate()
            .map(|(value_index, poly)| {
                let column = self.fixed_data.witness_cols[poly]
                    .external_values
                    .cloned()
                    .map(|mut external_values| {
                        // External witness values might only be provided partially.
                        external_values.resize(self.degree as usize, T::zero());
                        external_values
                    })
                    .unwrap_or_else(|| {
                        let mut column = vec![T::zero(); self.degree as usize];
                        for (row, values) in self.data.iter() {
                            column[*row as usize] = values[value_index].unwrap_or_default();
                        }
                        column
                    });
                (self.fixed_data.column_name(poly).to_string(), column)
            })
            .collect()
    }
}<|MERGE_RESOLUTION|>--- conflicted
+++ resolved
@@ -101,13 +101,7 @@
             }
         });
 
-<<<<<<< HEAD
-        let degree = parts.common_degree();
-=======
-        let degree = fixed_data
-            .common_degree_range(key_polys.iter().chain(value_polys.iter()))
-            .max;
->>>>>>> 14225aa1
+        let degree = parts.common_degree_range().max;
 
         let mut key_to_index = BTreeMap::new();
         for row in 0..degree {
