use std::collections::{BTreeMap, HashMap, HashSet};
use std::sync::Arc;

use itertools::Itertools;
use powdr_ast::analyzed::{
    AlgebraicExpression, AlgebraicReference, Analyzed, DegreeRange, Expression,
    FunctionValueDefinition, IdentityKind, PolyID, PolynomialType, SymbolKind, TypedExpression,
};
use powdr_ast::parsed::visitor::ExpressionVisitable;
use powdr_ast::parsed::{FunctionKind, LambdaExpression};
use powdr_number::{DegreeType, FieldElement};

use crate::constant_evaluator::VariablySizedColumn;

use self::data_structures::column_map::{FixedColumnMap, WitnessColumnMap};
pub use self::eval_result::{
    Constraint, Constraints, EvalError, EvalResult, EvalStatus, EvalValue, IncompleteCause,
};
use self::generator::Generator;

use self::global_constraints::GlobalConstraints;
use self::identity_processor::Machines;
use self::machines::machine_extractor::ExtractionOutput;
use self::machines::profiling::{record_end, record_start, reset_and_print_profile_summary};
use self::machines::Machine;

mod affine_expression;
mod block_processor;
mod data_structures;
mod eval_result;
mod expression_evaluator;
pub mod fixed_evaluator;
mod generator;
mod global_constraints;
mod identity_processor;
mod machines;
mod processor;
mod query_processor;
mod range_constraints;
mod rows;
mod sequence_iterator;
pub mod symbolic_evaluator;
mod symbolic_witness_evaluator;
mod util;
mod vm_processor;

static OUTER_CODE_NAME: &str = "witgen (outer code)";

pub trait QueryCallback<T>: Fn(&str) -> Result<Option<T>, String> + Send + Sync {}
impl<T, F> QueryCallback<T> for F where F: Fn(&str) -> Result<Option<T>, String> + Send + Sync {}

type WitgenCallbackFn<T> =
    Arc<dyn Fn(&[(String, Vec<T>)], BTreeMap<u64, T>, u8) -> Vec<(String, Vec<T>)> + Send + Sync>;

#[derive(Clone)]
pub struct WitgenCallback<T>(WitgenCallbackFn<T>);

impl<T: FieldElement> WitgenCallback<T> {
    pub fn new(f: WitgenCallbackFn<T>) -> Self {
        WitgenCallback(f)
    }

    /// Computes the next-stage witness, given the current witness and challenges.
    pub fn next_stage_witness(
        &self,
        current_witness: &[(String, Vec<T>)],
        challenges: BTreeMap<u64, T>,
        stage: u8,
    ) -> Vec<(String, Vec<T>)> {
        (self.0)(current_witness, challenges, stage)
    }
}

pub struct WitgenCallbackContext<T> {
    /// TODO: all these fields probably don't need to be Arc anymore, since the
    /// Arc was moved one level up... but I have to investigate this further.
    analyzed: Arc<Analyzed<T>>,
    fixed_col_values: Arc<Vec<(String, VariablySizedColumn<T>)>>,
    query_callback: Arc<dyn QueryCallback<T>>,
}

impl<T: FieldElement> WitgenCallbackContext<T> {
    pub fn new(
        analyzed: Arc<Analyzed<T>>,
        fixed_col_values: Arc<Vec<(String, VariablySizedColumn<T>)>>,
        query_callback: Option<Arc<dyn QueryCallback<T>>>,
    ) -> Self {
        let query_callback = query_callback.unwrap_or_else(|| Arc::new(unused_query_callback()));
        Self {
            analyzed,
            fixed_col_values,
            query_callback,
        }
    }

    /// Computes the next-stage witness, given the current witness and challenges.
    pub fn next_stage_witness(
        &self,
        current_witness: &[(String, Vec<T>)],
        challenges: BTreeMap<u64, T>,
        stage: u8,
    ) -> Vec<(String, Vec<T>)> {
        WitnessGenerator::new(
            &self.analyzed,
            &self.fixed_col_values,
            &*self.query_callback,
        )
        .with_external_witness_values(current_witness)
        .with_challenges(stage, challenges)
        .generate()
    }
}

pub fn chain_callbacks<T: FieldElement>(
    c1: Arc<dyn QueryCallback<T>>,
    c2: Arc<dyn QueryCallback<T>>,
) -> impl QueryCallback<T> {
    move |query| c1(query).or_else(|_| c2(query))
}

/// @returns a query callback that is never expected to be used.
pub fn unused_query_callback<T>() -> impl QueryCallback<T> {
    |_| -> _ { unreachable!() }
}

/// Everything [Generator] needs to mutate in order to compute a new row.
pub struct MutableState<'a, 'b, T: FieldElement, Q: QueryCallback<T>> {
    pub machines: Machines<'a, 'b, T>,
    pub query_callback: &'b mut Q,
}

pub struct WitnessGenerator<'a, 'b, T: FieldElement> {
    analyzed: &'a Analyzed<T>,
    fixed_col_values: &'b Vec<(String, VariablySizedColumn<T>)>,
    query_callback: &'b dyn QueryCallback<T>,
    external_witness_values: &'b [(String, Vec<T>)],
    stage: u8,
    challenges: BTreeMap<u64, T>,
}

impl<'a, 'b, T: FieldElement> WitnessGenerator<'a, 'b, T> {
    pub fn new(
        analyzed: &'a Analyzed<T>,
        fixed_col_values: &'b Vec<(String, VariablySizedColumn<T>)>,
        query_callback: &'b dyn QueryCallback<T>,
    ) -> Self {
        WitnessGenerator {
            analyzed,
            fixed_col_values,
            query_callback,
            external_witness_values: &[],
            stage: 0,
            challenges: BTreeMap::new(),
        }
    }

    pub fn with_external_witness_values(
        self,
        external_witness_values: &'b [(String, Vec<T>)],
    ) -> Self {
        WitnessGenerator {
            external_witness_values,
            ..self
        }
    }

    pub fn with_challenges(self, stage: u8, challenges: BTreeMap<u64, T>) -> Self {
        WitnessGenerator {
            stage,
            challenges,
            ..self
        }
    }

    /// Generates the committed polynomial values
    /// @returns the values (in source order) and the degree of the polynomials.
    pub fn generate(self) -> Vec<(String, Vec<T>)> {
        record_start(OUTER_CODE_NAME);
        let fixed = FixedData::new(
            self.analyzed,
            self.fixed_col_values,
            self.external_witness_values,
            self.challenges,
            self.stage,
        );
        let identities = self
            .analyzed
            .identities_with_inlined_intermediate_polynomials()
            .into_iter()
            .filter(|identity| {
                let discard = identity.expr_any(|expr| {
                    if let AlgebraicExpression::Challenge(challenge) = expr {
                        challenge.stage >= self.stage.into()
                    } else {
                        false
                    }
                });
                if discard {
                    log::debug!(
                        "Skipping identity that references challenge of later stage: {}",
                        identity
                    );
                }
                !discard
            })
            .collect::<Vec<_>>();

        // Removes identities like X * (X - 1) = 0 or [ A ] in [ BYTES ]
        // These are already captured in the range constraints.
        let (fixed, retained_identities) =
            global_constraints::set_global_constraints(fixed, &identities);
        let ExtractionOutput {
            mut machines,
            base_identities,
            base_witnesses,
        } = if self.stage == 0 {
            machines::machine_extractor::split_out_machines(&fixed, retained_identities)
        } else {
            // We expect later-stage witness columns to be accumulators for lookup and permutation arguments.
            // These don't behave like normal witness columns (e.g. in a block machine), and they might depend
            // on witness columns of more than one machine.
            // Therefore, we treat everything as one big machine. Also, we remove lookups and permutations,
            // as they are assumed to be handled in stage 0.
            let polynomial_identities = identities
                .iter()
                .filter(|identity| identity.kind == IdentityKind::Polynomial)
                .collect::<Vec<_>>();
            ExtractionOutput {
                machines: Vec::new(),
                base_identities: polynomial_identities,
                base_witnesses: fixed.witness_cols.keys().collect::<HashSet<_>>(),
            }
        };
        let mut query_callback = self.query_callback;
        let mut mutable_state = MutableState {
            machines: Machines::from(machines.iter_mut()),
            query_callback: &mut query_callback,
        };

        let generator = (!base_witnesses.is_empty()).then(|| {
            let main_size = fixed
                .common_set_degree(&base_witnesses)
                // In the dynamic VADCOP setting, we assume that some machines
                // (e.g. register memory) may take up to 4x the number of rows
                // of the main machine. By running the main machine only 1/4 of
                // of the steps, we ensure that no secondary machine will run out
                // of rows.
                .unwrap_or(1 << (*MAX_DEGREE_LOG - 2));
            let mut generator = Generator::new(
                "Main Machine".to_string(),
                main_size,
                &fixed,
                &BTreeMap::new(), // No connecting identities
                base_identities,
                base_witnesses,
                // We could set the latch of the main VM here, but then we would have to detect it.
                // Instead, the main VM will be computed in one block, directly continuing into the
                // infinite loop after the first return.
                None,
            );

            generator.run(&mut mutable_state);
            generator
        });

        // Get columns from machines
        let mut columns = mutable_state
            .machines
            .take_witness_col_values(mutable_state.query_callback);
        if let Some(mut generator) = generator {
            columns.extend(generator.take_witness_col_values(&mut mutable_state));
        }

        record_end(OUTER_CODE_NAME);
        reset_and_print_profile_summary();

        // Order columns according to the order of declaration.
        let witness_cols = self
            .analyzed
            .committed_polys_in_source_order()
            .into_iter()
            .filter(|(symbol, _)| symbol.stage.unwrap_or_default() <= self.stage.into())
            .flat_map(|(p, _)| p.array_elements())
            .map(|(name, _id)| {
                let column = columns.remove(&name).unwrap();
                assert!(!column.is_empty());
                (name, column)
            })
            .collect::<Vec<_>>();

        log::debug!("Publics:");
        for (name, value) in extract_publics(&witness_cols, self.analyzed) {
            log::debug!("  {name:>30}: {value}");
        }
        witness_cols
    }
}

pub fn extract_publics<T: FieldElement>(
    witness: &[(String, Vec<T>)],
    pil: &Analyzed<T>,
) -> Vec<(String, T)> {
    let witness = witness
        .iter()
        .map(|(name, col)| (name.clone(), col))
        .collect::<BTreeMap<_, _>>();
    pil.public_declarations_in_source_order()
        .iter()
        .map(|(name, public_declaration)| {
            let poly_name = &public_declaration.referenced_poly_name();
            let poly_index = public_declaration.index;
            let value = witness[poly_name][poly_index as usize];
            ((*name).clone(), value)
        })
        .collect()
}

/// Data that is fixed for witness generation.
pub struct FixedData<'a, T: FieldElement> {
    analyzed: &'a Analyzed<T>,
    fixed_cols: FixedColumnMap<FixedColumn<'a, T>>,
    witness_cols: WitnessColumnMap<WitnessColumn<'a, T>>,
    column_by_name: HashMap<String, PolyID>,
    challenges: BTreeMap<u64, T>,
    global_range_constraints: GlobalConstraints<T>,
}

impl<'a, T: FieldElement> FixedData<'a, T> {
    /// Returns the common degree of a set or polynomials
    ///
    /// # Panics
    ///
    /// Panics if:
    /// - the degree is not unique
    /// - the set of polynomials is empty
    /// - a declared polynomial does not have an explicit degree
    fn common_set_degree<'b>(
        &self,
        ids: impl IntoIterator<Item = &'b PolyID>,
    ) -> Option<DegreeRange> {
        let ids: HashSet<_> = ids.into_iter().collect();

        self.analyzed
            // get all definitions
            .definitions
            .iter()
            // only keep polynomials
            .filter_map(|(_, (symbol, _))| {
                matches!(symbol.kind, SymbolKind::Poly(_)).then_some(symbol)
            })
            // get all array elements and their degrees
            .flat_map(|symbol| symbol.array_elements().map(|(_, id)| (id, symbol.degree)))
            // only keep the ones matching our set
            .filter_map(|(id, degree)| ids.contains(&id).then_some(degree))
            // get the common degree
            .unique()
            .exactly_one()
            .unwrap_or_else(|_| panic!("expected all polynomials to have the same degree"))
    }

    fn common_degree_range<'b>(&self, ids: impl IntoIterator<Item = &'b PolyID>) -> DegreeRange {
        self.common_set_degree(ids).unwrap()
    }

    pub fn new(
        analyzed: &'a Analyzed<T>,
        fixed_col_values: &'a [(String, VariablySizedColumn<T>)],
        external_witness_values: &'a [(String, Vec<T>)],
        challenges: BTreeMap<u64, T>,
        stage: u8,
    ) -> Self {
        let mut external_witness_values = external_witness_values
            .iter()
            .map(|(name, values)| (name.clone(), values))
            .collect::<BTreeMap<_, _>>();

        let witness_cols =
            WitnessColumnMap::from(analyzed.committed_polys_in_source_order().iter().flat_map(
                |(poly, value)| {
                    poly.array_elements()
                        .map(|(name, poly_id)| {
                            let external_values = external_witness_values.remove(name.as_str());
<<<<<<< HEAD
                            if let Some(external_values) = &external_values {
                                if external_values.len() != poly.degree.unwrap().try_into_unique().unwrap() as usize {
                                    log::debug!(
                                        "External witness values for column {} were only partially provided \
                                        (length is {} but the degree is {})",
                                        name,
                                        external_values.len(),
                                        poly.degree.unwrap()
                                    );
                                }
                            }
=======
>>>>>>> 34fdbd1c
                            // Remove any hint for witness columns of a later stage
                            // (because it might reference a challenge that is not available yet)
                            let value = if poly.stage.unwrap_or_default() <= stage.into() {
                                value.as_ref()
                            } else {
                                None
                            };
                            WitnessColumn::new(poly_id.id as usize, &name, value, external_values)
                        })
                        .collect::<Vec<_>>()
                },
            ));

        if !external_witness_values.is_empty() {
            let available_columns = witness_cols
                .iter()
                .map(|(_, witness)| &witness.poly.name)
                .collect::<Vec<_>>();
            panic!(
                "External witness values for non-existent columns: {:?}\nAvailable columns: {:?}",
                external_witness_values.keys(),
                available_columns
            );
        }

        let fixed_cols =
            FixedColumnMap::from(fixed_col_values.iter().map(|(n, v)| FixedColumn::new(n, v)));

        // The global range constraints are not set yet.
        let global_range_constraints = GlobalConstraints {
            witness_constraints: WitnessColumnMap::new(None, witness_cols.len()),
            fixed_constraints: FixedColumnMap::new(None, fixed_cols.len()),
        };

        FixedData {
            analyzed,
            fixed_cols,
            witness_cols,
            column_by_name: analyzed
                .definitions
                .iter()
                .filter(|(_, (symbol, _))| matches!(symbol.kind, SymbolKind::Poly(_)))
                .map(|(name, (symbol, _))| (name.clone(), symbol.into()))
                .collect(),
            challenges,
            global_range_constraints,
        }
    }

    pub fn with_global_range_constraints(
        self,
        global_range_constraints: GlobalConstraints<T>,
    ) -> Self {
        assert!(
            self.global_range_constraints
                .witness_constraints
                .values()
                .chain(self.global_range_constraints.fixed_constraints.values())
                .all(|c| c.is_none()),
            "range constraints already set"
        );

        Self {
            global_range_constraints,
            ..self
        }
    }

    pub fn global_range_constraints(&self) -> &GlobalConstraints<T> {
        &self.global_range_constraints
    }

    fn witness_map_with<V: Clone>(&self, initial_value: V) -> WitnessColumnMap<V> {
        WitnessColumnMap::new(initial_value, self.witness_cols.len())
    }

    fn column_name(&self, poly_id: &PolyID) -> &str {
        match poly_id.ptype {
            PolynomialType::Committed => &self.witness_cols[poly_id].poly.name,
            PolynomialType::Constant => &self.fixed_cols[poly_id].name,
            PolynomialType::Intermediate => unimplemented!(),
        }
    }

    pub fn try_column_by_name(&self, name: &str) -> Option<PolyID> {
        self.column_by_name.get(name).cloned()
    }

    fn external_witness(&self, row: DegreeType, column: &PolyID) -> Option<T> {
        self.witness_cols[column]
            .external_values
            .as_ref()
            .and_then(|v| {
                let row = row % v.len() as u64;
                v.get(row as usize).cloned()
            })
    }
}

pub struct FixedColumn<'a, T> {
    name: String,
    values: &'a VariablySizedColumn<T>,
}

impl<'a, T> FixedColumn<'a, T> {
    pub fn new(name: &'a str, values: &'a VariablySizedColumn<T>) -> FixedColumn<'a, T> {
        let name = name.to_string();
        FixedColumn { name, values }
    }

    pub fn values(&self, size: DegreeType) -> &[T] {
        self.values.get_by_size(size).unwrap()
    }

    pub fn values_max_size(&self) -> &[T] {
        let max_size = self.values.available_sizes().into_iter().max().unwrap() as DegreeType;
        self.values(max_size)
    }
}

#[derive(Debug)]
pub struct WitnessColumn<'a, T> {
    /// A polynomial reference that points to this column in the "current" row
    /// (i.e., the "next" flag is set to false).
    /// This is needed in situations where we want to update a cell when the
    /// update does not come from an identity (which also has an AlgebraicReference).
    poly: AlgebraicReference,
    /// The algebraic expression that points to this column in the current row.
    expr: AlgebraicExpression<T>,
    /// The prover query expression, if any.
    query: Option<&'a Expression>,
    /// A list of externally computed witness values, if any.
    /// The length of this list must be equal to the degree.
    external_values: Option<&'a Vec<T>>,
}

impl<'a, T> WitnessColumn<'a, T> {
    pub fn new(
        id: usize,
        name: &str,
        value: Option<&'a FunctionValueDefinition>,
        external_values: Option<&'a Vec<T>>,
    ) -> WitnessColumn<'a, T> {
        let query = if let Some(FunctionValueDefinition::Expression(TypedExpression {
            e:
                query @ Expression::LambdaExpression(
                    _,
                    LambdaExpression {
                        kind: FunctionKind::Query,
                        ..
                    },
                ),
            ..
        })) = value
        {
            Some(query)
        } else {
            None
        };
        let poly = AlgebraicReference {
            poly_id: PolyID {
                id: id as u64,
                ptype: PolynomialType::Committed,
            },
            name: name.to_string(),
            next: false,
        };
        let expr = AlgebraicExpression::Reference(poly.clone());
        WitnessColumn {
            poly,
            expr,
            query,
            external_values,
        }
    }
}<|MERGE_RESOLUTION|>--- conflicted
+++ resolved
@@ -238,17 +238,8 @@
         };
 
         let generator = (!base_witnesses.is_empty()).then(|| {
-            let main_size = fixed
-                .common_set_degree(&base_witnesses)
-                // In the dynamic VADCOP setting, we assume that some machines
-                // (e.g. register memory) may take up to 4x the number of rows
-                // of the main machine. By running the main machine only 1/4 of
-                // of the steps, we ensure that no secondary machine will run out
-                // of rows.
-                .unwrap_or(1 << (*MAX_DEGREE_LOG - 2));
             let mut generator = Generator::new(
                 "Main Machine".to_string(),
-                main_size,
                 &fixed,
                 &BTreeMap::new(), // No connecting identities
                 base_identities,
@@ -380,20 +371,6 @@
                     poly.array_elements()
                         .map(|(name, poly_id)| {
                             let external_values = external_witness_values.remove(name.as_str());
-<<<<<<< HEAD
-                            if let Some(external_values) = &external_values {
-                                if external_values.len() != poly.degree.unwrap().try_into_unique().unwrap() as usize {
-                                    log::debug!(
-                                        "External witness values for column {} were only partially provided \
-                                        (length is {} but the degree is {})",
-                                        name,
-                                        external_values.len(),
-                                        poly.degree.unwrap()
-                                    );
-                                }
-                            }
-=======
->>>>>>> 34fdbd1c
                             // Remove any hint for witness columns of a later stage
                             // (because it might reference a challenge that is not available yet)
                             let value = if poly.stage.unwrap_or_default() <= stage.into() {
