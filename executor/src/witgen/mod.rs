--- conflicted
+++ resolved
@@ -212,13 +212,7 @@
             global_constraints::set_global_constraints(fixed, &identities);
         let ExtractionOutput {
             mut machines,
-<<<<<<< HEAD
-            base_identities,
-            base_witnesses,
-            base_prover_functions,
-=======
             base_parts,
->>>>>>> bf574d65
         } = if self.stage == 0 {
             machines::machine_extractor::split_out_machines(&fixed, retained_identities)
         } else {
@@ -233,18 +227,13 @@
                 .collect::<Vec<_>>();
             ExtractionOutput {
                 machines: Vec::new(),
-<<<<<<< HEAD
-                base_identities: polynomial_identities,
-                base_witnesses: fixed.witness_cols.keys().collect::<HashSet<_>>(),
-                base_prover_functions: fixed.analyzed.prover_functions.iter().collect(),
-=======
                 base_parts: MachineParts {
                     fixed_data: &fixed,
                     connecting_identities: Default::default(),
                     identities: polynomial_identities,
                     witnesses: fixed.witness_cols.keys().collect::<HashSet<_>>(),
+                    prover_functions: fixed.analyzed.prover_functions.iter().collect(),
                 },
->>>>>>> bf574d65
             }
         };
 
@@ -266,15 +255,7 @@
             let mut generator = Generator::new(
                 "Main Machine".to_string(),
                 main_size,
-<<<<<<< HEAD
-                &fixed,
-                &BTreeMap::new(), // No connecting identities
-                base_identities,
-                base_witnesses,
-                base_prover_functions,
-=======
                 base_parts,
->>>>>>> bf574d65
                 // We could set the latch of the main VM here, but then we would have to detect it.
                 // Instead, the main VM will be computed in one block, directly continuing into the
                 // infinite loop after the first return.
