use std::collections::{BTreeMap, HashMap, HashSet};
use std::sync::Arc;

use itertools::Itertools;
use machines::MachineParts;
use powdr_ast::analyzed::{
    AlgebraicExpression, AlgebraicReference, Analyzed, DegreeRange, Expression,
    FunctionValueDefinition, IdentityKind, PolyID, PolynomialType, SymbolKind, TypedExpression,
};
use powdr_ast::parsed::visitor::ExpressionVisitable;
use powdr_ast::parsed::{FunctionKind, LambdaExpression};
use powdr_number::{DegreeType, FieldElement};

use crate::constant_evaluator::VariablySizedColumn;

use self::data_structures::column_map::{FixedColumnMap, WitnessColumnMap};
pub use self::eval_result::{
    Constraint, Constraints, EvalError, EvalResult, EvalStatus, EvalValue, IncompleteCause,
};
use self::generator::Generator;

use self::global_constraints::GlobalConstraints;
use self::identity_processor::Machines;
use self::machines::machine_extractor::ExtractionOutput;
use self::machines::profiling::{record_end, record_start, reset_and_print_profile_summary};
use self::machines::Machine;

mod affine_expression;
mod block_processor;
mod data_structures;
mod eval_result;
mod expression_evaluator;
pub mod fixed_evaluator;
mod generator;
mod global_constraints;
mod identity_processor;
mod machines;
mod processor;
mod query_processor;
mod range_constraints;
mod rows;
mod sequence_iterator;
pub mod symbolic_evaluator;
mod symbolic_witness_evaluator;
mod util;
mod vm_processor;

static OUTER_CODE_NAME: &str = "witgen (outer code)";

pub trait QueryCallback<T>: Fn(&str) -> Result<Option<T>, String> + Send + Sync {}
impl<T, F> QueryCallback<T> for F where F: Fn(&str) -> Result<Option<T>, String> + Send + Sync {}

type WitgenCallbackFn<T> =
    Arc<dyn Fn(&[(String, Vec<T>)], BTreeMap<u64, T>, u8) -> Vec<(String, Vec<T>)> + Send + Sync>;

#[derive(Clone)]
pub struct WitgenCallback<T>(WitgenCallbackFn<T>);

impl<T: FieldElement> WitgenCallback<T> {
    pub fn new(f: WitgenCallbackFn<T>) -> Self {
        WitgenCallback(f)
    }

    /// Computes the next-stage witness, given the current witness and challenges.
    pub fn next_stage_witness(
        &self,
        current_witness: &[(String, Vec<T>)],
        challenges: BTreeMap<u64, T>,
        stage: u8,
    ) -> Vec<(String, Vec<T>)> {
        (self.0)(current_witness, challenges, stage)
    }
}

pub struct WitgenCallbackContext<T> {
    /// TODO: all these fields probably don't need to be Arc anymore, since the
    /// Arc was moved one level up... but I have to investigate this further.
    analyzed: Arc<Analyzed<T>>,
    fixed_col_values: Arc<Vec<(String, VariablySizedColumn<T>)>>,
    query_callback: Arc<dyn QueryCallback<T>>,
}

impl<T: FieldElement> WitgenCallbackContext<T> {
    pub fn new(
        analyzed: Arc<Analyzed<T>>,
        fixed_col_values: Arc<Vec<(String, VariablySizedColumn<T>)>>,
        query_callback: Option<Arc<dyn QueryCallback<T>>>,
    ) -> Self {
        let query_callback = query_callback.unwrap_or_else(|| Arc::new(unused_query_callback()));
        Self {
            analyzed,
            fixed_col_values,
            query_callback,
        }
    }

    /// Computes the next-stage witness, given the current witness and challenges.
    pub fn next_stage_witness(
        &self,
        current_witness: &[(String, Vec<T>)],
        challenges: BTreeMap<u64, T>,
        stage: u8,
    ) -> Vec<(String, Vec<T>)> {
        WitnessGenerator::new(
            &self.analyzed,
            &self.fixed_col_values,
            &*self.query_callback,
        )
        .with_external_witness_values(current_witness)
        .with_challenges(stage, challenges)
        .generate()
    }
}

pub fn chain_callbacks<T: FieldElement>(
    c1: Arc<dyn QueryCallback<T>>,
    c2: Arc<dyn QueryCallback<T>>,
) -> impl QueryCallback<T> {
    move |query| c1(query).or_else(|_| c2(query))
}

/// @returns a query callback that is never expected to be used.
pub fn unused_query_callback<T>() -> impl QueryCallback<T> {
    |_| -> _ { unreachable!() }
}

/// Everything [Generator] needs to mutate in order to compute a new row.
pub struct MutableState<'a, 'b, T: FieldElement, Q: QueryCallback<T>> {
    pub machines: Machines<'a, 'b, T>,
    pub query_callback: &'b mut Q,
}

pub struct WitnessGenerator<'a, 'b, T: FieldElement> {
    analyzed: &'a Analyzed<T>,
    fixed_col_values: &'b Vec<(String, VariablySizedColumn<T>)>,
    query_callback: &'b dyn QueryCallback<T>,
    external_witness_values: &'b [(String, Vec<T>)],
    stage: u8,
    challenges: BTreeMap<u64, T>,
}

impl<'a, 'b, T: FieldElement> WitnessGenerator<'a, 'b, T> {
    pub fn new(
        analyzed: &'a Analyzed<T>,
        fixed_col_values: &'b Vec<(String, VariablySizedColumn<T>)>,
        query_callback: &'b dyn QueryCallback<T>,
    ) -> Self {
        WitnessGenerator {
            analyzed,
            fixed_col_values,
            query_callback,
            external_witness_values: &[],
            stage: 0,
            challenges: BTreeMap::new(),
        }
    }

    pub fn with_external_witness_values(
        self,
        external_witness_values: &'b [(String, Vec<T>)],
    ) -> Self {
        WitnessGenerator {
            external_witness_values,
            ..self
        }
    }

    pub fn with_challenges(self, stage: u8, challenges: BTreeMap<u64, T>) -> Self {
        WitnessGenerator {
            stage,
            challenges,
            ..self
        }
    }

    /// Generates the committed polynomial values
    /// @returns the values (in source order) and the degree of the polynomials.
    pub fn generate(self) -> Vec<(String, Vec<T>)> {
        record_start(OUTER_CODE_NAME);
        let fixed = FixedData::new(
            self.analyzed,
            self.fixed_col_values,
            self.external_witness_values,
            self.challenges,
            self.stage,
        );
        let identities = self
            .analyzed
            .identities_with_inlined_intermediate_polynomials()
            .into_iter()
            .filter(|identity| {
                let discard = identity.expr_any(|expr| {
                    if let AlgebraicExpression::Challenge(challenge) = expr {
                        challenge.stage >= self.stage.into()
                    } else {
                        false
                    }
                });
                if discard {
                    log::debug!(
                        "Skipping identity that references challenge of later stage: {}",
                        identity
                    );
                }
                !discard
            })
            .collect::<Vec<_>>();

        // Removes identities like X * (X - 1) = 0 or [ A ] in [ BYTES ]
        // These are already captured in the range constraints.
        let (fixed, retained_identities) =
            global_constraints::set_global_constraints(fixed, &identities);
        let ExtractionOutput {
            mut machines,
            base_parts,
        } = if self.stage == 0 {
            machines::machine_extractor::split_out_machines(&fixed, retained_identities)
        } else {
            // We expect later-stage witness columns to be accumulators for lookup and permutation arguments.
            // These don't behave like normal witness columns (e.g. in a block machine), and they might depend
            // on witness columns of more than one machine.
            // Therefore, we treat everything as one big machine. Also, we remove lookups and permutations,
            // as they are assumed to be handled in stage 0.
            let polynomial_identities = identities
                .iter()
                .filter(|identity| identity.kind == IdentityKind::Polynomial)
                .collect::<Vec<_>>();
            ExtractionOutput {
                machines: Vec::new(),
<<<<<<< HEAD
                base_parts: MachineParts {
                    fixed_data: &fixed,
                    connecting_identities: Default::default(),
                    identities: polynomial_identities,
                    witnesses: fixed.witness_cols.keys().collect::<HashSet<_>>(),
                    prover_functions: fixed.analyzed.prover_functions.iter().collect(),
                },
=======
                base_parts: MachineParts::new(
                    &fixed,
                    Default::default(),
                    polynomial_identities,
                    fixed.witness_cols.keys().collect::<HashSet<_>>(),
                ),
>>>>>>> 400b0c4b
            }
        };

        let mut query_callback = self.query_callback;
        let mut mutable_state = MutableState {
            machines: Machines::from(machines.iter_mut()),
            query_callback: &mut query_callback,
        };

        let generator = (!base_parts.witnesses.is_empty()).then(|| {
            let mut generator = Generator::new(
                "Main Machine".to_string(),
                &fixed,
                base_parts,
                // We could set the latch of the main VM here, but then we would have to detect it.
                // Instead, the main VM will be computed in one block, directly continuing into the
                // infinite loop after the first return.
                None,
            );

            generator.run(&mut mutable_state);
            generator
        });

        // Get columns from machines
        let mut columns = mutable_state
            .machines
            .take_witness_col_values(mutable_state.query_callback);
        if let Some(mut generator) = generator {
            columns.extend(generator.take_witness_col_values(&mut mutable_state));
        }

        record_end(OUTER_CODE_NAME);
        reset_and_print_profile_summary();

        // Order columns according to the order of declaration.
        let witness_cols = self
            .analyzed
            .committed_polys_in_source_order()
            .into_iter()
            .filter(|(symbol, _)| symbol.stage.unwrap_or_default() <= self.stage.into())
            .flat_map(|(p, _)| p.array_elements())
            .map(|(name, _id)| {
                let column = columns.remove(&name).unwrap();
                assert!(!column.is_empty());
                (name, column)
            })
            .collect::<Vec<_>>();

        log::debug!("Publics:");
        for (name, value) in extract_publics(&witness_cols, self.analyzed) {
            log::debug!("  {name:>30}: {value}");
        }
        witness_cols
    }
}

pub fn extract_publics<T: FieldElement>(
    witness: &[(String, Vec<T>)],
    pil: &Analyzed<T>,
) -> Vec<(String, T)> {
    let witness = witness
        .iter()
        .map(|(name, col)| (name.clone(), col))
        .collect::<BTreeMap<_, _>>();
    pil.public_declarations_in_source_order()
        .iter()
        .map(|(name, public_declaration)| {
            let poly_name = &public_declaration.referenced_poly_name();
            let poly_index = public_declaration.index;
            let value = witness[poly_name][poly_index as usize];
            ((*name).clone(), value)
        })
        .collect()
}

/// Data that is fixed for witness generation.
pub struct FixedData<'a, T: FieldElement> {
    analyzed: &'a Analyzed<T>,
    fixed_cols: FixedColumnMap<FixedColumn<'a, T>>,
    witness_cols: WitnessColumnMap<WitnessColumn<'a, T>>,
    column_by_name: HashMap<String, PolyID>,
    challenges: BTreeMap<u64, T>,
    global_range_constraints: GlobalConstraints<T>,
}

impl<'a, T: FieldElement> FixedData<'a, T> {
    /// Returns the common degree of a set or polynomials
    ///
    /// # Panics
    ///
    /// Panics if:
    /// - the degree is not unique
    /// - the set of polynomials is empty
    /// - a declared polynomial does not have an explicit degree
    fn common_degree_range<'b>(&self, ids: impl IntoIterator<Item = &'b PolyID>) -> DegreeRange {
        let ids: HashSet<_> = ids.into_iter().collect();

        self.analyzed
            // get all definitions
            .definitions
            .iter()
            // only keep polynomials
            .filter_map(|(_, (symbol, _))| {
                matches!(symbol.kind, SymbolKind::Poly(_)).then_some(symbol)
            })
            // get all array elements and their degrees
            .flat_map(|symbol| symbol.array_elements().map(|(_, id)| (id, symbol.degree)))
            // only keep the ones matching our set
            .filter_map(|(id, degree)| ids.contains(&id).then_some(degree))
            // get the common degree
            .unique()
            .exactly_one()
            .unwrap_or_else(|_| panic!("expected all polynomials to have the same degree"))
            .unwrap()
    }

    pub fn new(
        analyzed: &'a Analyzed<T>,
        fixed_col_values: &'a [(String, VariablySizedColumn<T>)],
        external_witness_values: &'a [(String, Vec<T>)],
        challenges: BTreeMap<u64, T>,
        stage: u8,
    ) -> Self {
        let mut external_witness_values = external_witness_values
            .iter()
            .map(|(name, values)| (name.clone(), values))
            .collect::<BTreeMap<_, _>>();

        let witness_cols =
            WitnessColumnMap::from(analyzed.committed_polys_in_source_order().iter().flat_map(
                |(poly, value)| {
                    poly.array_elements()
                        .map(|(name, poly_id)| {
                            let external_values = external_witness_values.remove(name.as_str());
                            // Remove any hint for witness columns of a later stage
                            // (because it might reference a challenge that is not available yet)
                            let value = if poly.stage.unwrap_or_default() <= stage.into() {
                                value.as_ref()
                            } else {
                                None
                            };
                            WitnessColumn::new(poly_id.id as usize, &name, value, external_values)
                        })
                        .collect::<Vec<_>>()
                },
            ));

        if !external_witness_values.is_empty() {
            let available_columns = witness_cols
                .iter()
                .map(|(_, witness)| &witness.poly.name)
                .collect::<Vec<_>>();
            panic!(
                "External witness values for non-existent columns: {:?}\nAvailable columns: {:?}",
                external_witness_values.keys(),
                available_columns
            );
        }

        let fixed_cols =
            FixedColumnMap::from(fixed_col_values.iter().map(|(n, v)| FixedColumn::new(n, v)));

        // The global range constraints are not set yet.
        let global_range_constraints = GlobalConstraints {
            witness_constraints: WitnessColumnMap::new(None, witness_cols.len()),
            fixed_constraints: FixedColumnMap::new(None, fixed_cols.len()),
        };

        FixedData {
            analyzed,
            fixed_cols,
            witness_cols,
            column_by_name: analyzed
                .definitions
                .iter()
                .filter(|(_, (symbol, _))| matches!(symbol.kind, SymbolKind::Poly(_)))
                .map(|(name, (symbol, _))| (name.clone(), symbol.into()))
                .collect(),
            challenges,
            global_range_constraints,
        }
    }

    pub fn with_global_range_constraints(
        self,
        global_range_constraints: GlobalConstraints<T>,
    ) -> Self {
        assert!(
            self.global_range_constraints
                .witness_constraints
                .values()
                .chain(self.global_range_constraints.fixed_constraints.values())
                .all(|c| c.is_none()),
            "range constraints already set"
        );

        Self {
            global_range_constraints,
            ..self
        }
    }

    pub fn global_range_constraints(&self) -> &GlobalConstraints<T> {
        &self.global_range_constraints
    }

    fn witness_map_with<V: Clone>(&self, initial_value: V) -> WitnessColumnMap<V> {
        WitnessColumnMap::new(initial_value, self.witness_cols.len())
    }

    fn column_name(&self, poly_id: &PolyID) -> &str {
        match poly_id.ptype {
            PolynomialType::Committed => &self.witness_cols[poly_id].poly.name,
            PolynomialType::Constant => &self.fixed_cols[poly_id].name,
            PolynomialType::Intermediate => unimplemented!(),
        }
    }

    pub fn try_column_by_name(&self, name: &str) -> Option<PolyID> {
        self.column_by_name.get(name).cloned()
    }

    fn external_witness(&self, row: DegreeType, column: &PolyID) -> Option<T> {
        self.witness_cols[column]
            .external_values
            .as_ref()
            .and_then(|v| {
                let row = row % v.len() as u64;
                v.get(row as usize).cloned()
            })
    }
}

pub struct FixedColumn<'a, T> {
    name: String,
    values: &'a VariablySizedColumn<T>,
}

impl<'a, T> FixedColumn<'a, T> {
    pub fn new(name: &'a str, values: &'a VariablySizedColumn<T>) -> FixedColumn<'a, T> {
        let name = name.to_string();
        FixedColumn { name, values }
    }

    pub fn values(&self, size: DegreeType) -> &[T] {
        self.values.get_by_size(size).unwrap()
    }

    pub fn values_max_size(&self) -> &[T] {
        let max_size = self.values.available_sizes().into_iter().max().unwrap() as DegreeType;
        self.values(max_size)
    }
}

#[derive(Debug)]
pub struct WitnessColumn<'a, T> {
    /// A polynomial reference that points to this column in the "current" row
    /// (i.e., the "next" flag is set to false).
    /// This is needed in situations where we want to update a cell when the
    /// update does not come from an identity (which also has an AlgebraicReference).
    poly: AlgebraicReference,
    /// The algebraic expression that points to this column in the current row.
    expr: AlgebraicExpression<T>,
    /// The prover query expression, if any.
    query: Option<&'a Expression>,
    /// A list of externally computed witness values, if any.
    /// The length of this list must be equal to the degree.
    external_values: Option<&'a Vec<T>>,
}

impl<'a, T> WitnessColumn<'a, T> {
    pub fn new(
        id: usize,
        name: &str,
        value: Option<&'a FunctionValueDefinition>,
        external_values: Option<&'a Vec<T>>,
    ) -> WitnessColumn<'a, T> {
        let query = if let Some(FunctionValueDefinition::Expression(TypedExpression {
            e:
                query @ Expression::LambdaExpression(
                    _,
                    LambdaExpression {
                        kind: FunctionKind::Query,
                        ..
                    },
                ),
            ..
        })) = value
        {
            Some(query)
        } else {
            None
        };
        let poly = AlgebraicReference {
            poly_id: PolyID {
                id: id as u64,
                ptype: PolynomialType::Committed,
            },
            name: name.to_string(),
            next: false,
        };
        let expr = AlgebraicExpression::Reference(poly.clone());
        WitnessColumn {
            poly,
            expr,
            query,
            external_values,
        }
    }
}<|MERGE_RESOLUTION|>--- conflicted
+++ resolved
@@ -227,22 +227,13 @@
                 .collect::<Vec<_>>();
             ExtractionOutput {
                 machines: Vec::new(),
-<<<<<<< HEAD
-                base_parts: MachineParts {
-                    fixed_data: &fixed,
-                    connecting_identities: Default::default(),
-                    identities: polynomial_identities,
-                    witnesses: fixed.witness_cols.keys().collect::<HashSet<_>>(),
-                    prover_functions: fixed.analyzed.prover_functions.iter().collect(),
-                },
-=======
                 base_parts: MachineParts::new(
                     &fixed,
                     Default::default(),
                     polynomial_identities,
                     fixed.witness_cols.keys().collect::<HashSet<_>>(),
+                    fixed.analyzed.prover_functions.iter().collect(),
                 ),
->>>>>>> 400b0c4b
             }
         };
 
