--- conflicted
+++ resolved
@@ -16,13 +16,8 @@
     visitor::{Children, ExpressionVisitable},
     ArrayLiteral, BinaryOperation, BlockExpression, EnumDeclaration, EnumVariant, Expression,
     FunctionCall, IndexAccess, LambdaExpression, LetStatementInsideBlock, MatchArm,
-<<<<<<< HEAD
-    MatchExpression, Pattern, PilStatement, StatementInsideBlock, TraitDeclaration, TraitFunction,
+    MatchExpression, NamedType, Pattern, PilStatement, StatementInsideBlock, TraitDeclaration,
     UnaryOperation,
-=======
-    MatchExpression, NamedType, Pattern, PilStatement, StatementInsideBlock, TraitDeclaration,
-    TypedExpression, UnaryOperation,
->>>>>>> 4f2587e7
 };
 use powdr_parser_util::{Error, SourceRef};
 
