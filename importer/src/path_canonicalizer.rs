--- conflicted
+++ resolved
@@ -7,15 +7,9 @@
 
 use powdr_ast::parsed::{
     asm::{
-<<<<<<< HEAD
-        parse_absolute_path, ASMModule, ASMProgram, AbsoluteSymbolPath, Import, LinkDeclaration,
-        Machine, MachineStatement, Module, ModuleRef, ModuleStatement, SymbolDefinition,
-        SymbolPath, SymbolValue, SymbolValueRef, TypeDeclaration,
-=======
         parse_absolute_path, ASMModule, ASMProgram, AbsoluteSymbolPath, Import, Machine,
         MachineStatement, Module, ModuleRef, ModuleStatement, SymbolDefinition, SymbolPath,
-        SymbolValue, SymbolValueRef,
->>>>>>> fde41c8a
+        SymbolValue, SymbolValueRef, TypeDeclaration,
     },
     folder::Folder,
     types::{Type, TypeScheme},
