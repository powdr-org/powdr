/// Replace all relative paths in the program with absolute paths to the canonical symbol they point to, and remove all import statements in the program
use std::{
    collections::{BTreeMap, BTreeSet, HashSet},
    convert::Infallible,
    iter::{empty, once},
};

use powdr_ast::parsed::{
    asm::{
        parse_absolute_path, ASMModule, ASMProgram, AbsoluteSymbolPath, Import, Instruction,
        InstructionBody, LinkDeclaration, Machine, MachineStatement, Module, ModuleRef,
        ModuleStatement, SymbolDefinition, SymbolPath, SymbolValue, SymbolValueRef,
    },
    folder::Folder,
    types::{Type, TypeScheme},
    visitor::{Children, ExpressionVisitable},
    ArrayLiteral, BinaryOperation, BlockExpression, EnumDeclaration, EnumVariant, Expression,
    FunctionCall, IndexAccess, LambdaExpression, LetStatementInsideBlock, MatchArm,
    MatchExpression, Pattern, PilStatement, SourceReference, StatementInsideBlock, TypedExpression,
    UnaryOperation,
};
use powdr_parser_util::{Error, SourceRef};

/// Changes all symbol references (symbol paths) from relative paths
/// to absolute paths, and removes all import statements.
pub fn canonicalize_paths(program: ASMProgram) -> Result<ASMProgram, Error> {
    let paths = &generate_path_map(&program)?;

    let mut canonicalizer = Canonicalizer {
        path: Default::default(),
        paths,
    };

    Ok(match canonicalizer.fold_program(program) {
        Ok(p) => p,
        Err(_) => unreachable!(),
    })
}

/// For each imported absolute path, the absolute path to the canonical symbol
pub type PathMap = BTreeMap<AbsoluteSymbolPath, AbsoluteSymbolPath>;

struct Canonicalizer<'a> {
    path: AbsoluteSymbolPath,
    paths: &'a PathMap,
}

impl<'a> Folder for Canonicalizer<'a> {
    // once the paths are resolved, canonicalization cannot fail
    type Error = Infallible;

    /// replace references to symbols with absolute paths. This removes the import statements.
    /// This always succeeds if the symbol table was generated correctly.
    fn fold_module_value(&mut self, module: ASMModule) -> Result<ASMModule, Self::Error> {
        Ok(ASMModule {
            statements: module
                .statements
                .into_iter()
                .filter_map(|statement| match statement {
                    ModuleStatement::SymbolDefinition(SymbolDefinition { name, value }) => {
                        match value {
                            SymbolValue::Machine(m) => {
                                // canonicalize the machine based on the same path, so we can reuse the same instance
                                self.fold_machine(m).map(From::from).map(Some).transpose()
                            }
                            SymbolValue::Import(_) => None,
                            SymbolValue::Module(m) => match m {
                                Module::External(_) => {
                                    unreachable!("external modules should have been removed")
                                }
                                // Continue canonicalizing inside the module with a new instance pointed at the module path
                                Module::Local(module) => Canonicalizer {
                                    path: self.path.with_part(&name),
                                    paths: self.paths,
                                }
                                .fold_module_value(module)
                                .map(Module::Local)
                                .map(SymbolValue::from)
                                .map(Some)
                                .transpose(),
                            },
                            SymbolValue::Expression(mut exp) => {
                                if let Some(type_scheme) = &mut exp.type_scheme {
                                    canonicalize_inside_type_scheme(
                                        type_scheme,
                                        &self.path,
                                        self.paths,
                                    );
                                }
                                canonicalize_inside_expression(&mut exp.e, &self.path, self.paths);
                                Some(Ok(SymbolValue::Expression(exp)))
                            }
                            SymbolValue::TypeDeclaration(mut enum_decl) => {
                                let type_vars = enum_decl.type_vars.vars().collect();
                                for variant in &mut enum_decl.variants {
                                    if let Some(fields) = &mut variant.fields {
                                        for field in fields {
                                            canonicalize_inside_type(
                                                field, &type_vars, &self.path, self.paths,
                                            );
                                        }
                                    }
                                }
                                Some(Ok(SymbolValue::TypeDeclaration(enum_decl)))
                            }
                        }
                        .map(|value| value.map(|value| SymbolDefinition { name, value }.into()))
                    }
                })
                .collect::<Result<_, _>>()?,
        })
    }

    fn fold_machine(&mut self, mut machine: Machine) -> Result<Machine, Self::Error> {
        for s in &mut machine.statements {
            match s {
                MachineStatement::Submachine(_, path, _, args) => {
                    let p = self.path.clone().join(path.clone());
                    *path = self.paths.get(&p).cloned().unwrap().into();
                    for expr in args {
                        canonicalize_inside_expression(expr, &self.path, self.paths);
                    }
                }
                MachineStatement::Pil(_start, statement) => {
                    if let PilStatement::LetStatement(_, _, Some(type_scheme), expr) = statement {
                        canonicalize_inside_type_scheme(type_scheme, &self.path, self.paths);
                        if let Some(expr) = expr {
                            canonicalize_inside_expression(expr, &self.path, self.paths);
                        }
                    } else {
                        for e in statement.children_mut() {
                            canonicalize_inside_expression(e, &self.path, self.paths);
                        }
                    }
                }
                MachineStatement::FunctionDeclaration(_, _, _, statements) => {
                    // Only check free inputs inside statements for now.
                    for e in statements
                        .iter_mut()
                        .flat_map(|s| s.children_mut())
                        .flat_map(free_inputs_in_expression_mut)
                    {
                        canonicalize_inside_expression(e, &self.path, self.paths);
                    }
                }
                _ => {}
            }
        }
        // canonicalize machine parameter types
        for param in &mut machine.params.0 {
            let p = self.path.clone().join(param.ty.clone().unwrap());
            param.ty = Some(self.paths.get(&p).cloned().unwrap().into());
        }

        Ok(machine)
    }
}

/// Takes an expression and returns an iterator over the (non-nested) free inputs contained in those.
fn free_inputs_in_expression<'a>(
    expr: &'a Expression,
) -> Box<dyn Iterator<Item = &'a Expression> + 'a> {
    match expr {
        Expression::FreeInput(_, e) => Box::new(once(e.as_ref())),
        Expression::Reference(_, _)
        | Expression::PublicReference(_, _)
        | Expression::Number(_, _)
        | Expression::String(_, _) => Box::new(None.into_iter()),
        Expression::BinaryOperation(_, BinaryOperation { left, right, .. }) => {
            Box::new(free_inputs_in_expression(left).chain(free_inputs_in_expression(right)))
        }
        Expression::UnaryOperation(_, UnaryOperation { expr, .. }) => {
            free_inputs_in_expression(expr)
        }
        Expression::FunctionCall(
            _,
            FunctionCall {
                function,
                arguments,
            },
        ) => Box::new(
            free_inputs_in_expression(function)
                .chain(arguments.iter().flat_map(|e| free_inputs_in_expression(e))),
        ),
        // These should really not appear in assembly statements.
        Expression::Tuple(_, _) => todo!(),
        Expression::LambdaExpression(_, _) => todo!(),
        Expression::ArrayLiteral(_, _) => todo!(),
        Expression::IndexAccess(_, _) => todo!(),
        Expression::MatchExpression(_, _) => todo!(),
        Expression::IfExpression(_, _) => todo!(),
        Expression::BlockExpression(_, _) => todo!(),
    }
}

/// Takes an expression and returns an iterator over the (non-nested) free inputs contained in those.
fn free_inputs_in_expression_mut<'a>(
    expr: &'a mut Expression,
) -> Box<dyn Iterator<Item = &'a mut Expression> + 'a> {
    match expr {
        Expression::FreeInput(_, e) => Box::new(once(e.as_mut())),
        Expression::Reference(_, _)
        | Expression::PublicReference(_, _)
        | Expression::Number(_, _)
        | Expression::String(_, _) => Box::new(None.into_iter()),
        Expression::BinaryOperation(_, BinaryOperation { left, right, .. }) => Box::new(
            free_inputs_in_expression_mut(left).chain(free_inputs_in_expression_mut(right)),
        ),
        Expression::UnaryOperation(_, UnaryOperation { expr, .. }) => {
            free_inputs_in_expression_mut(expr)
        }
        Expression::FunctionCall(
            _,
            FunctionCall {
                function,
                arguments,
            },
        ) => Box::new(
            free_inputs_in_expression_mut(function).chain(
                arguments
                    .iter_mut()
                    .flat_map(|e| free_inputs_in_expression_mut(e)),
            ),
        ),
        // These should really not appear in assembly statements.
        Expression::Tuple(_, _) => todo!(),
        Expression::LambdaExpression(_, _) => todo!(),
        Expression::ArrayLiteral(_, _) => todo!(),
        Expression::IndexAccess(_, _) => todo!(),
        Expression::MatchExpression(_, _) => todo!(),
        Expression::IfExpression(_, _) => todo!(),
        Expression::BlockExpression(_, _) => todo!(),
    }
}

fn canonicalize_inside_expression(
    e: &mut Expression,
    path: &AbsoluteSymbolPath,
    paths: &'_ PathMap,
) {
    e.pre_visit_expressions_mut(&mut |e| {
        match e {
            Expression::Reference(_, reference) => {
                // If resolving the reference fails, we assume it is a local variable that has been checked below.
                if let Some(n) = paths.get(&path.clone().join(reference.path.clone())) {
                    *reference = n.relative_to(&Default::default()).into();
                } else {
                    assert!(reference.path.try_to_identifier().is_some());
                }
            }
            Expression::BlockExpression(_, BlockExpression { statements, .. }) => {
                for statement in statements {
                    if let StatementInsideBlock::LetStatement(let_statement) = statement {
                        canonicalize_inside_pattern(&mut let_statement.pattern, path, paths);
                    }
                }
            }
            Expression::LambdaExpression(_, lambda) => {
                lambda.params.iter_mut().for_each(|p| {
                    canonicalize_inside_pattern(p, path, paths);
                });
            }
            Expression::MatchExpression(_, MatchExpression { arms, .. }) => {
                arms.iter_mut().for_each(|MatchArm { pattern, .. }| {
                    canonicalize_inside_pattern(pattern, path, paths);
                })
            }
            _ => {}
        }
    });
}

fn canonicalize_inside_pattern(
    pattern: &mut Pattern,
    path: &AbsoluteSymbolPath,
    paths: &'_ PathMap,
) {
    match pattern {
        Pattern::Enum(name, None) => {
            // TODO Currently, we treat any identifier as a variable pattern.
            // If done properly, single identifiers that resolve to enum values
            // (like a single None) should not be treated as variables.
            // This is planned to be fixed with the refactoring of path_canonicalizer,
            // where we remove the two-step approach.
            if let Some(name) = name.try_to_identifier() {
                *pattern = Pattern::Variable(name.clone())
            } else {
                let abs = paths.get(&path.clone().join(name.clone())).unwrap();
                *name = abs.relative_to(&Default::default()).clone();
            }
        }
        Pattern::Enum(name, _fields) => {
            let abs = paths.get(&path.clone().join(name.clone())).unwrap();
            *name = abs.relative_to(&Default::default()).clone();
        }
        _ => {}
    }
    for p in pattern.children_mut() {
        canonicalize_inside_pattern(p, path, paths)
    }
}

fn canonicalize_inside_type_scheme(
    type_scheme: &mut TypeScheme<Expression>,
    path: &AbsoluteSymbolPath,
    paths: &'_ PathMap,
) {
    canonicalize_inside_type(
        &mut type_scheme.ty,
        &type_scheme.vars.vars().collect(),
        path,
        paths,
    );
}

fn canonicalize_inside_type(
    ty: &mut Type<Expression>,
    type_vars: &HashSet<&String>,
    path: &AbsoluteSymbolPath,
    paths: &'_ PathMap,
) {
    ty.map_to_type_vars(type_vars);
    for p in ty.contained_named_types_mut() {
        let abs = paths.get(&path.clone().join(p.clone())).unwrap();
        *p = abs.relative_to(&Default::default()).clone();
    }

    for tne in ty.children_mut() {
        canonicalize_inside_expression(tne, path, paths);
    }
}

/// The state of the checking process. We visit the module tree collecting each relative path and pointing it to the absolute path it resolves to in the state.
#[derive(PartialEq, Debug)]
pub struct State<'a> {
    /// The root module of this program, so that we can visit any import encountered: if we are at absolute path `a` and see relative import `r`, we want to go to `a.join(r)` starting from `root`. It does not change as we visit the tree.
    root: &'a ASMModule,
    /// For each relative path at an absolute path, the absolute path of the canonical symbol it points to. It gets populated as we visit the tree.
    pub paths: PathMap,
}

#[derive(Default)]
struct PathDependencyChain {
    paths: Vec<AbsoluteSymbolPath>,
}

impl PathDependencyChain {
    fn push(&mut self, path: AbsoluteSymbolPath) -> Result<(), String> {
        match self.paths.iter().position(|p| p == &path) {
            Some(index) => {
                self.paths.push(path);
                Err(format!(
                    "Cycle detected in `use` statements: {}",
                    self.paths[index..]
                        .iter()
                        .map(|p| format!("`{p}`"))
                        .collect::<Vec<_>>()
                        .join(" -> ")
                ))
            }
            None => {
                self.paths.push(path);
                Ok(())
            }
        }
    }
}

/// Tries to resolve a symbol at a given absolute location. If it does not resolve,
/// tries to resolve it relative to std::prelude.
fn check_path_try_prelude(
    location: AbsoluteSymbolPath,
    symbol: SymbolPath,
    state: &mut State<'_>,
) -> Result<(), String> {
    let path_to_check = location.join(symbol.clone());
    match check_path(path_to_check.clone(), state) {
        Ok(()) => Ok(()),
        Err(error) => {
            match check_path_internal(
                parse_absolute_path("::std::prelude").join(symbol),
                state,
                Default::default(),
            ) {
                Ok((canonical_path, _, _)) => {
                    state.paths.insert(path_to_check, canonical_path);
                    Ok(())
                }
                Err(_) => Err(error),
            }
        }
    }
}

/// Checks a relative path in the context of an absolute path, if successful returning an updated state containing the absolute path
///
/// # Panics
///
/// Panics if we encounter an external module which wasn't turned into a local one
///
/// # Errors
///
/// This function will return an error if the relative path does not resolve to anything
fn check_path(
    // the path to check
    path: AbsoluteSymbolPath,
    // the current state
    state: &mut State<'_>,
) -> Result<(), String> {
    check_path_internal(path, state, Default::default())?;
    Ok(())
}

fn check_path_internal<'a>(
    // the path to check
    path: AbsoluteSymbolPath,
    // the current state
    state: &mut State<'a>,
    // the locations visited so far
    mut chain: PathDependencyChain,
) -> Result<(AbsoluteSymbolPath, SymbolValueRef<'a>, PathDependencyChain), String> {
    let root = state.root;

    chain.push(path.clone())?;

    // walk down the tree of modules
    path.parts()
        .try_fold(
            (
                AbsoluteSymbolPath::default(),
                SymbolValueRef::Module(ModuleRef::Local(root)),
                chain,
            ),
            |(mut location, value, chain), member| {
                match value {
                    // machines, expressions and enum variants do not expose symbols
                    SymbolValueRef::Machine(_)
                    | SymbolValueRef::Expression(_)
                    | SymbolValueRef::TypeConstructor(_) => {
                        Err(format!("symbol not found in `{location}`: `{member}`"))
                    }
                    // modules expose symbols
                    SymbolValueRef::Module(ModuleRef::Local(module)) => module
                        .symbol_definitions()
                        .find_map(|SymbolDefinition { name, value }| {
                            (name == member).then_some(value)
                        })
                        .ok_or_else(|| format!("symbol not found in `{location}`: `{member}`"))
                        .and_then(|symbol| {
                            match symbol {
                                SymbolValue::Import(p) => {
                                    // if we found an import, check it and continue from there
                                    check_path_internal(location.join(p.path.clone()), state, chain)
                                }
                                symbol => {
                                    // if we found any other symbol, continue from there
                                    Ok((location.with_part(member), symbol.as_ref(), chain))
                                }
                            }
                        }),
                    // external modules must have been turned into local ones before
                    SymbolValueRef::Module(ModuleRef::External(_)) => unreachable!(),
                    SymbolValueRef::Import(p) => {
                        location.pop().unwrap();

                        // redirect to `p`
                        check_path_internal(
                            location.join(p.path.clone()).with_part(member),
                            state,
                            chain,
                        )
                    }
                    // enums expose symbols
                    SymbolValueRef::TypeDeclaration(enum_decl) => enum_decl
                        .variants
                        .iter()
                        .find(|variant| variant.name == member)
                        .ok_or_else(|| format!("symbol not found in `{location}`: `{member}`"))
                        .map(|variant| {
                            (
                                location.with_part(member),
                                SymbolValueRef::TypeConstructor(variant),
                                chain,
                            )
                        }),
                }
            },
        )
        .map(|(canonical_path, symbol, chain)| {
            state.paths.insert(path.clone(), canonical_path.clone());
            (canonical_path, symbol, chain)
        })
}

/// Checks an import
///
/// # Errors
///
/// This function will return an error if the imported path does not resolve to anything
fn check_import(
    // the location at which the import is made
    location: AbsoluteSymbolPath,
    // the imported path, relative to the location
    imported: Import,
    // the current state
    state: &mut State<'_>,
) -> Result<(), String> {
    check_path(location.join(imported.path), state)
}

fn generate_path_map(program: &ASMProgram) -> Result<PathMap, Error> {
    // an empty state starting from this module
    let mut state = State {
        root: &program.main,
        paths: Default::default(),
    };
    check_module(
        // the location of the main module
        AbsoluteSymbolPath::default(),
        &program.main,
        &mut state,
    )?;
    Ok(state.paths)
}

/// Checks a module
///
/// # Errors
///
/// This function will return an error if a name is not unique, or if any path in this module does not resolve to anything
fn check_module(
    location: AbsoluteSymbolPath,
    module: &ASMModule,
    state: &mut State<'_>,
) -> Result<(), Error> {
    module
        .symbol_definitions()
        .try_fold(
            BTreeSet::default(),
            |mut acc, SymbolDefinition { name, .. }| {
                // TODO we should store source refs in symbol definitions.
                acc.insert(name.clone())
                    .then_some(acc)
                    .ok_or(format!("Duplicate name `{name}` in module `{location}`"))
            },
        )
        .map_err(|e| SourceRef::default().with_error(e))?;

    for SymbolDefinition { name, value } in module.symbol_definitions() {
        // start with the initial state
        // update the state
        match value {
            SymbolValue::Machine(machine) => {
                check_machine(location.with_part(name), machine, state)?;
            }
            SymbolValue::Module(module) => {
                let m = match module {
                    Module::External(_) => unreachable!(),
                    Module::Local(m) => m,
                };
                check_module(location.with_part(name), m, state)?;
            }
            SymbolValue::Import(s) => check_import(location.clone(), s.clone(), state)
                .map_err(|e| SourceRef::default().with_error(e))?,
            SymbolValue::Expression(TypedExpression { e, type_scheme }) => {
                if let Some(type_scheme) = type_scheme {
                    check_type_scheme(&location, type_scheme, state, &Default::default())
                        .map_err(|err| e.source_reference().with_error(err))?;
                }
                check_expression(&location, e, state, &HashSet::default())?
            }
            SymbolValue::TypeDeclaration(enum_decl) => {
                check_type_declaration(&location, enum_decl, state)
                    .map_err(|e| SourceRef::default().with_error(e))?
            }
        }
    }
    Ok(())
}

/// Checks a machine, checking the paths it contains, in particular paths to the types of submachines
///
/// # Errors
///
/// This function will return an error if any of the paths does not resolve to anything
fn check_machine(
    location: AbsoluteSymbolPath,
    m: &Machine,
    state: &mut State<'_>,
) -> Result<(), Error> {
    // we check the path in the context of the parent module
    let module_location = location.clone().parent();

    // Find all local variables.
    let mut local_variables = HashSet::<String>::default();
    for name in m.local_names() {
        if !local_variables.insert(name.clone()) {
            // TODO local_names could also return a source ref.
            return Err(SourceRef::default()
                .with_error(format!("Duplicate name `{name}` in machine `{location}`")));
        }
    }
    for param in &m.params.0 {
        let path: SymbolPath = param.ty.clone().unwrap();
        check_path(module_location.clone().join(path), state)?
    }
    for statement in &m.statements {
        match statement {
<<<<<<< HEAD
            MachineStatement::Submachine(_, path, _, args) => {
                check_path(module_location.clone().join(path.clone()), state)?;
                args.iter().try_for_each(|expr| {
                    check_expression(&module_location, expr, state, &local_variables)
                })?
=======
            MachineStatement::Submachine(source_ref, path, _) => {
                check_path(module_location.clone().join(path.clone()), state)
                    .map_err(|e| source_ref.with_error(e))?
>>>>>>> 0c198f91
            }
            MachineStatement::FunctionDeclaration(_, _, _, statements) => statements
                .iter()
                .flat_map(|s| s.children())
                .flat_map(free_inputs_in_expression)
                .try_for_each(|e| check_expression(&module_location, e, state, &local_variables))?,
            MachineStatement::Pil(_, statement) => {
                if let PilStatement::LetStatement(source_ref, _, Some(type_scheme), _) = statement {
                    check_type_scheme(&module_location, type_scheme, state, &local_variables)
                        .map_err(|e| source_ref.with_error(e))?;
                }
                statement.children().try_for_each(|e| {
                    check_expression(&module_location, e, state, &local_variables)
                })?
            }
            // check rhs input expressions for `instr` and `link` declarations
            MachineStatement::LinkDeclaration(
                _,
                LinkDeclaration {
                    to: callable_ref, ..
                },
            )
            | MachineStatement::InstructionDeclaration(
                _,
                _,
                Instruction {
                    body: InstructionBody::CallablePlookup(callable_ref),
                    ..
                },
            )
            | MachineStatement::InstructionDeclaration(
                _,
                _,
                Instruction {
                    body: InstructionBody::CallablePermutation(callable_ref),
                    ..
                },
            ) => {
                callable_ref.params.inputs.iter().try_for_each(|e| {
                    check_expression(&module_location, e, state, &local_variables)
                })?;
            }
            _ => {}
        }
    }
    Ok(())
}

/// Checks an expression, checking the paths it contains.
///
/// Local variables are those that do not have a global path. They can be referenced by direct name only.
///
/// # Errors
///
/// This function will return an error if any of the paths does not resolve to anything
fn check_expression(
    location: &AbsoluteSymbolPath,
    e: &Expression,
    state: &mut State<'_>,
    local_variables: &HashSet<String>,
) -> Result<(), Error> {
    // We cannot use the visitor here because we need to change the local variables
    // inside lambda expressions.
    match e {
        Expression::Reference(source_ref, reference) => {
            if let Some(name) = reference.try_to_identifier() {
                if local_variables.contains(name) {
                    return Ok(());
                }
            }
            check_path_try_prelude(location.clone(), reference.path.clone(), state)
                .map_err(|e| source_ref.with_error(e))
        }
        Expression::PublicReference(_, _) | Expression::Number(_, _) | Expression::String(_, _) => {
            Ok(())
        }
        Expression::Tuple(_, items) | Expression::ArrayLiteral(_, ArrayLiteral { items }) => {
            check_expressions(location, items, state, local_variables)
        }
        Expression::LambdaExpression(
            source_ref,
            LambdaExpression {
                kind: _,
                params,
                body,
            },
        ) => {
            // Add the local variables, ignore collisions.
            let mut local_variables = local_variables.clone();
            local_variables.extend(
                check_patterns(location, params, state).map_err(|e| source_ref.with_error(e))?,
            );
            check_expression(location, body, state, &local_variables)
        }
        Expression::BinaryOperation(
            _,
            BinaryOperation {
                left: a, right: b, ..
            },
        )
        | Expression::IndexAccess(_, IndexAccess { array: a, index: b }) => {
            check_expression(location, a.as_ref(), state, local_variables)?;
            check_expression(location, b.as_ref(), state, local_variables)
        }
        Expression::UnaryOperation(_, UnaryOperation { expr, .. })
        | Expression::FreeInput(_, expr) => {
            check_expression(location, expr, state, local_variables)
        }
        Expression::FunctionCall(
            _,
            FunctionCall {
                function,
                arguments,
            },
        ) => {
            check_expression(location, function, state, local_variables)?;
            check_expressions(location, arguments, state, local_variables)
        }
        Expression::MatchExpression(source_ref, MatchExpression { scrutinee, arms }) => {
            check_expression(location, scrutinee, state, local_variables)?;
            arms.iter().try_for_each(|MatchArm { pattern, value }| {
                let mut local_variables = local_variables.clone();
                local_variables.extend(
                    check_pattern(location, pattern, state)
                        .map_err(|e| source_ref.with_error(e))?,
                );
                check_expression(location, value, state, &local_variables)
            })
        }
        Expression::IfExpression(
            _,
            powdr_ast::parsed::IfExpression {
                condition,
                body,
                else_body,
            },
        ) => {
            check_expression(location, condition, state, local_variables)?;
            check_expression(location, body, state, local_variables)?;
            check_expression(location, else_body, state, local_variables)
        }
        Expression::BlockExpression(source_ref, BlockExpression { statements, expr }) => {
            let mut local_variables = local_variables.clone();
            for statement in statements {
                match statement {
                    StatementInsideBlock::LetStatement(LetStatementInsideBlock {
                        pattern,
                        value,
                    }) => {
                        if let Some(value) = value {
                            check_expression(location, value, state, &local_variables)?;
                        }
                        // TODO we need a much more fine-grained source ref here.
                        local_variables.extend(
                            check_pattern(location, pattern, state)
                                .map_err(|e| source_ref.with_error(e))?,
                        );
                    }
                    StatementInsideBlock::Expression(expr) => {
                        check_expression(location, expr, state, &local_variables)?;
                    }
                }
            }
            check_expression(location, expr, state, &local_variables)
        }
    }
}

fn check_expressions(
    location: &AbsoluteSymbolPath,
    expressions: &[Expression],
    state: &mut State<'_>,
    local_variables: &HashSet<String>,
) -> Result<(), Error> {
    expressions
        .iter()
        .try_for_each(|e| check_expression(location, e, state, local_variables))
}

/// Checks paths in a pattern and returns the newly declared variables.
/// Does not turn "wrongly parsed" enums into variables, that will be done
/// in canonicalize_inside_pattern.
fn check_pattern<'b>(
    location: &AbsoluteSymbolPath,
    pattern: &'b Pattern,
    state: &mut State<'_>,
) -> Result<Box<dyn Iterator<Item = String> + 'b>, String> {
    match pattern {
        Pattern::Variable(n) => return Ok(Box::new(once(n.clone()))),
        Pattern::Enum(name, fields) => {
            // The parser cannot distinguish between Enum and Variable patterns.
            // So if "name" is a single identifier that does not resolve to an enum variant,
            // it is a variable pattern.
            // TODO we do not fully implement that here. Anything that is an identifier
            // is mapped to a variable. It will be fixed with the refactoring of
            // path_canonicalizer that removes the two-step approach.
            if fields.is_none() {
                if let Some(identifier) = name.try_to_identifier() {
                    return Ok(Box::new(once(identifier.clone())));
                }
            }
            check_path_try_prelude(location.clone(), name.clone(), state)?
        }
        _ => {}
    }
    check_patterns(location, pattern.children(), state)
}

fn check_patterns<'b>(
    location: &AbsoluteSymbolPath,
    patterns: impl IntoIterator<Item = &'b Pattern>,
    state: &mut State<'_>,
) -> Result<Box<dyn Iterator<Item = String> + 'b>, String> {
    let mut result: Box<dyn Iterator<Item = String>> = Box::new(empty());
    for p in patterns {
        result = Box::new(result.chain(check_pattern(location, p, state)?));
    }
    Ok(result)
}

fn check_type_declaration(
    location: &AbsoluteSymbolPath,
    enum_decl: &EnumDeclaration<Expression>,
    state: &mut State<'_>,
) -> Result<(), String> {
    enum_decl.variants.iter().try_fold(
        BTreeSet::default(),
        |mut acc, EnumVariant { name, .. }| {
            acc.insert(name.clone())
                .then_some(acc)
                .ok_or(format!("Duplicate variant `{name}` in enum `{location}`"))
        },
    )?;

    let type_vars = enum_decl.type_vars.vars().collect::<HashSet<_>>();

    enum_decl
        .variants
        .iter()
        .flat_map(|v| v.fields.iter())
        .flat_map(|v| v.iter())
        .try_for_each(|ty| check_type(location, ty, state, &type_vars, &Default::default()))
}

fn check_type_scheme(
    location: &AbsoluteSymbolPath,
    type_scheme: &TypeScheme<Expression>,
    state: &mut State<'_>,
    local_variables: &HashSet<String>,
) -> Result<(), String> {
    let type_vars = type_scheme.vars.vars().collect::<HashSet<_>>();
    check_type(
        location,
        &type_scheme.ty,
        state,
        &type_vars,
        local_variables,
    )
}

fn check_type(
    location: &AbsoluteSymbolPath,
    ty: &Type<Expression>,
    state: &mut State<'_>,
    type_vars: &HashSet<&String>,
    local_variables: &HashSet<String>,
) -> Result<(), String> {
    for p in ty.contained_named_types() {
        if let Some(id) = p.try_to_identifier() {
            if type_vars.contains(id) {
                continue;
            }
        }
        check_path_try_prelude(location.clone(), p.clone(), state)?
    }
    // TODO once the return type of this function changes to Error,
    // we can keep the erorr here.
    ty.children().try_for_each(|e| {
        check_expression(location, e, state, local_variables).map_err(|e| e.message().to_string())
    })
}

#[cfg(test)]
mod tests {
    use std::path::PathBuf;

    use super::*;
    use pretty_assertions::assert_eq;

    fn expect(path: &str, expected: Result<(), &str>) {
        let input_path = PathBuf::from("./test_data/")
            .join(path)
            .with_extension("asm");
        let input_str = std::fs::read_to_string(input_path).unwrap();
        let parsed = powdr_parser::parse_asm(None, &input_str).unwrap();

        let res = canonicalize_paths(parsed).map(|res| res.to_string().replace('\t', "    "));
        let expected = expected
            .map(|_| {
                let expected_input_path = PathBuf::from("./test_data/")
                    .join(path)
                    .with_extension("expected.asm");
                std::fs::read_to_string(expected_input_path).unwrap()
            })
            .map_err(|s| s.to_string());

        assert_eq!(res.map_err(|e| e.message().to_string()), expected);
    }

    #[test]
    fn empty_module() {
        expect("empty_module", Ok(()))
    }

    #[test]
    fn duplicate() {
        expect("duplicate", Err("Duplicate name `Foo` in module `::`"))
    }

    #[test]
    fn duplicate_in_submodule() {
        expect(
            "duplicate_in_module",
            Err("Duplicate name `Foo` in module `::submodule`"),
        )
    }

    #[test]
    fn relative_import() {
        expect("relative_import", Ok(()))
    }

    #[test]
    fn relative_import_not_found() {
        expect(
            "relative_import_not_found",
            Err("symbol not found in `::submodule`: `Foo`"),
        )
    }

    #[test]
    fn double_relative_import() {
        expect("double_relative_import", Ok(()))
    }

    #[test]
    fn double_relative_import_not_found() {
        expect(
            "double_relative_import_not_found",
            Err("symbol not found in `::submodule::subbbb`: `Foo`"),
        )
    }

    #[test]
    fn import_of_import() {
        expect("import_of_import", Ok(()))
    }

    #[test]
    fn import_of_import_not_found() {
        expect(
            "import_of_import_not_found",
            Err("symbol not found in `::submodule::subbbb`: `Foo`"),
        )
    }

    #[test]
    fn import_module() {
        expect("import_module", Ok(()));
    }

    #[test]
    fn submachine_not_found() {
        expect(
            "submachine_not_found",
            Err("symbol not found in `::`: `Bar`"),
        )
    }

    #[test]
    fn submachine_found() {
        expect("submachine_found", Ok(()))
    }

    #[test]
    fn symbol_not_found() {
        expect(
            "symbol_not_found",
            Err("symbol not found in `::submodule::Foo`: `Bar`"),
        )
    }

    #[test]
    fn import_module_import() {
        expect("import_module_import", Ok(()))
    }

    #[test]
    fn import_super() {
        expect("import_module_import", Ok(()))
    }

    #[test]
    fn usage_chain() {
        expect("usage_chain", Ok(()))
    }

    #[test]
    fn cycle() {
        expect("cycle", Err("Cycle detected in `use` statements: `::module::Machine` -> `::other_module::submodule::MyMachine` -> `::Machine` -> `::module::Machine`"))
    }

    #[test]
    fn import_after_usage() {
        expect("import_after_usage", Ok(()))
    }

    #[test]
    fn simple_prelude_ref() {
        expect("simple_prelude_ref", Ok(()))
    }

    #[test]
    fn prelude_non_local() {
        expect(
            "prelude_non_local",
            Err("symbol not found in `::module`: `x`"),
        )
    }
}<|MERGE_RESOLUTION|>--- conflicted
+++ resolved
@@ -602,21 +602,17 @@
     }
     for param in &m.params.0 {
         let path: SymbolPath = param.ty.clone().unwrap();
-        check_path(module_location.clone().join(path), state)?
+        check_path(module_location.clone().join(path), state)
+            .map_err(|e| SourceRef::default().with_error(e))?
     }
     for statement in &m.statements {
         match statement {
-<<<<<<< HEAD
-            MachineStatement::Submachine(_, path, _, args) => {
-                check_path(module_location.clone().join(path.clone()), state)?;
+            MachineStatement::Submachine(source_ref, path, _, args) => {
+                check_path(module_location.clone().join(path.clone()), state)
+                    .map_err(|e| source_ref.with_error(e))?;
                 args.iter().try_for_each(|expr| {
                     check_expression(&module_location, expr, state, &local_variables)
                 })?
-=======
-            MachineStatement::Submachine(source_ref, path, _) => {
-                check_path(module_location.clone().join(path.clone()), state)
-                    .map_err(|e| source_ref.with_error(e))?
->>>>>>> 0c198f91
             }
             MachineStatement::FunctionDeclaration(_, _, _, statements) => statements
                 .iter()
