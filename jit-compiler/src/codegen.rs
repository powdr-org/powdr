use std::{collections::HashMap, sync::OnceLock};

use itertools::Itertools;
use powdr_ast::{
    analyzed::{Analyzed, Expression, FunctionValueDefinition, PolynomialReference, Reference},
    parsed::{
        asm::{Part, SymbolPath},
        display::quote,
<<<<<<< HEAD
        types::{ArrayType, FunctionType, Type, TypeScheme},
        visitor::AllChildren,
        ArrayLiteral, BinaryOperation, BinaryOperator, BlockExpression, FunctionCall, IfExpression,
        IndexAccess, LambdaExpression, MatchArm, MatchExpression, Number, Pattern,
        StatementInsideBlock, UnaryOperation,
=======
        types::{ArrayType, FunctionType, TupleType, Type, TypeScheme},
        ArrayLiteral, BinaryOperation, BinaryOperator, BlockExpression, EnumDeclaration,
        FunctionCall, IfExpression, IndexAccess, LambdaExpression, LetStatementInsideBlock,
        MatchArm, MatchExpression, Number, Pattern, StatementInsideBlock, UnaryOperation,
>>>>>>> c6192578
    },
};
use powdr_number::{BigInt, BigUint, FieldElement, LargeInt};

pub struct CodeGenerator<'a, T> {
    analyzed: &'a Analyzed<T>,
    /// Symbols mapping to either their code or an error message explaining
    /// why they could not be compiled.
    /// While the code is still being generated, this contains `None`.
    symbols: HashMap<String, Result<Option<String>, String>>,
}

pub fn escape_symbol(s: &str) -> String {
    // TODO better escaping
    s.replace('.', "_").replace("::", "_")
}

impl<'a, T: FieldElement> CodeGenerator<'a, T> {
    pub fn new(analyzed: &'a Analyzed<T>) -> Self {
        Self {
            analyzed,
            symbols: Default::default(),
        }
    }

    /// Tries to generate code for the symbol and all its dependencies.
    /// On success, returns an expression string for referencing the symbol,
    /// i.e. it evaluates to the value of the symbol.
    /// On failure, returns an error string.
    /// After a failure, `self` can still be used to request other symbols.
    /// The code can later be retrieved via `generated_code`.
    pub fn request_symbol(&mut self, name: &str, type_args: &[Type]) -> Result<String, String> {
        // For now, code generation is generic, only the reference uses the type args.
        // If that changes at some point, we need to store the type args in the symbol map as well.
        match self.symbols.get(name) {
            Some(Err(e)) => return Err(e.clone()),
            Some(_) => {}
            None => {
                let name = name.to_string();
                self.symbols.insert(name.clone(), Ok(None));
                match self.generate_code(&name) {
                    Ok(code) => {
                        self.symbols.insert(name.clone(), Ok(Some(code)));
                    }
                    Err(err) => {
                        self.symbols.insert(name.clone(), Err(err.clone()));
                        return Err(err);
                    }
                }
            }
        }
        Ok(self.symbol_reference(name, type_args))
    }

    /// Returns the concatenation of all successfully compiled symbols.
    pub fn generated_code(self) -> String {
        self.symbols
            .into_iter()
            .filter_map(|(s, r)| match r {
                Ok(Some(code)) => Some((s, code)),
                _ => None,
            })
            .sorted()
            .map(|(_, code)| code)
            .format("\n")
            .to_string()
    }

    fn generate_code(&mut self, symbol: &str) -> Result<String, String> {
        if let Some(code) = try_generate_builtin::<T>(symbol) {
            return Ok(code.clone());
        }

        let definition = self
            .analyzed
            .definitions
            .get(symbol)
            .and_then(|(_, def)| def.as_ref())
            .ok_or_else(|| format!("No definition for {symbol}."))?;

        match definition {
            FunctionValueDefinition::TypeDeclaration(EnumDeclaration {
                type_vars,
                variants,
                ..
            }) => Ok(format!(
                "#[derive(Clone)]\nenum {}<{type_vars}> {{\n{}\n}}\n",
                escape_symbol(symbol),
                variants
                    .iter()
                    .map(|v| {
                        let fields = v
                            .fields
                            .as_ref()
                            .map(|fields| format!("({})", fields.iter().map(map_type).join(", ")))
                            .unwrap_or_default();
                        format!("    {}{fields}", v.name)
                    })
<<<<<<< HEAD
                } else {
                    type_scheme.ty.clone()
                };
                // We need a lazy static here because we want symbols to only be
                // evaluated once and the code is not `const` in the general case.
                format!(
                    "lazy_static::lazy_static! {{\n\
                    static ref {}: {} = {};\n\
                    }}\n",
                    escape_symbol(symbol),
                    map_type(&ty),
                    self.format_expr(&value.e, 0)?
                )
=======
                    .join(",\n")
            )),
            FunctionValueDefinition::TypeConstructor(decl, _) => {
                self.request_symbol(&decl.name)?;
                Ok(String::new())
>>>>>>> c6192578
            }
            FunctionValueDefinition::Expression(value) => {
                let type_scheme = value
                    .type_scheme
                    .as_ref()
                    .ok_or_else(|| format!("Symbol does not have a type: {symbol}"))?;

                Ok(match (&value.e, type_scheme) {
                    (Expression::LambdaExpression(_, expr), TypeScheme { vars, ty }) => {
                        assert!(vars.is_empty());
                        self.try_format_function(symbol, expr, ty)?
                    }
                    _ => {
                        let type_scheme = value.type_scheme.as_ref().unwrap();
                        assert!(type_scheme.vars.is_empty());
                        let ty = if type_scheme.ty == Type::Col {
                            Type::Function(FunctionType {
                                params: vec![Type::Int],
                                value: Box::new(Type::Fe),
                            })
                        } else {
                            type_scheme.ty.clone()
                        };
                        // We need a lazy static here because we want symbols to only be
                        // evaluated once and the code is not `const` in the general case.
                        format!(
                            "lazy_static::lazy_static! {{\n\
                            static ref {}: {} = {};\n\
                            }}\n",
                            escape_symbol(symbol),
                            map_type(&ty),
                            self.format_expr(&value.e)?
                        )
                    }
                })
            }
            _ => Err(format!(
                "Definition of this kind not supported: {symbol} - {definition}"
            )),
        }
    }

    fn try_format_function(
        &mut self,
        name: &str,
        LambdaExpression { params, body, .. }: &LambdaExpression<Expression>,
        ty: &Type,
    ) -> Result<String, String> {
        let (param_types, return_type) = &match ty {
            Type::Function(FunctionType { params, value }) => (params.clone(), (**value).clone()),
            Type::Col => {
                // TODO we assume it is an int -> fe function, even though other
                // types are possible.
                // At some point, the type inference algorithm should store the derived type.
                // Alternatively, we could insert a trait conversion function and store the type
                // in the trait vars.
                (vec![Type::Int], Type::Fe)
            }
            _ => return Err(format!("Expected function type, got {ty}")),
        };

        let var_height = params.iter().map(|p| p.variables().count()).sum::<usize>();

        Ok(format!(
            "fn {}(({}): ({})) -> {} {{ {} }}\n",
            escape_symbol(name),
            params.iter().format(", "),
            param_types.iter().map(map_type).format(", "),
            map_type(return_type),
            self.format_expr(body, var_height)?
        ))
    }

    fn format_expr(&mut self, e: &Expression, var_height: usize) -> Result<String, String> {
        Ok(match e {
            Expression::Reference(_, Reference::LocalVar(_id, name)) => name.clone(),
            Expression::Reference(_, Reference::Poly(PolynomialReference { name, type_args })) => {
                self.request_symbol(name, type_args.as_ref().unwrap())?
            }
            Expression::Number(
                _,
                Number {
                    value,
                    type_: Some(type_),
                },
            ) => match type_ {
                Type::Int => format_unsigned_integer(value),
                Type::Fe => {
                    let val = u64::try_from(value)
                        .map_err(|_| "Large numbers for fe not yet implemented.".to_string())?;
                    format!("FieldElement::from({val}_u64)",)
                }
                Type::Expr => {
                    let val = u64::try_from(value)
                        .map_err(|_| "Large numbers for expr not yet implemented.".to_string())?;
                    format!("Expr::from({val}_u64)")
                }
                _ => return Err(format!("Unexpected type for literal number: {type_}")),
            },
            Expression::FunctionCall(
                _,
                FunctionCall {
                    function,
                    arguments,
                },
            ) => {
                format!(
                    "({}).call(({}))",
                    self.format_expr(function, var_height)?,
                    arguments
                        .iter()
                        .map(|a| self.format_expr(a, var_height))
                        .collect::<Result<Vec<_>, _>>()?
                        .into_iter()
                        // TODO these should all be refs -> turn all types to arc
                        .map(|x| format!("{x}.clone()"))
                        .collect::<Vec<_>>()
                        .join(", ")
                )
            }
            Expression::BinaryOperation(_, BinaryOperation { left, op, right }) => {
                let left = self.format_expr(left, var_height)?;
                let right = self.format_expr(right, var_height)?;
                match op {
                    BinaryOperator::ShiftLeft => {
                        format!("(({left}).clone() << usize::try_from(({right}).clone()).unwrap())")
                    }
                    BinaryOperator::ShiftRight => {
                        format!("(({left}).clone() >> usize::try_from(({right}).clone()).unwrap())")
                    }
                    _ => format!("(({left}).clone() {op} ({right}).clone())"),
                }
            }
            Expression::UnaryOperation(_, UnaryOperation { op, expr }) => {
                format!("({op} ({}).clone())", self.format_expr(expr, var_height)?)
            }
            Expression::IndexAccess(_, IndexAccess { array, index }) => {
                format!(
                    "{}[usize::try_from({}).unwrap()].clone()",
                    self.format_expr(array, var_height)?,
                    self.format_expr(index, var_height)?
                )
            }
            Expression::LambdaExpression(
                _,
                LambdaExpression {
                    params,
                    body,
                    param_types,
                    ..
                },
            ) => {
                // Number of new variables introduced in the parameters.
                let new_vars = params.iter().map(|p| p.variables().count()).sum::<usize>();
                // We create clones of the captured variables so that we can move them into the closure.
                let captured_vars = body
                    .all_children()
                    .filter_map(|e| {
                        if let Expression::Reference(_, Reference::LocalVar(id, name)) = e {
                            (*id < var_height as u64).then_some(name)
                        } else {
                            None
                        }
                    })
                    .unique()
                    .map(|v| format!("let {v} = {v}.clone();"))
                    .format("\n");
                format!(
                    "Callable::Closure(std::sync::Arc::new({{\n{captured_vars}\nmove |({}): ({})| {{ {} }}\n}}))",
                    params.iter().format(", "),
                    param_types.iter().map(map_type).format(", "),
                    self.format_expr(body, var_height + new_vars)?
                )
            }
            Expression::IfExpression(
                _,
                IfExpression {
                    condition,
                    body,
                    else_body,
                },
            ) => {
                format!(
                    "if {} {{ {} }} else {{ {} }}",
                    self.format_expr(condition, var_height)?,
                    self.format_expr(body, var_height)?,
                    self.format_expr(else_body, var_height)?
                )
            }
            Expression::ArrayLiteral(_, ArrayLiteral { items }) => {
                format!(
                    "vec![{}]",
                    items
                        .iter()
                        .map(|i| self.format_expr(i, var_height))
                        .collect::<Result<Vec<_>, _>>()?
                        .join(", ")
                )
            }
            Expression::String(_, s) => format!("{}.to_string()", quote(s)),
            Expression::Tuple(_, items) => format!(
                "({})",
                items
                    .iter()
                    .map(|i| Ok(format!("({}.clone())", self.format_expr(i, var_height)?)))
                    .collect::<Result<Vec<_>, String>>()?
                    .join(", ")
            ),
            Expression::BlockExpression(_, BlockExpression { statements, expr }) => {
                format!(
                    "{{\n{}\n{}\n}}",
                    statements
                        .iter()
                        .map(|s| self.format_statement(s))
                        .collect::<Result<Vec<_>, _>>()?
                        .join("\n"),
                    expr.as_ref()
                        .map(|e| self.format_expr(e.as_ref(), var_height))
                        .transpose()?
                        .unwrap_or_default()
                )
            }
            Expression::MatchExpression(_, MatchExpression { scrutinee, arms }) => {
                // We cannot use rust match expressions directly.
                // Instead, we compile to a sequence of `if let Some(...)` statements.

                // TODO try to find a solution where we do not introduce a variable
                // or at least make it unique.
                let var_name = "scrutinee__";
                format!(
                    "{{\nlet {var_name} = ({}).clone();\n{}\n}}\n",
                    self.format_expr(scrutinee, var_height)?,
                    arms.iter()
                        .map(|MatchArm { pattern, value }| {
                            let new_vars = pattern.variables().count();
                            let (bound_vars, arm_test) = check_pattern(var_name, pattern)?;
                            Ok(format!(
                                "if let Some({bound_vars}) = ({arm_test}) {{\n{}\n}}",
                                self.format_expr(value, var_height + new_vars)?,
                            ))
                        })
                        .chain(std::iter::once(Ok("{ panic!(\"No match\"); }".to_string())))
                        .collect::<Result<Vec<_>, String>>()?
                        .join(" else ")
                )
            }
            _ => return Err(format!("Implement {e}")),
        })
    }

    fn format_statement(&mut self, s: &StatementInsideBlock<Expression>) -> Result<String, String> {
        Ok(match s {
            StatementInsideBlock::LetStatement(LetStatementInsideBlock { pattern, ty, value }) => {
                let Some(value) = value else {
                    return Err(format!(
                        "Column creating 'let'-statements not yet supported: {s}"
                    ));
                };
                let value = self.format_expr(value)?;
                let var_name = "scrutinee__";
                let ty = ty
                    .as_ref()
                    .map(|ty| format!(": {}", map_type(ty)))
                    .unwrap_or_default();

                let (vars, code) = check_pattern(var_name, pattern)?;
                // TODO if we want to explicitly specify the type, we need to exchange the non-captured
                // parts by `()`.
                format!("let {vars} = (|{var_name}{ty}| {code})({value}).unwrap();",)
            }
            StatementInsideBlock::Expression(e) => format!("{};", self.format_expr(e)?),
        })
    }

    /// Returns a string expression evaluating to the value of the symbol.
    /// This is either the escaped name of the symbol or a deref operator
    /// applied to it.
<<<<<<< HEAD
    fn symbol_reference(&self, symbol: &str, type_args: &[Type]) -> String {
        let type_args = if type_args.is_empty() {
            "".to_string()
        } else {
            format!("::<{}>", type_args.iter().map(map_type).join(", "))
        };
        if is_builtin::<T>(symbol) {
            return format!("Callable::Fn({}{type_args})", escape_symbol(symbol));
        }
        let (_, def) = self.analyzed.definitions.get(symbol).as_ref().unwrap();
        if let Some(FunctionValueDefinition::Expression(typed_expr)) = def {
            if matches!(typed_expr.e, Expression::LambdaExpression(..)) {
                format!("Callable::Fn({}{type_args})", escape_symbol(symbol))
            } else {
                format!("(*{}{type_args})", escape_symbol(symbol))
            }
        } else {
            format!("(*{}{type_args})", escape_symbol(symbol))
=======
    fn symbol_reference(&self, symbol: &str) -> String {
        if is_builtin::<T>(symbol) {
            return escape_symbol(symbol);
        }
        let (_, def) = self.analyzed.definitions.get(symbol).unwrap();
        match def.as_ref().unwrap() {
            FunctionValueDefinition::Expression(typed_expr) => {
                if matches!(typed_expr.e, Expression::LambdaExpression(..)) {
                    escape_symbol(symbol)
                } else {
                    format!("(*{})", escape_symbol(symbol))
                }
            }
            FunctionValueDefinition::TypeConstructor(decl, variant) => {
                format!(
                    "{}::{}",
                    escape_symbol(&decl.name),
                    escape_symbol(&variant.name)
                )
            }
            _ => escape_symbol(symbol),
>>>>>>> c6192578
        }
    }
}

/// Used for patterns in match and let statements:
/// `value_name` is an expression string that is to be matched against `pattern`.
/// Returns a rust pattern string (tuple of bound variables, might be nested) and a code string
/// that, when executed, returns an Option with the values for the bound variables if the pattern
/// matched `value_name` and `None` otherwise.
///
/// So if `let (vars, code) = check_pattern("x", pattern)?;`, then the return value
/// can be used like this: `if let Some({vars}) = ({code}) {{ .. }}`
fn check_pattern(value_name: &str, pattern: &Pattern) -> Result<(String, String), String> {
    Ok(match pattern {
        Pattern::CatchAll(_) => ("()".to_string(), "Some(())".to_string()),
        Pattern::Number(_, n) => (
            "_".to_string(),
            format!(
                "({value_name}.clone() == {}).then_some(())",
                format_signed_integer(n)
            ),
        ),
        Pattern::String(_, s) => (
            "_".to_string(),
            format!("({value_name}.clone() == {}).then_some(())", quote(s)),
        ),
        Pattern::Tuple(_, items) => {
            let mut vars = vec![];
            let inner_code = items
                .iter()
                .enumerate()
                .map(|(i, item)| {
                    let (v, code) = check_pattern(&format!("{value_name}.{i}"), item)?;
                    vars.push(v);
                    Ok(format!("({code})?"))
                })
                .collect::<Result<Vec<_>, String>>()?
                .join(", ");
            (
                format!("({})", vars.join(", ")),
                format!("(|| Some(({inner_code})))()"),
            )
        }
        Pattern::Array(_, items) => {
            let mut vars = vec![];
            let mut ellipsis_seen = false;
            // This will be code to check the individual items in the array pattern.
            let inner_code = items
                .iter()
                .enumerate()
                .filter_map(|(i, item)| {
                    if matches!(item, Pattern::Ellipsis(_)) {
                        ellipsis_seen = true;
                        return None;
                    }
                    // Compute an expression to access the item.
                    Some(if ellipsis_seen {
                        let i_rev = items.len() - i;
                        (format!("{value_name}[{value_name}.len() - {i_rev}]"), item)
                    } else {
                        (format!("{value_name}[{i}]"), item)
                    })
                })
                .map(|(access_name, item)| {
                    let (v, code) = check_pattern(&access_name, item)?;
                    vars.push(v);
                    Ok(format!("({code})?"))
                })
                .collect::<Result<Vec<_>, String>>()?
                .join(", ");
            let length_check = if ellipsis_seen {
                format!("{value_name}.len() >= {}", items.len() - 1)
            } else {
                format!("{value_name}.len() == {}", items.len())
            };
            (
                format!("({})", vars.join(", ")),
                format!("if {length_check} {{ (|| Some(({inner_code})))() }} else {{ None }}"),
            )
        }
        Pattern::Variable(_, var) => (var.to_string(), format!("Some({value_name}.clone())")),
        Pattern::Enum(_, symbol, None) => (
            "_".to_string(),
            format!(
                "(matches!({value_name}, {}).then_some(()))",
                escape_enum_variant(symbol.clone())
            ),
        ),
        Pattern::Enum(_, symbol, Some(items)) => {
            // We first match the enum variant and bind all items to variables and
            // the recursively match the items, even if they are catch-all.
            let mut vars = vec![];
            let item_name = |i| format!("item__{i}");
            let inner_code = items
                .iter()
                .enumerate()
                .map(|(i, item)| {
                    let (v, code) = check_pattern(&item_name(i), item)?;
                    vars.push(v);
                    Ok(format!("({code})?"))
                })
                .collect::<Result<Vec<_>, String>>()?
                .join(", ");

            (
                vars.join(", "),
                format!(
                    "(|| if let {}({}) = ({value_name}).clone() {{ Some({inner_code}) }} else {{ None }})()",
                    escape_enum_variant(symbol.clone()),
                    (0..items.len()).map(item_name).join(", "),
                ),
            )
        }
        Pattern::Ellipsis(_) => unreachable!(),
    })
}

fn format_unsigned_integer(n: &BigUint) -> String {
    if let Ok(n) = u64::try_from(n) {
        format!("ibig::IBig::from({n}_u64)")
    } else {
        format!(
            "ibig::IBig::from(ibig::UBig::from_le_bytes(&[{}]))",
            n.to_le_bytes()
                .iter()
                .map(|b| format!("{b}_u8"))
                .format(", ")
        )
    }
}

fn format_signed_integer(n: &BigInt) -> String {
    if let Ok(n) = BigUint::try_from(n) {
        format_unsigned_integer(&n)
    } else {
        format!(
            "-{}",
            format_unsigned_integer(&BigUint::try_from(-n).unwrap())
        )
    }
}

fn escape_enum_variant(mut s: SymbolPath) -> String {
    if let Some(Part::Named(variant)) = s.pop() {
        format!("{}::{variant}", escape_symbol(&s.to_string()))
    } else {
        panic!("Expected enum variant name.");
    }
}

fn map_type(ty: &Type) -> String {
    match ty {
        Type::Bottom | Type::Bool => format!("{ty}"),
        Type::Int => "ibig::IBig".to_string(),
        Type::Fe => "FieldElement".to_string(),
        Type::String => "String".to_string(),
        Type::Expr => "Expr".to_string(),
        Type::Array(ArrayType { base, length: _ }) => format!("Vec<{}>", map_type(base)),
        Type::Tuple(TupleType { items }) => format!("({})", items.iter().map(map_type).join(", ")),
        Type::Function(ft) => format!(
            "Callable<({}), {}>",
            ft.params.iter().map(map_type).join(", "),
            map_type(&ft.value)
        ),
        Type::TypeVar(tv) => tv.to_string(),
        Type::NamedType(path, None) => escape_symbol(&path.to_string()),
        Type::NamedType(path, Some(type_args)) => {
            format!(
                "{}::<{}>",
                escape_symbol(&path.to_string()),
                type_args.iter().map(map_type).join(", ")
            )
        }
        Type::Col | Type::Inter => unreachable!(),
    }
}

fn get_builtins<T: FieldElement>() -> &'static HashMap<String, String> {
    static BUILTINS: OnceLock<HashMap<String, String>> = OnceLock::new();
    BUILTINS.get_or_init(|| {
        [
            (
                "std::array::len",
                "<T>(a: Vec<T>) -> ibig::IBig { ibig::IBig::from(a.len()) }".to_string(),
            ),
            (
                "std::check::panic",
                "(s: &str) -> ! { panic!(\"{s}\"); }".to_string(),
            ),
            (
                "std::convert::fe",
                "<T: Into<FieldElement>>(n: T) -> FieldElement { n.into() }".to_string(),
            ),
            (
                "std::convert::int",
                "<T: Into<ibig::Ibig>>(n: T) -> ibig::IBig {{ n.into() }}".to_string(),
            ),
            (
                "std::field::modulus",
                format!(
                    "() -> ibig::IBig {{ {} }}",
                    format_unsigned_integer(&T::modulus().to_arbitrary_integer())
                ),
            ),
        ]
        .into_iter()
        .map(|(name, code)| {
            (
                name.to_string(),
                format!("fn {}{code}", escape_symbol(name)),
            )
        })
        .collect()
    })
}

fn is_builtin<T: FieldElement>(symbol: &str) -> bool {
    get_builtins::<T>().contains_key(symbol)
}

fn try_generate_builtin<T: FieldElement>(symbol: &str) -> Option<&String> {
    get_builtins::<T>().get(symbol)
}

#[cfg(test)]
mod test {
    use powdr_number::GoldilocksField;
    use powdr_pil_analyzer::analyze_string;

    use pretty_assertions::assert_eq;

    use super::CodeGenerator;

    fn compile(input: &str, syms: &[&str]) -> String {
        let analyzed = analyze_string::<GoldilocksField>(input).unwrap();
        let mut compiler = CodeGenerator::new(&analyzed);
        for s in syms {
            compiler.request_symbol(s, &[]).unwrap();
        }
        compiler.generated_code()
    }

    #[test]
    fn empty_code() {
        let result = compile("", &[]);
        assert_eq!(result, "");
    }

    #[test]
    fn simple_fun() {
        let result = compile("let c: int -> int = |i| i;", &["c"]);
        assert_eq!(result, "fn c((i): (ibig::IBig)) -> ibig::IBig { i }\n");
    }

    #[test]
    fn fun_calls() {
        let result = compile(
            "let c: int -> int = |i| i + 20; let d = |k| c(k * 20);",
            &["c", "d"],
        );
        assert_eq!(
            result,
            "fn c((i): (ibig::IBig)) -> ibig::IBig { ((i).clone() + (ibig::IBig::from(20_u64)).clone()) }\n\
            \n\
            fn d((k): (ibig::IBig)) -> ibig::IBig { (Callable::Fn(c)).call((((k).clone() * (ibig::IBig::from(20_u64)).clone()).clone())) }\n\
            "
        );
    }
}<|MERGE_RESOLUTION|>--- conflicted
+++ resolved
@@ -6,18 +6,11 @@
     parsed::{
         asm::{Part, SymbolPath},
         display::quote,
-<<<<<<< HEAD
-        types::{ArrayType, FunctionType, Type, TypeScheme},
+        types::{ArrayType, FunctionType, TupleType, Type, TypeScheme},
         visitor::AllChildren,
-        ArrayLiteral, BinaryOperation, BinaryOperator, BlockExpression, FunctionCall, IfExpression,
-        IndexAccess, LambdaExpression, MatchArm, MatchExpression, Number, Pattern,
-        StatementInsideBlock, UnaryOperation,
-=======
-        types::{ArrayType, FunctionType, TupleType, Type, TypeScheme},
         ArrayLiteral, BinaryOperation, BinaryOperator, BlockExpression, EnumDeclaration,
         FunctionCall, IfExpression, IndexAccess, LambdaExpression, LetStatementInsideBlock,
         MatchArm, MatchExpression, Number, Pattern, StatementInsideBlock, UnaryOperation,
->>>>>>> c6192578
     },
 };
 use powdr_number::{BigInt, BigUint, FieldElement, LargeInt};
@@ -116,27 +109,11 @@
                             .unwrap_or_default();
                         format!("    {}{fields}", v.name)
                     })
-<<<<<<< HEAD
-                } else {
-                    type_scheme.ty.clone()
-                };
-                // We need a lazy static here because we want symbols to only be
-                // evaluated once and the code is not `const` in the general case.
-                format!(
-                    "lazy_static::lazy_static! {{\n\
-                    static ref {}: {} = {};\n\
-                    }}\n",
-                    escape_symbol(symbol),
-                    map_type(&ty),
-                    self.format_expr(&value.e, 0)?
-                )
-=======
                     .join(",\n")
             )),
             FunctionValueDefinition::TypeConstructor(decl, _) => {
-                self.request_symbol(&decl.name)?;
+                self.request_symbol(&decl.name, &vec![])?;
                 Ok(String::new())
->>>>>>> c6192578
             }
             FunctionValueDefinition::Expression(value) => {
                 let type_scheme = value
@@ -168,7 +145,7 @@
                             }}\n",
                             escape_symbol(symbol),
                             map_type(&ty),
-                            self.format_expr(&value.e)?
+                            self.format_expr(&value.e, 0)?
                         )
                     }
                 })
@@ -346,13 +323,18 @@
                     .join(", ")
             ),
             Expression::BlockExpression(_, BlockExpression { statements, expr }) => {
+                let (formatted_statements, var_height) = statements.iter().try_fold(
+                    (vec![], var_height),
+                    |(mut formatted, var_height), s| {
+                        let (formatted_statement, var_height) =
+                            self.format_statement(s, var_height)?;
+                        formatted.push(formatted_statement);
+                        Ok::<_, String>((formatted, var_height))
+                    },
+                )?;
                 format!(
                     "{{\n{}\n{}\n}}",
-                    statements
-                        .iter()
-                        .map(|s| self.format_statement(s))
-                        .collect::<Result<Vec<_>, _>>()?
-                        .join("\n"),
+                    formatted_statements.join("\n"),
                     expr.as_ref()
                         .map(|e| self.format_expr(e.as_ref(), var_height))
                         .transpose()?
@@ -387,7 +369,13 @@
         })
     }
 
-    fn format_statement(&mut self, s: &StatementInsideBlock<Expression>) -> Result<String, String> {
+    /// Formats a statement given a current variable height.
+    /// Returns the formatted statement and the new variable height.
+    fn format_statement(
+        &mut self,
+        s: &StatementInsideBlock<Expression>,
+        var_height: usize,
+    ) -> Result<(String, usize), String> {
         Ok(match s {
             StatementInsideBlock::LetStatement(LetStatementInsideBlock { pattern, ty, value }) => {
                 let Some(value) = value else {
@@ -395,7 +383,7 @@
                         "Column creating 'let'-statements not yet supported: {s}"
                     ));
                 };
-                let value = self.format_expr(value)?;
+                let value = self.format_expr(value, var_height)?;
                 let var_name = "scrutinee__";
                 let ty = ty
                     .as_ref()
@@ -405,16 +393,20 @@
                 let (vars, code) = check_pattern(var_name, pattern)?;
                 // TODO if we want to explicitly specify the type, we need to exchange the non-captured
                 // parts by `()`.
-                format!("let {vars} = (|{var_name}{ty}| {code})({value}).unwrap();",)
-            }
-            StatementInsideBlock::Expression(e) => format!("{};", self.format_expr(e)?),
+                (
+                    format!("let {vars} = (|{var_name}{ty}| {code})({value}).unwrap();"),
+                    var_height + pattern.variables().count(),
+                )
+            }
+            StatementInsideBlock::Expression(e) => {
+                (format!("{};", self.format_expr(e, var_height)?), var_height)
+            }
         })
     }
 
     /// Returns a string expression evaluating to the value of the symbol.
     /// This is either the escaped name of the symbol or a deref operator
     /// applied to it.
-<<<<<<< HEAD
     fn symbol_reference(&self, symbol: &str, type_args: &[Type]) -> String {
         let type_args = if type_args.is_empty() {
             "".to_string()
@@ -425,37 +417,22 @@
             return format!("Callable::Fn({}{type_args})", escape_symbol(symbol));
         }
         let (_, def) = self.analyzed.definitions.get(symbol).as_ref().unwrap();
-        if let Some(FunctionValueDefinition::Expression(typed_expr)) = def {
-            if matches!(typed_expr.e, Expression::LambdaExpression(..)) {
-                format!("Callable::Fn({}{type_args})", escape_symbol(symbol))
-            } else {
-                format!("(*{}{type_args})", escape_symbol(symbol))
-            }
-        } else {
-            format!("(*{}{type_args})", escape_symbol(symbol))
-=======
-    fn symbol_reference(&self, symbol: &str) -> String {
-        if is_builtin::<T>(symbol) {
-            return escape_symbol(symbol);
-        }
-        let (_, def) = self.analyzed.definitions.get(symbol).unwrap();
         match def.as_ref().unwrap() {
             FunctionValueDefinition::Expression(typed_expr) => {
                 if matches!(typed_expr.e, Expression::LambdaExpression(..)) {
-                    escape_symbol(symbol)
+                    format!("Callable::Fn({}{type_args})", escape_symbol(symbol))
                 } else {
-                    format!("(*{})", escape_symbol(symbol))
+                    format!("(*{}{type_args})", escape_symbol(symbol))
                 }
             }
             FunctionValueDefinition::TypeConstructor(decl, variant) => {
                 format!(
-                    "{}::{}",
+                    "{}::{}{type_args}",
                     escape_symbol(&decl.name),
                     escape_symbol(&variant.name)
                 )
             }
-            _ => escape_symbol(symbol),
->>>>>>> c6192578
+            _ => format!("(*{}{type_args})", escape_symbol(symbol)),
         }
     }
 }
