--- conflicted
+++ resolved
@@ -10,11 +10,7 @@
         IndexAccess, LambdaExpression, Number, StatementInsideBlock, UnaryOperation,
     },
 };
-<<<<<<< HEAD
-use powdr_number::{FieldElement, LargeInt};
-=======
 use powdr_number::{BigUint, FieldElement, LargeInt};
->>>>>>> a00d4f40
 
 pub struct CodeGenerator<'a, T> {
     analyzed: &'a Analyzed<T>,
@@ -174,25 +170,12 @@
                     value,
                     type_: Some(type_),
                 },
-<<<<<<< HEAD
-            ) => {
-                if *type_ == Type::Int {
-                    format_number(value)
-                } else {
-                    let value = u64::try_from(value).unwrap_or_else(|_| unimplemented!());
-                    match type_ {
-                        Type::Fe => format!("FieldElement::from({value}_u64)"),
-                        Type::Expr => format!("Expr::from({value}_u64)"),
-                        _ => unreachable!(),
-                    }
-=======
             ) => match type_ {
                 Type::Int => format_unsigned_integer(value),
                 Type::Fe => {
                     let val = u64::try_from(value)
                         .map_err(|_| "Large numbers for fe not yet implemented.".to_string())?;
                     format!("FieldElement::from({val}_u64)",)
->>>>>>> a00d4f40
                 }
                 Type::Expr => {
                     let val = u64::try_from(value)
@@ -232,9 +215,6 @@
                     BinaryOperator::ShiftRight => {
                         format!("(({left}).clone() >> usize::try_from(({right}).clone()).unwrap())")
                     }
-                    BinaryOperator::ShiftRight => {
-                        format!("(({left}).clone() >> usize::try_from(({right}).clone()).unwrap())")
-                    }
                     _ => format!("(({left}).clone() {op} ({right}).clone())"),
                 }
             }
@@ -335,8 +315,6 @@
     }
 }
 
-<<<<<<< HEAD
-=======
 fn format_unsigned_integer(n: &BigUint) -> String {
     if let Ok(n) = u64::try_from(n) {
         format!("ibig::IBig::from({n}_u64)")
@@ -351,7 +329,6 @@
     }
 }
 
->>>>>>> a00d4f40
 fn map_type(ty: &Type) -> String {
     match ty {
         Type::Bottom | Type::Bool => format!("{ty}"),
@@ -393,7 +370,7 @@
                 "std::field::modulus",
                 format!(
                     "() -> ibig::IBig {{ {} }}",
-                    format_number(&T::modulus().to_arbitrary_integer())
+                    format_unsigned_integer(&T::modulus().to_arbitrary_integer())
                 ),
             ),
         ]
@@ -412,23 +389,8 @@
     get_builtins::<T>().contains_key(symbol)
 }
 
-<<<<<<< HEAD
 fn try_generate_builtin<T: FieldElement>(symbol: &str) -> Option<&String> {
     get_builtins::<T>().get(symbol)
-=======
-fn try_generate_builtin<T: FieldElement>(symbol: &str) -> Option<String> {
-    let code = match symbol {
-        "std::array::len" => "<T>(a: Vec<T>) -> ibig::IBig { ibig::IBig::from(a.len()) }".to_string(),
-        "std::check::panic" => "(s: &str) -> ! { panic!(\"{s}\"); }".to_string(),
-        "std::field::modulus" => {
-            format!("() -> ibig::IBig {{ {} }}", format_unsigned_integer(&T::modulus().to_arbitrary_integer()))
-        }
-        "std::convert::fe" => "(n: ibig::IBig) -> FieldElement {\n    <FieldElement as PrimeField>::BigInt::try_from(n.to_biguint().unwrap()).unwrap().into()\n}"
-            .to_string(),
-        _ => return None,
-    };
-    Some(format!("fn {}{code}", escape_symbol(symbol)))
->>>>>>> a00d4f40
 }
 
 #[cfg(test)]
