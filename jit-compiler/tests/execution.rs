use powdr_jit_compiler::LoadedFunction;
use test_log::test;

use powdr_number::GoldilocksField;
use powdr_pil_analyzer::analyze_string;

fn compile(input: &str, symbol: &str) -> LoadedFunction {
    let analyzed = analyze_string::<GoldilocksField>(input).unwrap();
    powdr_jit_compiler::compile(&analyzed, &[symbol])
        .map_err(|e| {
            eprintln!("Error jit-compiling:\n{e}");
            e
        })
        .unwrap()[symbol]
        .clone()
}

#[test]
fn identity_function() {
    let f = compile("let c: int -> int = |i| i;", "c");

    assert_eq!(f.call(10), 10);
}

#[test]
fn sqrt() {
    let f = compile(
        "
        let sqrt_rec: int, int -> int = |y, x|
        if y * y <= x && (y + 1) * (y + 1) > x {
            y
        } else {
            sqrt_rec((y + x / y) / 2, x)
        };

        let sqrt: int -> int = |x| sqrt_rec(x, x);",
        "sqrt",
    );

    assert_eq!(f.call(9), 3);
    assert_eq!(f.call(100), 10);
    assert_eq!(f.call(8), 2);
    assert_eq!(f.call(101), 10);
    assert_eq!(f.call(99), 9);
    assert_eq!(f.call(0), 0);
}

#[test]
#[should_panic = "Only (int -> int) functions and columns are supported, but requested c: int -> bool"]
fn invalid_function() {
    let _ = compile("let c: int -> bool = |i| true;", "c");
}

#[test]
<<<<<<< HEAD
fn gigantic_number() {
    let f = compile("let c: int -> int = |i| (i * 0x1000000000000000000000000000000000000000000000000000000000000000000000000000000000) >> (81 * 4);", "c");

    assert_eq!(f.call(10), 10);
}

#[test]
=======
>>>>>>> 39f52ecf
fn assigned_functions() {
    let input = r#"
        namespace std::array;
            let len = 8;
        namespace main;
            let a: int -> int = |i| i + 1;
            let b: int -> int = |i| i + 2;
            let t: bool = "" == "";
            let c = if t { a } else { b };
            let d = |i| c(i);
        "#;
    let c = compile(input, "main::c");

    assert_eq!(c.call(0), 1);
    assert_eq!(c.call(1), 2);
    assert_eq!(c.call(2), 3);
    assert_eq!(c.call(3), 4);

    let d = compile(input, "main::d");
    assert_eq!(d.call(0), 1);
<<<<<<< HEAD
}

#[test]
fn simple_field() {
    let f = compile(
        "
        namespace std::array;
            let len = 8;
        namespace main;
            let a: fe[] = [1, 2, 3];
            let q: col = |i| a[i % std::array::len(a)];
        ",
        "main::q",
    );

    assert_eq!(f.call(0), 1);
    assert_eq!(f.call(1), 2);
    assert_eq!(f.call(2), 3);
    assert_eq!(f.call(3), 1);
=======
>>>>>>> 39f52ecf
}<|MERGE_RESOLUTION|>--- conflicted
+++ resolved
@@ -52,16 +52,6 @@
 }
 
 #[test]
-<<<<<<< HEAD
-fn gigantic_number() {
-    let f = compile("let c: int -> int = |i| (i * 0x1000000000000000000000000000000000000000000000000000000000000000000000000000000000) >> (81 * 4);", "c");
-
-    assert_eq!(f.call(10), 10);
-}
-
-#[test]
-=======
->>>>>>> 39f52ecf
 fn assigned_functions() {
     let input = r#"
         namespace std::array;
@@ -82,26 +72,4 @@
 
     let d = compile(input, "main::d");
     assert_eq!(d.call(0), 1);
-<<<<<<< HEAD
-}
-
-#[test]
-fn simple_field() {
-    let f = compile(
-        "
-        namespace std::array;
-            let len = 8;
-        namespace main;
-            let a: fe[] = [1, 2, 3];
-            let q: col = |i| a[i % std::array::len(a)];
-        ",
-        "main::q",
-    );
-
-    assert_eq!(f.call(0), 1);
-    assert_eq!(f.call(1), 2);
-    assert_eq!(f.call(2), 3);
-    assert_eq!(f.call(3), 1);
-=======
->>>>>>> 39f52ecf
 }