#![deny(clippy::print_stdout)]

use std::collections::BTreeMap;

use powdr_analysis::utils::parse_pil_statement;
use powdr_ast::{
    object::{Link, Location, PILGraph, TypeOrExpression},
    parsed::{
        asm::{AbsoluteSymbolPath, SymbolPath},
        build::{index_access, namespaced_reference},
<<<<<<< HEAD
        Number, PILFile, PilStatement, SelectedExpressions, TypedExpression,
=======
        PILFile, PilStatement, SelectedExpressions, TypedExpression,
>>>>>>> 7617be2b
    },
    SourceRef,
};

use itertools::Itertools;

const DEFAULT_DEGREE: u32 = 1024;
const MAIN_OPERATION_NAME: &str = "main";

/// a monolithic linker which outputs a single AIR
/// It sets the degree of submachines to the degree of the main machine, and errors out if a submachine has an explicit degree which doesn't match the main one
pub fn link(graph: PILGraph) -> Result<PILFile, Vec<String>> {
    let main_machine = graph.main;
    let main_degree = graph
        .objects
        .get(&main_machine.location)
        .unwrap()
        .degree
        .clone()
        .unwrap_or_else(|| DEFAULT_DEGREE.into());

    let mut errors = vec![];

    let mut pil = process_definitions(graph.definitions);

    for (location, object) in graph.objects.into_iter() {
        if let Some(degree) = object.degree {
            if degree != main_degree {
                errors.push(format!(
                    "Machine {location} should have degree {main_degree}, found {degree}"
                ))
            }
        }

        // create a namespace for this object
        pil.push(PilStatement::Namespace(
            SourceRef::unknown(),
            SymbolPath::from_identifier(location.to_string()),
            Some(main_degree.clone()),
        ));

        pil.extend(object.pil);
        pil.extend(object.links.into_iter().map(process_link));

        if location == Location::main() {
            if let Some(main_operation) = graph
                .entry_points
                .iter()
                .find(|f| f.name == MAIN_OPERATION_NAME)
            {
                let main_operation_id = main_operation.id.clone();
                let operation_id = main_machine.operation_id.clone();
                match (operation_id, main_operation_id) {
                    (Some(operation_id), Some(main_operation_id)) => {
                        // call the main operation by initializing `operation_id` to that of the main operation
                        let linker_first_step = "_linker_first_step";
                        pil.extend([
                            parse_pil_statement(&format!(
                                "col fixed {linker_first_step} = [1] + [0]*;"
                            )),
                            parse_pil_statement(&format!(
                                "{linker_first_step} * ({operation_id} - {main_operation_id}) = 0;"
                            )),
                        ]);
                    }
                    (None, None) => {}
                    _ => unreachable!(),
                }
            }
        }
    }

    if !errors.is_empty() {
        Err(errors)
    } else {
        Ok(PILFile(pil))
    }
}

// Extract the utilities and sort them into namespaces where possible.
fn process_definitions(
    definitions: BTreeMap<AbsoluteSymbolPath, TypeOrExpression>,
) -> Vec<PilStatement> {
    let mut current_namespace = Default::default();
    definitions
        .into_iter()
        .sorted_by_cached_key(|(namespace, _)| {
            let mut namespace = namespace.clone();
            let name = namespace.pop();
            // Group by namespace and then sort by name.
            (namespace, name)
        })
        .flat_map(|(mut namespace, type_or_expr)| {
            let name = namespace.pop().unwrap();
            let statement = match type_or_expr {
                TypeOrExpression::Expression(TypedExpression { e, type_scheme }) => {
                    PilStatement::LetStatement(
                        SourceRef::unknown(),
                        name.to_string(),
                        type_scheme,
                        Some(e),
                    )
                }
                TypeOrExpression::Type(enum_decl) => {
                    PilStatement::EnumDeclaration(SourceRef::unknown(), enum_decl)
                }
            };

            // If there is a namespace change, insert a namespace statement.
            if current_namespace != namespace {
                current_namespace = namespace.clone();
                vec![
                    PilStatement::Namespace(
                        SourceRef::unknown(),
                        namespace.relative_to(&AbsoluteSymbolPath::default()),
                        None,
                    ),
                    statement,
                ]
            } else {
                vec![statement]
            }
        })
        .collect::<Vec<_>>()
}

fn process_link(link: Link) -> PilStatement {
    let from = link.from;
    let to = link.to;

    // the lhs is `instr_flag { operation_id, inputs, outputs }`
<<<<<<< HEAD
    let op_id = to.operation.id.iter().cloned().map(|n| {
        Number {
            value: n,
            type_: None,
        }
        .into()
    });
=======
    let op_id = to.operation.id.iter().cloned().map(|n| n.into());
>>>>>>> 7617be2b

    if link.is_permutation {
        // permutation lhs is `flag { operation_id, inputs, outputs }`
        let lhs = SelectedExpressions {
            selector: Some(from.flag),
            expressions: op_id
                .chain(from.params.inputs)
                .chain(from.params.outputs)
                .collect(),
        };

        // permutation rhs is `(latch * selector[idx]) { operation_id, inputs, outputs }`
        let to_namespace = to.machine.location.clone().to_string();
        let op_id = to
            .machine
            .operation_id
            .map(|oid| namespaced_reference(to_namespace.clone(), oid))
            .into_iter();

        let latch = namespaced_reference(to_namespace.clone(), to.machine.latch.unwrap());
        let rhs_selector = if let Some(call_selectors) = to.machine.call_selectors {
            let call_selector_array = namespaced_reference(to_namespace.clone(), call_selectors);
            let call_selector =
                index_access(call_selector_array, Some(to.selector_idx.unwrap().into()));
            Some(latch * call_selector)
        } else {
            Some(latch)
        };

        let rhs = SelectedExpressions {
            selector: rhs_selector,
            expressions: op_id
                .chain(to.operation.params.inputs_and_outputs().map(|i| {
                    index_access(
                        namespaced_reference(to_namespace.clone(), &i.name),
                        i.index.clone(),
                    )
                }))
                .collect(),
        };
        PilStatement::PermutationIdentity(SourceRef::unknown(), lhs, rhs)
    } else {
        // plookup lhs is `flag { operation_id, inputs, outputs }`
        let lhs = SelectedExpressions {
            selector: Some(from.flag),
            expressions: op_id
                .chain(from.params.inputs)
                .chain(from.params.outputs)
                .collect(),
        };

        let to_namespace = to.machine.location.clone().to_string();
        let op_id = to
            .machine
            .operation_id
            .map(|oid| namespaced_reference(to_namespace.clone(), oid))
            .into_iter();

        // plookup rhs is `latch { operation_id, inputs, outputs }`
        let latch = Some(namespaced_reference(
            to_namespace.clone(),
            to.machine.latch.unwrap(),
        ));

        let rhs = SelectedExpressions {
            selector: latch,
            expressions: op_id
                .chain(to.operation.params.inputs_and_outputs().map(|i| {
                    index_access(
                        namespaced_reference(to_namespace.clone(), &i.name),
                        i.index.clone(),
                    )
                }))
                .collect(),
        };
        PilStatement::PlookupIdentity(SourceRef::unknown(), lhs, rhs)
    }
}

#[cfg(test)]
mod test {
    use std::fs;

    use powdr_ast::{
        object::{Location, Object, PILGraph},
<<<<<<< HEAD
        parsed::{Number, PILFile},
=======
        parsed::PILFile,
>>>>>>> 7617be2b
    };
    use powdr_number::{BigUint, FieldElement, GoldilocksField};

    use powdr_analysis::convert_asm_to_pil;
    use powdr_parser::parse_asm;

    use pretty_assertions::assert_eq;

    use crate::{link, DEFAULT_DEGREE};

    fn parse_analyze_and_compile<T: FieldElement>(input: &str) -> PILGraph {
        let parsed = parse_asm(None, input).unwrap();
        let resolved = powdr_importer::load_dependencies_and_resolve(None, parsed).unwrap();
        powdr_airgen::compile(convert_asm_to_pil::<T>(resolved).unwrap())
    }

    #[test]
    fn degree() {
        // a graph with two objects of degree `main_degree` and `foo_degree`
        let test_graph = |main_degree, foo_degree| PILGraph {
            main: powdr_ast::object::Machine {
                location: Location::main(),
                operation_id: Some("operation_id".into()),
                latch: Some("latch".into()),
                call_selectors: None,
            },
            entry_points: vec![],
            definitions: Default::default(),
            objects: [
                (Location::main(), Object::default().with_degree(main_degree)),
                (
                    Location::main().join("foo"),
                    Object::default().with_degree(foo_degree),
                ),
            ]
            .into_iter()
            .collect(),
        };
        // a test over a pil file `f` checking if all namespaces have degree `n` (if they are set)
        let all_namespaces_have_degree = |f: PILFile, n: u64| {
            f.0.iter().all(|s| match s {
                powdr_ast::parsed::PilStatement::Namespace(_, _, Some(e)) => {
<<<<<<< HEAD
                    *e == Number {
                        value: n.into(),
                        type_: None,
                    }
                    .into()
=======
                    *e == BigUint::from(n).into()
>>>>>>> 7617be2b
                }
                _ => true,
            })
        };

        let inferred: PILGraph = test_graph(Some(8), None);
        assert!(all_namespaces_have_degree(link(inferred).unwrap(), 8));
        let matches: PILGraph = test_graph(Some(8), Some(8));
        assert!(all_namespaces_have_degree(link(matches).unwrap(), 8));
        let default_infer: PILGraph = test_graph(None, Some(DEFAULT_DEGREE));
        assert!(all_namespaces_have_degree(
            link(default_infer).unwrap(),
            1024
        ));
        let default_no_match: PILGraph = test_graph(None, Some(8));
        assert_eq!(
            link(default_no_match),
            Err(vec![
                "Machine main_foo should have degree 1024, found 8".to_string()
            ])
        );
    }

    fn extract_main(code: &str) -> &str {
        let start = code.find("namespace main").unwrap();
        &code[start..]
    }

    #[test]
    fn compile_empty_vm() {
        let expectation = r#"namespace main(4 + 4);
    pol commit _operation_id(i) query std::prover::Query::Hint(2);
    pol constant _block_enforcer_last_step = [0]* + [1];
    let _operation_id_no_change = (1 - _block_enforcer_last_step) * (1 - instr_return);
    _operation_id_no_change * (_operation_id' - _operation_id) = 0;
    pol commit pc;
    pol commit instr__jump_to_operation;
    pol commit instr__reset;
    pol commit instr__loop;
    pol commit instr_return;
    pol constant first_step = [1] + [0]*;
    pol pc_update = instr__jump_to_operation * _operation_id + instr__loop * pc + instr_return * 0 + (1 - (instr__jump_to_operation + instr__loop + instr_return)) * (pc + 1);
    pc' = (1 - first_step') * pc_update;
    pol constant p_line = [0, 1, 2] + [2]*;
    pol constant p_instr__jump_to_operation = [0, 1, 0] + [0]*;
    pol constant p_instr__loop = [0, 0, 1] + [1]*;
    pol constant p_instr__reset = [1, 0, 0] + [0]*;
    pol constant p_instr_return = [0]*;
    { pc, instr__jump_to_operation, instr__reset, instr__loop, instr_return } in { p_line, p_instr__jump_to_operation, p_instr__reset, p_instr__loop, p_instr_return };
"#;

        let file_name = format!(
            "{}/../test_data/asm/empty_vm.asm",
            env!("CARGO_MANIFEST_DIR")
        );
        let contents = fs::read_to_string(file_name).unwrap();
        let graph = parse_analyze_and_compile::<GoldilocksField>(&contents);
        let pil = link(graph).unwrap();
        assert_eq!(extract_main(&format!("{pil}")), expectation);
    }

    #[test]
    fn compile_really_empty_vm() {
        let expectation = r#"namespace main(1024);
"#;

        let graph = parse_analyze_and_compile::<GoldilocksField>("");
        let pil = link(graph).unwrap();
        assert_eq!(extract_main(&format!("{pil}")), expectation);
    }

    #[test]
    fn compile_pil_without_machine() {
        let input = "    let even = std::array::new(5, (|i| 2 * i));";
        let graph = parse_analyze_and_compile::<GoldilocksField>(input);
        let pil = link(graph).unwrap().to_string();
        assert_eq!(&pil[0..input.len()], input);
    }

    #[test]
    fn compile_different_signatures() {
        let expectation = r#"namespace main(16);
    pol commit _operation_id(i) query std::prover::Query::Hint(4);
    pol constant _block_enforcer_last_step = [0]* + [1];
    let _operation_id_no_change = (1 - _block_enforcer_last_step) * (1 - instr_return);
    _operation_id_no_change * (_operation_id' - _operation_id) = 0;
    pol commit pc;
    pol commit X;
    pol commit Y;
    pol commit reg_write_X_A;
    pol commit reg_write_Y_A;
    pol commit A;
    pol commit instr_identity;
    pol commit instr_one;
    pol commit instr_nothing;
    pol commit instr__jump_to_operation;
    pol commit instr__reset;
    pol commit instr__loop;
    pol commit instr_return;
    pol commit X_const;
    pol commit X_read_free;
    pol commit read_X_A;
    pol commit read_X_pc;
    X = read_X_A * A + read_X_pc * pc + X_const + X_read_free * X_free_value;
    pol commit Y_const;
    pol commit Y_read_free;
    pol commit read_Y_A;
    pol commit read_Y_pc;
    Y = read_Y_A * A + read_Y_pc * pc + Y_const + Y_read_free * Y_free_value;
    pol constant first_step = [1] + [0]*;
    A' = reg_write_X_A * X + reg_write_Y_A * Y + instr__reset * 0 + (1 - (reg_write_X_A + reg_write_Y_A + instr__reset)) * A;
    pol pc_update = instr__jump_to_operation * _operation_id + instr__loop * pc + instr_return * 0 + (1 - (instr__jump_to_operation + instr__loop + instr_return)) * (pc + 1);
    pc' = (1 - first_step') * pc_update;
    pol constant p_line = [0, 1, 2, 3, 4] + [4]*;
    pol commit X_free_value;
    pol commit Y_free_value;
    pol constant p_X_const = [0]*;
    pol constant p_X_read_free = [0]*;
    pol constant p_Y_const = [0]*;
    pol constant p_Y_read_free = [0, 0, 1, 0, 0] + [0]*;
    pol constant p_instr__jump_to_operation = [0, 1, 0, 0, 0] + [0]*;
    pol constant p_instr__loop = [0, 0, 0, 0, 1] + [1]*;
    pol constant p_instr__reset = [1, 0, 0, 0, 0] + [0]*;
    pol constant p_instr_identity = [0]*;
    pol constant p_instr_nothing = [0]*;
    pol constant p_instr_one = [0, 0, 1, 0, 0] + [0]*;
    pol constant p_instr_return = [0, 0, 0, 1, 0] + [0]*;
    pol constant p_read_X_A = [0]*;
    pol constant p_read_X_pc = [0]*;
    pol constant p_read_Y_A = [0]*;
    pol constant p_read_Y_pc = [0]*;
    pol constant p_reg_write_X_A = [0]*;
    pol constant p_reg_write_Y_A = [0, 0, 1, 0, 0] + [0]*;
    { pc, reg_write_X_A, reg_write_Y_A, instr_identity, instr_one, instr_nothing, instr__jump_to_operation, instr__reset, instr__loop, instr_return, X_const, X_read_free, read_X_A, read_X_pc, Y_const, Y_read_free, read_Y_A, read_Y_pc } in { p_line, p_reg_write_X_A, p_reg_write_Y_A, p_instr_identity, p_instr_one, p_instr_nothing, p_instr__jump_to_operation, p_instr__reset, p_instr__loop, p_instr_return, p_X_const, p_X_read_free, p_read_X_A, p_read_X_pc, p_Y_const, p_Y_read_free, p_read_Y_A, p_read_Y_pc };
    instr_identity { 2, X, Y } in main_sub.instr_return { main_sub._operation_id, main_sub._input_0, main_sub._output_0 };
    instr_one { 4, Y } in main_sub.instr_return { main_sub._operation_id, main_sub._output_0 };
    instr_nothing { 3 } in main_sub.instr_return { main_sub._operation_id };
    pol constant _linker_first_step = [1] + [0]*;
    _linker_first_step * (_operation_id - 2) = 0;
namespace main_sub(16);
    pol commit _operation_id(i) query std::prover::Query::Hint(5);
    pol constant _block_enforcer_last_step = [0]* + [1];
    let _operation_id_no_change = (1 - _block_enforcer_last_step) * (1 - instr_return);
    _operation_id_no_change * (_operation_id' - _operation_id) = 0;
    pol commit pc;
    pol commit _input_0;
    pol commit _output_0;
    pol commit instr__jump_to_operation;
    pol commit instr__reset;
    pol commit instr__loop;
    pol commit instr_return;
    pol commit _output_0_const;
    pol commit _output_0_read_free;
    pol commit read__output_0_pc;
    pol commit read__output_0__input_0;
    _output_0 = read__output_0_pc * pc + read__output_0__input_0 * _input_0 + _output_0_const + _output_0_read_free * _output_0_free_value;
    pol constant first_step = [1] + [0]*;
    (1 - instr__reset) * (_input_0' - _input_0) = 0;
    pol pc_update = instr__jump_to_operation * _operation_id + instr__loop * pc + instr_return * 0 + (1 - (instr__jump_to_operation + instr__loop + instr_return)) * (pc + 1);
    pc' = (1 - first_step') * pc_update;
    pol constant p_line = [0, 1, 2, 3, 4, 5] + [5]*;
    pol commit _output_0_free_value;
    pol constant p__output_0_const = [0, 0, 0, 0, 1, 0] + [0]*;
    pol constant p__output_0_read_free = [0]*;
    pol constant p_instr__jump_to_operation = [0, 1, 0, 0, 0, 0] + [0]*;
    pol constant p_instr__loop = [0, 0, 0, 0, 0, 1] + [1]*;
    pol constant p_instr__reset = [1, 0, 0, 0, 0, 0] + [0]*;
    pol constant p_instr_return = [0, 0, 1, 1, 1, 0] + [0]*;
    pol constant p_read__output_0__input_0 = [0, 0, 1, 0, 0, 0] + [0]*;
    pol constant p_read__output_0_pc = [0]*;
    { pc, instr__jump_to_operation, instr__reset, instr__loop, instr_return, _output_0_const, _output_0_read_free, read__output_0_pc, read__output_0__input_0 } in { p_line, p_instr__jump_to_operation, p_instr__reset, p_instr__loop, p_instr_return, p__output_0_const, p__output_0_read_free, p_read__output_0_pc, p_read__output_0__input_0 };
"#;
        let file_name = format!(
            "{}/../test_data/asm/different_signatures.asm",
            env!("CARGO_MANIFEST_DIR")
        );
        let contents = fs::read_to_string(file_name).unwrap();
        let graph = parse_analyze_and_compile::<GoldilocksField>(&contents);
        let pil = link(graph).unwrap();
        assert_eq!(extract_main(&format!("{pil}")), expectation);
    }

    #[test]
    fn compile_simple_sum() {
        let expectation = r#"namespace main(1024);
    pol commit XInv;
    pol commit XIsZero;
    XIsZero = 1 - X * XInv;
    XIsZero * X = 0;
    XIsZero * (1 - XIsZero) = 0;
    pol commit _operation_id(i) query std::prover::Query::Hint(10);
    pol constant _block_enforcer_last_step = [0]* + [1];
    let _operation_id_no_change = (1 - _block_enforcer_last_step) * (1 - instr_return);
    _operation_id_no_change * (_operation_id' - _operation_id) = 0;
    pol commit pc;
    pol commit X;
    pol commit reg_write_X_A;
    pol commit A;
    pol commit reg_write_X_CNT;
    pol commit CNT;
    pol commit instr_jmpz;
    pol commit instr_jmpz_param_l;
    pol instr_jmpz_pc_update = XIsZero * instr_jmpz_param_l;
    pol instr_jmpz_pc_update_1 = (1 - XIsZero) * (pc + 1);
    pol commit instr_jmp;
    pol commit instr_jmp_param_l;
    pol commit instr_dec_CNT;
    pol commit instr_assert_zero;
    instr_assert_zero * (XIsZero - 1) = 0;
    pol commit instr__jump_to_operation;
    pol commit instr__reset;
    pol commit instr__loop;
    pol commit instr_return;
    pol commit X_const;
    pol commit X_read_free;
    pol commit read_X_A;
    pol commit read_X_CNT;
    pol commit read_X_pc;
    X = read_X_A * A + read_X_CNT * CNT + read_X_pc * pc + X_const + X_read_free * X_free_value;
    pol constant first_step = [1] + [0]*;
    A' = reg_write_X_A * X + instr__reset * 0 + (1 - (reg_write_X_A + instr__reset)) * A;
    CNT' = reg_write_X_CNT * X + instr_dec_CNT * (CNT - 1) + instr__reset * 0 + (1 - (reg_write_X_CNT + instr_dec_CNT + instr__reset)) * CNT;
    pol pc_update = instr_jmpz * (instr_jmpz_pc_update + instr_jmpz_pc_update_1) + instr_jmp * instr_jmp_param_l + instr__jump_to_operation * _operation_id + instr__loop * pc + instr_return * 0 + (1 - (instr_jmpz + instr_jmp + instr__jump_to_operation + instr__loop + instr_return)) * (pc + 1);
    pc' = (1 - first_step') * pc_update;
    pol constant p_line = [0, 1, 2, 3, 4, 5, 6, 7, 8, 9, 10] + [10]*;
    pol commit X_free_value(__i) query match std::prover::eval(pc) {
        2 => std::prover::Query::Input(1),
        4 => std::prover::Query::Input(std::convert::int(std::prover::eval(CNT) + 1)),
        7 => std::prover::Query::Input(0),
        _ => std::prover::Query::None,
    };
    pol constant p_X_const = [0]*;
    pol constant p_X_read_free = [0, 0, 1, 0, 1, 0, 0, 18446744069414584320, 0, 0, 0] + [0]*;
    pol constant p_instr__jump_to_operation = [0, 1, 0, 0, 0, 0, 0, 0, 0, 0, 0] + [0]*;
    pol constant p_instr__loop = [0, 0, 0, 0, 0, 0, 0, 0, 0, 0, 1] + [1]*;
    pol constant p_instr__reset = [1, 0, 0, 0, 0, 0, 0, 0, 0, 0, 0] + [0]*;
    pol constant p_instr_assert_zero = [0, 0, 0, 0, 0, 0, 0, 0, 1, 0, 0] + [0]*;
    pol constant p_instr_dec_CNT = [0, 0, 0, 0, 0, 1, 0, 0, 0, 0, 0] + [0]*;
    pol constant p_instr_jmp = [0, 0, 0, 0, 0, 0, 1, 0, 0, 0, 0] + [0]*;
    pol constant p_instr_jmp_param_l = [0, 0, 0, 0, 0, 0, 3, 0, 0, 0, 0] + [0]*;
    pol constant p_instr_jmpz = [0, 0, 0, 1, 0, 0, 0, 0, 0, 0, 0] + [0]*;
    pol constant p_instr_jmpz_param_l = [0, 0, 0, 7, 0, 0, 0, 0, 0, 0, 0] + [0]*;
    pol constant p_instr_return = [0, 0, 0, 0, 0, 0, 0, 0, 0, 1, 0] + [0]*;
    pol constant p_read_X_A = [0, 0, 0, 0, 1, 0, 0, 1, 1, 0, 0] + [0]*;
    pol constant p_read_X_CNT = [0, 0, 0, 1, 0, 0, 0, 0, 0, 0, 0] + [0]*;
    pol constant p_read_X_pc = [0]*;
    pol constant p_reg_write_X_A = [0, 0, 0, 0, 1, 0, 0, 1, 0, 0, 0] + [0]*;
    pol constant p_reg_write_X_CNT = [0, 0, 1, 0, 0, 0, 0, 0, 0, 0, 0] + [0]*;
    { pc, reg_write_X_A, reg_write_X_CNT, instr_jmpz, instr_jmpz_param_l, instr_jmp, instr_jmp_param_l, instr_dec_CNT, instr_assert_zero, instr__jump_to_operation, instr__reset, instr__loop, instr_return, X_const, X_read_free, read_X_A, read_X_CNT, read_X_pc } in { p_line, p_reg_write_X_A, p_reg_write_X_CNT, p_instr_jmpz, p_instr_jmpz_param_l, p_instr_jmp, p_instr_jmp_param_l, p_instr_dec_CNT, p_instr_assert_zero, p_instr__jump_to_operation, p_instr__reset, p_instr__loop, p_instr_return, p_X_const, p_X_read_free, p_read_X_A, p_read_X_CNT, p_read_X_pc };
    pol constant _linker_first_step = [1] + [0]*;
    _linker_first_step * (_operation_id - 2) = 0;
"#;
        let file_name = format!(
            "{}/../test_data/asm/simple_sum.asm",
            env!("CARGO_MANIFEST_DIR")
        );
        let contents = fs::read_to_string(file_name).unwrap();
        let graph = parse_analyze_and_compile::<GoldilocksField>(&contents);
        let pil = link(graph).unwrap();
        assert_eq!(extract_main(&format!("{pil}")), expectation);
    }

    #[test]
    fn compile_literal_number_args() {
        let source = r#"
machine Machine {
    reg pc[@pc];
    reg fp;

    instr inc_fp amount: unsigned { fp' = fp + amount }
    instr adjust_fp amount: signed, t: label { fp' = fp + amount, pc' = label }

    function main {
        inc_fp 7;
        loop:
        adjust_fp -2, loop;
    }
}
"#;
        let expectation = r#"namespace main(1024);
    pol commit _operation_id(i) query std::prover::Query::Hint(4);
    pol constant _block_enforcer_last_step = [0]* + [1];
    let _operation_id_no_change = (1 - _block_enforcer_last_step) * (1 - instr_return);
    _operation_id_no_change * (_operation_id' - _operation_id) = 0;
    pol commit pc;
    pol commit fp;
    pol commit instr_inc_fp;
    pol commit instr_inc_fp_param_amount;
    pol commit instr_adjust_fp;
    pol commit instr_adjust_fp_param_amount;
    pol commit instr_adjust_fp_param_t;
    pol commit instr__jump_to_operation;
    pol commit instr__reset;
    pol commit instr__loop;
    pol commit instr_return;
    pol constant first_step = [1] + [0]*;
    fp' = instr_inc_fp * (fp + instr_inc_fp_param_amount) + instr_adjust_fp * (fp + instr_adjust_fp_param_amount) + instr__reset * 0 + (1 - (instr_inc_fp + instr_adjust_fp + instr__reset)) * fp;
    pol pc_update = instr_adjust_fp * label + instr__jump_to_operation * _operation_id + instr__loop * pc + instr_return * 0 + (1 - (instr_adjust_fp + instr__jump_to_operation + instr__loop + instr_return)) * (pc + 1);
    pc' = (1 - first_step') * pc_update;
    pol constant p_line = [0, 1, 2, 3, 4] + [4]*;
    pol constant p_instr__jump_to_operation = [0, 1, 0, 0, 0] + [0]*;
    pol constant p_instr__loop = [0, 0, 0, 0, 1] + [1]*;
    pol constant p_instr__reset = [1, 0, 0, 0, 0] + [0]*;
    pol constant p_instr_adjust_fp = [0, 0, 0, 1, 0] + [0]*;
    pol constant p_instr_adjust_fp_param_amount = [0, 0, 0, 18446744069414584319, 0] + [0]*;
    pol constant p_instr_adjust_fp_param_t = [0, 0, 0, 3, 0] + [0]*;
    pol constant p_instr_inc_fp = [0, 0, 1, 0, 0] + [0]*;
    pol constant p_instr_inc_fp_param_amount = [0, 0, 7, 0, 0] + [0]*;
    pol constant p_instr_return = [0]*;
    { pc, instr_inc_fp, instr_inc_fp_param_amount, instr_adjust_fp, instr_adjust_fp_param_amount, instr_adjust_fp_param_t, instr__jump_to_operation, instr__reset, instr__loop, instr_return } in { p_line, p_instr_inc_fp, p_instr_inc_fp_param_amount, p_instr_adjust_fp, p_instr_adjust_fp_param_amount, p_instr_adjust_fp_param_t, p_instr__jump_to_operation, p_instr__reset, p_instr__loop, p_instr_return };
    pol constant _linker_first_step = [1] + [0]*;
    _linker_first_step * (_operation_id - 2) = 0;
"#;
        let graph = parse_analyze_and_compile::<GoldilocksField>(source);
        let pil = link(graph).unwrap();
        assert_eq!(extract_main(&format!("{pil}")), expectation);
    }

    #[test]
    #[should_panic(expected = "Number passed to unsigned parameter is negative or too large")]
    fn negative_for_unsigned() {
        let source = r#"
machine NegativeForUnsigned {
    reg pc[@pc];
    reg fp;
    
    instr my_instr x: unsigned { pc' = pc + x }
    
    function main {
        my_instr 9223372034707292161;
    }
}
"#;
        let graph = parse_analyze_and_compile::<GoldilocksField>(source);
        let _ = link(graph);
    }

    #[test]
    fn instr_external_generated_pil() {
        let asm = r"
machine SubVM with latch: latch, operation_id: operation_id {
    operation add5<0> x -> y;

    col witness operation_id;
    col fixed latch = [1]*;

    col witness x;
    col witness y;

    y = x + 5;
}

machine Main {
    reg pc[@pc];
    reg X[<=];
    reg A;

    SubVM vm;

    instr add5_into_A X = vm.add5 X -> A';

    function main {
        add5_into_A 10; // A <== 15
    }
}
";
        let expected = r#"namespace main(1024);
    pol commit _operation_id(i) query std::prover::Query::Hint(3);
    pol constant _block_enforcer_last_step = [0]* + [1];
    let _operation_id_no_change = (1 - _block_enforcer_last_step) * (1 - instr_return);
    _operation_id_no_change * (_operation_id' - _operation_id) = 0;
    pol commit pc;
    pol commit X;
    pol commit reg_write_X_A;
    pol commit A;
    pol commit instr_add5_into_A;
    pol commit instr__jump_to_operation;
    pol commit instr__reset;
    pol commit instr__loop;
    pol commit instr_return;
    pol commit X_const;
    pol commit X_read_free;
    pol commit read_X_A;
    pol commit read_X_pc;
    X = read_X_A * A + read_X_pc * pc + X_const + X_read_free * X_free_value;
    pol constant first_step = [1] + [0]*;
    A' = reg_write_X_A * X + instr_add5_into_A * A' + instr__reset * 0 + (1 - (reg_write_X_A + instr_add5_into_A + instr__reset)) * A;
    pol pc_update = instr__jump_to_operation * _operation_id + instr__loop * pc + instr_return * 0 + (1 - (instr__jump_to_operation + instr__loop + instr_return)) * (pc + 1);
    pc' = (1 - first_step') * pc_update;
    pol constant p_line = [0, 1, 2, 3] + [3]*;
    pol commit X_free_value;
    pol constant p_X_const = [0, 0, 10, 0] + [0]*;
    pol constant p_X_read_free = [0]*;
    pol constant p_instr__jump_to_operation = [0, 1, 0, 0] + [0]*;
    pol constant p_instr__loop = [0, 0, 0, 1] + [1]*;
    pol constant p_instr__reset = [1, 0, 0, 0] + [0]*;
    pol constant p_instr_add5_into_A = [0, 0, 1, 0] + [0]*;
    pol constant p_instr_return = [0]*;
    pol constant p_read_X_A = [0]*;
    pol constant p_read_X_pc = [0]*;
    pol constant p_reg_write_X_A = [0]*;
    { pc, reg_write_X_A, instr_add5_into_A, instr__jump_to_operation, instr__reset, instr__loop, instr_return, X_const, X_read_free, read_X_A, read_X_pc } in { p_line, p_reg_write_X_A, p_instr_add5_into_A, p_instr__jump_to_operation, p_instr__reset, p_instr__loop, p_instr_return, p_X_const, p_X_read_free, p_read_X_A, p_read_X_pc };
    instr_add5_into_A { 0, X, A' } in main_vm.latch { main_vm.operation_id, main_vm.x, main_vm.y };
    pol constant _linker_first_step = [1] + [0]*;
    _linker_first_step * (_operation_id - 2) = 0;
namespace main_vm(1024);
    pol commit operation_id;
    pol constant latch = [1]*;
    pol commit x;
    pol commit y;
    y = x + 5;
"#;
        let graph = parse_analyze_and_compile::<GoldilocksField>(asm);
        let pil = link(graph).unwrap();
        assert_eq!(extract_main(&(pil.to_string())), expected);
    }

    #[test]
    fn permutation_instructions() {
        let expected = r#"namespace main(65536);
    pol commit _operation_id(i) query std::prover::Query::Hint(13);
    pol constant _block_enforcer_last_step = [0]* + [1];
    let _operation_id_no_change = (1 - _block_enforcer_last_step) * (1 - instr_return);
    _operation_id_no_change * (_operation_id' - _operation_id) = 0;
    pol commit pc;
    pol commit X;
    pol commit Y;
    pol commit Z;
    pol commit reg_write_X_A;
    pol commit reg_write_Y_A;
    pol commit reg_write_Z_A;
    pol commit A;
    pol commit reg_write_X_B;
    pol commit reg_write_Y_B;
    pol commit reg_write_Z_B;
    pol commit B;
    pol commit instr_or;
    pol commit instr_or_into_B;
    pol commit instr_assert_eq;
    instr_assert_eq * (X - Y) = 0;
    pol commit instr__jump_to_operation;
    pol commit instr__reset;
    pol commit instr__loop;
    pol commit instr_return;
    pol commit X_const;
    pol commit X_read_free;
    pol commit read_X_A;
    pol commit read_X_B;
    pol commit read_X_pc;
    X = read_X_A * A + read_X_B * B + read_X_pc * pc + X_const + X_read_free * X_free_value;
    pol commit Y_const;
    pol commit Y_read_free;
    pol commit read_Y_A;
    pol commit read_Y_B;
    pol commit read_Y_pc;
    Y = read_Y_A * A + read_Y_B * B + read_Y_pc * pc + Y_const + Y_read_free * Y_free_value;
    pol commit Z_const;
    pol commit Z_read_free;
    pol commit read_Z_A;
    pol commit read_Z_B;
    pol commit read_Z_pc;
    Z = read_Z_A * A + read_Z_B * B + read_Z_pc * pc + Z_const + Z_read_free * Z_free_value;
    pol constant first_step = [1] + [0]*;
    A' = reg_write_X_A * X + reg_write_Y_A * Y + reg_write_Z_A * Z + instr__reset * 0 + (1 - (reg_write_X_A + reg_write_Y_A + reg_write_Z_A + instr__reset)) * A;
    B' = reg_write_X_B * X + reg_write_Y_B * Y + reg_write_Z_B * Z + instr_or_into_B * B' + instr__reset * 0 + (1 - (reg_write_X_B + reg_write_Y_B + reg_write_Z_B + instr_or_into_B + instr__reset)) * B;
    pol pc_update = instr__jump_to_operation * _operation_id + instr__loop * pc + instr_return * 0 + (1 - (instr__jump_to_operation + instr__loop + instr_return)) * (pc + 1);
    pc' = (1 - first_step') * pc_update;
    pol constant p_line = [0, 1, 2, 3, 4, 5, 6, 7, 8, 9, 10, 11, 12, 13] + [13]*;
    pol commit X_free_value;
    pol commit Y_free_value;
    pol commit Z_free_value;
    pol constant p_X_const = [0, 0, 2, 0, 1, 0, 3, 0, 2, 0, 1, 0, 0, 0] + [0]*;
    pol constant p_X_read_free = [0]*;
    pol constant p_Y_const = [0, 0, 3, 3, 2, 3, 4, 7, 3, 3, 2, 3, 0, 0] + [0]*;
    pol constant p_Y_read_free = [0]*;
    pol constant p_Z_const = [0]*;
    pol constant p_Z_read_free = [0, 0, 1, 0, 1, 0, 1, 0, 0, 0, 0, 0, 0, 0] + [0]*;
    pol constant p_instr__jump_to_operation = [0, 1, 0, 0, 0, 0, 0, 0, 0, 0, 0, 0, 0, 0] + [0]*;
    pol constant p_instr__loop = [0, 0, 0, 0, 0, 0, 0, 0, 0, 0, 0, 0, 0, 1] + [1]*;
    pol constant p_instr__reset = [1, 0, 0, 0, 0, 0, 0, 0, 0, 0, 0, 0, 0, 0] + [0]*;
    pol constant p_instr_assert_eq = [0, 0, 0, 1, 0, 1, 0, 1, 0, 1, 0, 1, 0, 0] + [0]*;
    pol constant p_instr_or = [0, 0, 1, 0, 1, 0, 1, 0, 0, 0, 0, 0, 0, 0] + [0]*;
    pol constant p_instr_or_into_B = [0, 0, 0, 0, 0, 0, 0, 0, 1, 0, 1, 0, 0, 0] + [0]*;
    pol constant p_instr_return = [0, 0, 0, 0, 0, 0, 0, 0, 0, 0, 0, 0, 1, 0] + [0]*;
    pol constant p_read_X_A = [0, 0, 0, 1, 0, 1, 0, 1, 0, 0, 0, 0, 0, 0] + [0]*;
    pol constant p_read_X_B = [0, 0, 0, 0, 0, 0, 0, 0, 0, 1, 0, 1, 0, 0] + [0]*;
    pol constant p_read_X_pc = [0]*;
    pol constant p_read_Y_A = [0]*;
    pol constant p_read_Y_B = [0]*;
    pol constant p_read_Y_pc = [0]*;
    pol constant p_read_Z_A = [0]*;
    pol constant p_read_Z_B = [0]*;
    pol constant p_read_Z_pc = [0]*;
    pol constant p_reg_write_X_A = [0]*;
    pol constant p_reg_write_X_B = [0]*;
    pol constant p_reg_write_Y_A = [0]*;
    pol constant p_reg_write_Y_B = [0]*;
    pol constant p_reg_write_Z_A = [0, 0, 1, 0, 1, 0, 1, 0, 0, 0, 0, 0, 0, 0] + [0]*;
    pol constant p_reg_write_Z_B = [0]*;
    { pc, reg_write_X_A, reg_write_Y_A, reg_write_Z_A, reg_write_X_B, reg_write_Y_B, reg_write_Z_B, instr_or, instr_or_into_B, instr_assert_eq, instr__jump_to_operation, instr__reset, instr__loop, instr_return, X_const, X_read_free, read_X_A, read_X_B, read_X_pc, Y_const, Y_read_free, read_Y_A, read_Y_B, read_Y_pc, Z_const, Z_read_free, read_Z_A, read_Z_B, read_Z_pc } in { p_line, p_reg_write_X_A, p_reg_write_Y_A, p_reg_write_Z_A, p_reg_write_X_B, p_reg_write_Y_B, p_reg_write_Z_B, p_instr_or, p_instr_or_into_B, p_instr_assert_eq, p_instr__jump_to_operation, p_instr__reset, p_instr__loop, p_instr_return, p_X_const, p_X_read_free, p_read_X_A, p_read_X_B, p_read_X_pc, p_Y_const, p_Y_read_free, p_read_Y_A, p_read_Y_B, p_read_Y_pc, p_Z_const, p_Z_read_free, p_read_Z_A, p_read_Z_B, p_read_Z_pc };
    instr_or { 0, X, Y, Z } is main_bin.latch * main_bin.sel[0] { main_bin.operation_id, main_bin.A, main_bin.B, main_bin.C };
    instr_or_into_B { 0, X, Y, B' } is main_bin.latch * main_bin.sel[1] { main_bin.operation_id, main_bin.A, main_bin.B, main_bin.C };
    pol constant _linker_first_step = [1] + [0]*;
    _linker_first_step * (_operation_id - 2) = 0;
namespace main_bin(65536);
    pol commit operation_id;
    pol constant latch(i) { if i % 4 == 3 { 1 } else { 0 } };
    pol constant FACTOR(i) { 1 << (i + 1) % 4 * 8 };
    let a = (|i| i % 256);
    pol constant P_A(i) { a(i) };
    let b = (|i| (i >> 8) % 256);
    pol constant P_B(i) { b(i) };
    pol constant P_C(i) { (a(i) | b(i)) & 255 };
    pol commit A_byte;
    pol commit B_byte;
    pol commit C_byte;
    pol commit A;
    pol commit B;
    pol commit C;
    A' = A * (1 - latch) + A_byte * FACTOR;
    B' = B * (1 - latch) + B_byte * FACTOR;
    C' = C * (1 - latch) + C_byte * FACTOR;
    { A_byte, B_byte, C_byte } in { P_A, P_B, P_C };
    pol commit sel[2];
    std::array::map(sel, std::utils::force_bool);
"#;
        let file_name = format!(
            "{}/../test_data/asm/permutations/vm_to_block.asm",
            env!("CARGO_MANIFEST_DIR")
        );
        let contents = fs::read_to_string(file_name).unwrap();
        let graph = parse_analyze_and_compile::<GoldilocksField>(&contents);
        let pil = link(graph).unwrap();
        assert_eq!(extract_main(&format!("{pil}")), expected);
    }
}<|MERGE_RESOLUTION|>--- conflicted
+++ resolved
@@ -8,11 +8,7 @@
     parsed::{
         asm::{AbsoluteSymbolPath, SymbolPath},
         build::{index_access, namespaced_reference},
-<<<<<<< HEAD
-        Number, PILFile, PilStatement, SelectedExpressions, TypedExpression,
-=======
         PILFile, PilStatement, SelectedExpressions, TypedExpression,
->>>>>>> 7617be2b
     },
     SourceRef,
 };
@@ -144,17 +140,7 @@
     let to = link.to;
 
     // the lhs is `instr_flag { operation_id, inputs, outputs }`
-<<<<<<< HEAD
-    let op_id = to.operation.id.iter().cloned().map(|n| {
-        Number {
-            value: n,
-            type_: None,
-        }
-        .into()
-    });
-=======
     let op_id = to.operation.id.iter().cloned().map(|n| n.into());
->>>>>>> 7617be2b
 
     if link.is_permutation {
         // permutation lhs is `flag { operation_id, inputs, outputs }`
@@ -240,21 +226,14 @@
 
     use powdr_ast::{
         object::{Location, Object, PILGraph},
-<<<<<<< HEAD
-        parsed::{Number, PILFile},
-=======
         parsed::PILFile,
->>>>>>> 7617be2b
     };
     use powdr_number::{BigUint, FieldElement, GoldilocksField};
 
+    use crate::{link, DEFAULT_DEGREE};
     use powdr_analysis::convert_asm_to_pil;
     use powdr_parser::parse_asm;
-
     use pretty_assertions::assert_eq;
-
-    use crate::{link, DEFAULT_DEGREE};
-
     fn parse_analyze_and_compile<T: FieldElement>(input: &str) -> PILGraph {
         let parsed = parse_asm(None, input).unwrap();
         let resolved = powdr_importer::load_dependencies_and_resolve(None, parsed).unwrap();
@@ -287,15 +266,7 @@
         let all_namespaces_have_degree = |f: PILFile, n: u64| {
             f.0.iter().all(|s| match s {
                 powdr_ast::parsed::PilStatement::Namespace(_, _, Some(e)) => {
-<<<<<<< HEAD
-                    *e == Number {
-                        value: n.into(),
-                        type_: None,
-                    }
-                    .into()
-=======
                     *e == BigUint::from(n).into()
->>>>>>> 7617be2b
                 }
                 _ => true,
             })
