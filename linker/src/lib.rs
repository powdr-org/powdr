--- conflicted
+++ resolved
@@ -146,14 +146,7 @@
     if link.is_permutation {
         // permutation lhs is `flag { operation_id, inputs, outputs }`
         let lhs = SelectedExpressions {
-<<<<<<< HEAD
             selector: Some(combine_flags(from.instr_flag, from.link_flag)),
-            expressions: op_id
-                .chain(from.params.inputs)
-                .chain(from.params.outputs)
-                .collect(),
-=======
-            selector: Some(from.flag),
             expressions: Box::new(
                 ArrayLiteral {
                     items: op_id
@@ -163,7 +156,6 @@
                 }
                 .into(),
             ),
->>>>>>> 69c31319
         };
 
         // permutation rhs is `(latch * selector[idx]) { operation_id, inputs, outputs }`
@@ -205,14 +197,7 @@
     } else {
         // plookup lhs is `flag $ [ operation_id, inputs, outputs ]`
         let lhs = SelectedExpressions {
-<<<<<<< HEAD
             selector: Some(combine_flags(from.instr_flag, from.link_flag)),
-            expressions: op_id
-                .chain(from.params.inputs)
-                .chain(from.params.outputs)
-                .collect(),
-=======
-            selector: Some(from.flag),
             expressions: Box::new(
                 ArrayLiteral {
                     items: op_id
@@ -222,7 +207,6 @@
                 }
                 .into(),
             ),
->>>>>>> 69c31319
         };
 
         let to_namespace = to.machine.location.clone().to_string();
@@ -444,17 +428,10 @@
     pol constant p_read_Y_pc = [0]*;
     pol constant p_reg_write_X_A = [0]*;
     pol constant p_reg_write_Y_A = [0, 0, 1, 0, 0] + [0]*;
-<<<<<<< HEAD
-    { pc, reg_write_X_A, reg_write_Y_A, instr_identity, instr_one, instr_nothing, instr__jump_to_operation, instr__reset, instr__loop, instr_return, X_const, X_read_free, read_X_A, read_X_pc, Y_const, Y_read_free, read_Y_A, read_Y_pc } in { p_line, p_reg_write_X_A, p_reg_write_Y_A, p_instr_identity, p_instr_one, p_instr_nothing, p_instr__jump_to_operation, p_instr__reset, p_instr__loop, p_instr_return, p_X_const, p_X_read_free, p_read_X_A, p_read_X_pc, p_Y_const, p_Y_read_free, p_read_Y_A, p_read_Y_pc };
-    instr_identity { 2, X, Y } in main_sub.instr_return { main_sub._operation_id, main_sub._input_0, main_sub._output_0 };
-    instr_nothing { 3 } in main_sub.instr_return { main_sub._operation_id };
-    instr_one { 4, Y } in main_sub.instr_return { main_sub._operation_id, main_sub._output_0 };
-=======
     [pc, reg_write_X_A, reg_write_Y_A, instr_identity, instr_one, instr_nothing, instr__jump_to_operation, instr__reset, instr__loop, instr_return, X_const, X_read_free, read_X_A, read_X_pc, Y_const, Y_read_free, read_Y_A, read_Y_pc] in [p_line, p_reg_write_X_A, p_reg_write_Y_A, p_instr_identity, p_instr_one, p_instr_nothing, p_instr__jump_to_operation, p_instr__reset, p_instr__loop, p_instr_return, p_X_const, p_X_read_free, p_read_X_A, p_read_X_pc, p_Y_const, p_Y_read_free, p_read_Y_A, p_read_Y_pc];
     instr_identity $ [2, X, Y] in main_sub.instr_return $ [main_sub._operation_id, main_sub._input_0, main_sub._output_0];
+    instr_nothing $ [3] in main_sub.instr_return $ [main_sub._operation_id];
     instr_one $ [4, Y] in main_sub.instr_return $ [main_sub._operation_id, main_sub._output_0];
-    instr_nothing $ [3] in main_sub.instr_return $ [main_sub._operation_id];
->>>>>>> 69c31319
     pol constant _linker_first_step = [1] + [0]*;
     _linker_first_step * (_operation_id - 2) = 0;
 namespace main_sub(16);
@@ -817,15 +794,9 @@
     pol constant p_reg_write_Y_B = [0]*;
     pol constant p_reg_write_Z_A = [0, 0, 1, 0, 1, 0, 1, 0, 0, 0, 0, 0, 0, 0] + [0]*;
     pol constant p_reg_write_Z_B = [0]*;
-<<<<<<< HEAD
-    { pc, reg_write_X_A, reg_write_Y_A, reg_write_Z_A, reg_write_X_B, reg_write_Y_B, reg_write_Z_B, instr_or, instr_or_into_B, instr_assert_eq, instr__jump_to_operation, instr__reset, instr__loop, instr_return, X_const, X_read_free, read_X_A, read_X_B, read_X_pc, Y_const, Y_read_free, read_Y_A, read_Y_B, read_Y_pc, Z_const, Z_read_free, read_Z_A, read_Z_B, read_Z_pc } in { p_line, p_reg_write_X_A, p_reg_write_Y_A, p_reg_write_Z_A, p_reg_write_X_B, p_reg_write_Y_B, p_reg_write_Z_B, p_instr_or, p_instr_or_into_B, p_instr_assert_eq, p_instr__jump_to_operation, p_instr__reset, p_instr__loop, p_instr_return, p_X_const, p_X_read_free, p_read_X_A, p_read_X_B, p_read_X_pc, p_Y_const, p_Y_read_free, p_read_Y_A, p_read_Y_B, p_read_Y_pc, p_Z_const, p_Z_read_free, p_read_Z_A, p_read_Z_B, p_read_Z_pc };
-    instr_or_into_B { 0, X, Y, B' } is main_bin.latch * main_bin.sel[0] { main_bin.operation_id, main_bin.A, main_bin.B, main_bin.C };
-    instr_or { 0, X, Y, Z } is main_bin.latch * main_bin.sel[1] { main_bin.operation_id, main_bin.A, main_bin.B, main_bin.C };
-=======
     [pc, reg_write_X_A, reg_write_Y_A, reg_write_Z_A, reg_write_X_B, reg_write_Y_B, reg_write_Z_B, instr_or, instr_or_into_B, instr_assert_eq, instr__jump_to_operation, instr__reset, instr__loop, instr_return, X_const, X_read_free, read_X_A, read_X_B, read_X_pc, Y_const, Y_read_free, read_Y_A, read_Y_B, read_Y_pc, Z_const, Z_read_free, read_Z_A, read_Z_B, read_Z_pc] in [p_line, p_reg_write_X_A, p_reg_write_Y_A, p_reg_write_Z_A, p_reg_write_X_B, p_reg_write_Y_B, p_reg_write_Z_B, p_instr_or, p_instr_or_into_B, p_instr_assert_eq, p_instr__jump_to_operation, p_instr__reset, p_instr__loop, p_instr_return, p_X_const, p_X_read_free, p_read_X_A, p_read_X_B, p_read_X_pc, p_Y_const, p_Y_read_free, p_read_Y_A, p_read_Y_B, p_read_Y_pc, p_Z_const, p_Z_read_free, p_read_Z_A, p_read_Z_B, p_read_Z_pc];
-    instr_or $ [0, X, Y, Z] is main_bin.latch * main_bin.sel[0] $ [main_bin.operation_id, main_bin.A, main_bin.B, main_bin.C];
-    instr_or_into_B $ [0, X, Y, B'] is main_bin.latch * main_bin.sel[1] $ [main_bin.operation_id, main_bin.A, main_bin.B, main_bin.C];
->>>>>>> 69c31319
+    instr_or_into_B $ [0, X, Y, B'] is main_bin.latch * main_bin.sel[0] $ [main_bin.operation_id, main_bin.A, main_bin.B, main_bin.C];
+    instr_or $ [0, X, Y, Z] is main_bin.latch * main_bin.sel[1] $ [main_bin.operation_id, main_bin.A, main_bin.B, main_bin.C];
     pol constant _linker_first_step = [1] + [0]*;
     _linker_first_step * (_operation_id - 2) = 0;
 namespace main_bin(65536);
@@ -990,12 +961,12 @@
     pol constant p_reg_write_Z_A = [0, 0, 1, 0, 0, 0, 1, 0, 1, 0, 0, 0, 0, 0, 0, 1, 0, 0, 0] + [0]*;
     pol constant p_reg_write_Z_B = [0]*;
     pol constant p_reg_write_Z_C = [0]*;
-    { pc, reg_write_X_A, reg_write_Y_A, reg_write_Z_A, reg_write_W_A, reg_write_X_B, reg_write_Y_B, reg_write_Z_B, reg_write_W_B, reg_write_X_C, reg_write_Y_C, reg_write_Z_C, reg_write_W_C, instr_add, instr_sub_with_add, instr_addAB, instr_add3, instr_add_to_A, instr_add_BC_to_A, instr_sub, instr_add_with_sub, instr_assert_eq, instr__jump_to_operation, instr__reset, instr__loop, instr_return, X_const, X_read_free, read_X_A, read_X_B, read_X_C, read_X_pc, Y_const, Y_read_free, read_Y_A, read_Y_B, read_Y_C, read_Y_pc, Z_const, Z_read_free, read_Z_A, read_Z_B, read_Z_C, read_Z_pc, W_const, W_read_free, read_W_A, read_W_B, read_W_C, read_W_pc } in { p_line, p_reg_write_X_A, p_reg_write_Y_A, p_reg_write_Z_A, p_reg_write_W_A, p_reg_write_X_B, p_reg_write_Y_B, p_reg_write_Z_B, p_reg_write_W_B, p_reg_write_X_C, p_reg_write_Y_C, p_reg_write_Z_C, p_reg_write_W_C, p_instr_add, p_instr_sub_with_add, p_instr_addAB, p_instr_add3, p_instr_add_to_A, p_instr_add_BC_to_A, p_instr_sub, p_instr_add_with_sub, p_instr_assert_eq, p_instr__jump_to_operation, p_instr__reset, p_instr__loop, p_instr_return, p_X_const, p_X_read_free, p_read_X_A, p_read_X_B, p_read_X_C, p_read_X_pc, p_Y_const, p_Y_read_free, p_read_Y_A, p_read_Y_B, p_read_Y_C, p_read_Y_pc, p_Z_const, p_Z_read_free, p_read_Z_A, p_read_Z_B, p_read_Z_C, p_read_Z_pc, p_W_const, p_W_read_free, p_read_W_A, p_read_W_B, p_read_W_C, p_read_W_pc };
-    instr_add_to_A { 0, X, Y, A' } in main_submachine.latch { main_submachine.operation_id, main_submachine.x, main_submachine.y, main_submachine.z };
-    instr_add_BC_to_A { 0, B, C, A' } in main_submachine.latch { main_submachine.operation_id, main_submachine.x, main_submachine.y, main_submachine.z };
-    instr_add + instr_add3 + instr_addAB + instr_sub_with_add { 0, X * instr_add + X * instr_add3 + A * instr_addAB + X * instr_sub_with_add, Y * instr_add + Y * instr_add3 + B * instr_addAB + Z * instr_sub_with_add, Z * instr_add + tmp * instr_add3 + X * instr_addAB + Y * instr_sub_with_add } in main_submachine.latch { main_submachine.operation_id, main_submachine.x, main_submachine.y, main_submachine.z };
-    instr_add3 { 0, tmp, Z, W } in main_submachine.latch { main_submachine.operation_id, main_submachine.x, main_submachine.y, main_submachine.z };
-    instr_add_with_sub + instr_sub { 1, X * instr_add_with_sub + X * instr_sub, Y * instr_add_with_sub + Y * instr_sub, Z * instr_add_with_sub + Z * instr_sub } in main_submachine.latch { main_submachine.operation_id, main_submachine.x, main_submachine.z, main_submachine.y };
+    [pc, reg_write_X_A, reg_write_Y_A, reg_write_Z_A, reg_write_W_A, reg_write_X_B, reg_write_Y_B, reg_write_Z_B, reg_write_W_B, reg_write_X_C, reg_write_Y_C, reg_write_Z_C, reg_write_W_C, instr_add, instr_sub_with_add, instr_addAB, instr_add3, instr_add_to_A, instr_add_BC_to_A, instr_sub, instr_add_with_sub, instr_assert_eq, instr__jump_to_operation, instr__reset, instr__loop, instr_return, X_const, X_read_free, read_X_A, read_X_B, read_X_C, read_X_pc, Y_const, Y_read_free, read_Y_A, read_Y_B, read_Y_C, read_Y_pc, Z_const, Z_read_free, read_Z_A, read_Z_B, read_Z_C, read_Z_pc, W_const, W_read_free, read_W_A, read_W_B, read_W_C, read_W_pc] in [p_line, p_reg_write_X_A, p_reg_write_Y_A, p_reg_write_Z_A, p_reg_write_W_A, p_reg_write_X_B, p_reg_write_Y_B, p_reg_write_Z_B, p_reg_write_W_B, p_reg_write_X_C, p_reg_write_Y_C, p_reg_write_Z_C, p_reg_write_W_C, p_instr_add, p_instr_sub_with_add, p_instr_addAB, p_instr_add3, p_instr_add_to_A, p_instr_add_BC_to_A, p_instr_sub, p_instr_add_with_sub, p_instr_assert_eq, p_instr__jump_to_operation, p_instr__reset, p_instr__loop, p_instr_return, p_X_const, p_X_read_free, p_read_X_A, p_read_X_B, p_read_X_C, p_read_X_pc, p_Y_const, p_Y_read_free, p_read_Y_A, p_read_Y_B, p_read_Y_C, p_read_Y_pc, p_Z_const, p_Z_read_free, p_read_Z_A, p_read_Z_B, p_read_Z_C, p_read_Z_pc, p_W_const, p_W_read_free, p_read_W_A, p_read_W_B, p_read_W_C, p_read_W_pc];
+    instr_add_to_A $ [0, X, Y, A'] in main_submachine.latch $ [main_submachine.operation_id, main_submachine.x, main_submachine.y, main_submachine.z];
+    instr_add_BC_to_A $ [0, B, C, A'] in main_submachine.latch $ [main_submachine.operation_id, main_submachine.x, main_submachine.y, main_submachine.z];
+    instr_add + instr_add3 + instr_addAB + instr_sub_with_add $ [0, X * instr_add + X * instr_add3 + A * instr_addAB + X * instr_sub_with_add, Y * instr_add + Y * instr_add3 + B * instr_addAB + Z * instr_sub_with_add, Z * instr_add + tmp * instr_add3 + X * instr_addAB + Y * instr_sub_with_add] in main_submachine.latch $ [main_submachine.operation_id, main_submachine.x, main_submachine.y, main_submachine.z];
+    instr_add3 $ [0, tmp, Z, W] in main_submachine.latch $ [main_submachine.operation_id, main_submachine.x, main_submachine.y, main_submachine.z];
+    instr_add_with_sub + instr_sub $ [1, X * instr_add_with_sub + X * instr_sub, Y * instr_add_with_sub + Y * instr_sub, Z * instr_add_with_sub + Z * instr_sub] in main_submachine.latch $ [main_submachine.operation_id, main_submachine.x, main_submachine.z, main_submachine.y];
     pol constant _linker_first_step = [1] + [0]*;
     _linker_first_step * (_operation_id - 2) = 0;
 namespace main_submachine(1024);
