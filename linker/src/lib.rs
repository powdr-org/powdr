use powdr_analysis::utils::parse_pil_statement;
use powdr_ast::{
    asm_analysis::{combine_flags, MachineDegree},
    object::{Link, Location, MachineInstanceGraph, Object},
    parsed::{
        asm::{AbsoluteSymbolPath, Part, SymbolPath},
        build::{index_access, lookup, namespaced_reference, permutation, selected},
        visitor::{ExpressionVisitable, VisitOrder},
        ArrayLiteral, Expression, FunctionCall, NamespaceDegree, Number, PILFile, PilStatement,
    },
};
use powdr_parser_util::SourceRef;
use std::{collections::BTreeMap, iter::once, ops::ControlFlow, str::FromStr};
use strum::{Display, EnumString, EnumVariantNames};

const MAIN_OPERATION_NAME: &str = "main";

/// Link the objects into a single PIL file, using the specified mode.
pub fn link(graph: MachineInstanceGraph, params: LinkerParams) -> Result<PILFile, Vec<String>> {
    Linker::new(params).link(graph)
}

#[derive(Clone, Copy, Default)]
pub struct LinkerParams {
    pub mode: LinkerMode,
    pub degree_mode: DegreeMode,
}

#[derive(Clone, EnumString, EnumVariantNames, Display, Copy, Default)]
/// Whether to link the machines natively or via a global bus.
pub enum LinkerMode {
    #[default]
    #[strum(serialize = "native")]
    Native,
    #[strum(serialize = "bus")]
    Bus,
}

#[derive(Clone, EnumString, EnumVariantNames, Display, Copy, Default)]
/// Whether to align the degrees of all machines to the main machine, or to use the degrees of the individual machines.
pub enum DegreeMode {
    #[strum(serialize = "monolithic")]
    Monolithic,
    #[default]
    #[strum(serialize = "vadcop")]
    Vadcop,
}

#[derive(Default)]
struct Linker {
    params: LinkerParams,
    max_degree: Option<Number>,
    /// for each namespace, we store the statements resulting from processing the links separately, because we need to make sure they do not come first.
    namespaces: BTreeMap<String, (Vec<PilStatement>, Vec<PilStatement>)>,
    next_interaction_id: u32,
}

impl Linker {
    fn new(params: LinkerParams) -> Self {
        Self {
            params,
            ..Default::default()
        }
    }

    fn next_interaction_id(&mut self) -> u32 {
        let id = self.next_interaction_id;
        self.next_interaction_id += 1;
        id
    }

    fn link(mut self, graph: MachineInstanceGraph) -> Result<PILFile, Vec<String>> {
        let main_machine = graph.main;
        self.max_degree = match self.params.degree_mode {
            DegreeMode::Monolithic => Some(graph
                .objects
                .iter()
                .filter_map(|(_, object)| object.degree.max.clone()).map(|e| match e {
                    Expression::Number(_, n) => n,
                    _ => unimplemented!("Only constant max degrees are supported when using monolithic degree mode"),
                }).max().unwrap()),
            DegreeMode::Vadcop => None,
        };

        let common_definitions = process_definitions(graph.statements);

        for (location, object) in graph.objects {
            self.process_object(location.clone(), object);

            if location == Location::main() {
                if let Some(main_operation) = graph
                    .entry_points
                    .iter()
                    .find(|f| f.name == MAIN_OPERATION_NAME)
                {
                    let main_operation_id = main_operation.id.clone();
                    let operation_id = main_machine.operation_id.clone();
                    match (operation_id, main_operation_id) {
                        (Some(operation_id), Some(main_operation_id)) => {
                            // call the main operation by initializing `operation_id` to that of the main operation
                            let linker_first_step = "_linker_first_step";
                            self.namespaces.get_mut(&location.to_string()).unwrap().1.extend([
                                parse_pil_statement(&format!(
                                    "col fixed {linker_first_step}(i) {{ if i == 0 {{ 1 }} else {{ 0 }} }};"
                                )),
                                parse_pil_statement(&format!(
                                    "{linker_first_step} * ({operation_id} - {main_operation_id}) = 0;"
                                )),
                            ]);
                        }
                        (None, None) => {}
                        _ => unreachable!(),
                    }
                }
            }
        }

        Ok(PILFile(
            common_definitions
                .into_iter()
                .chain(
                    self.namespaces
                        .into_iter()
                        .flat_map(|(_, (statements, links))| statements.into_iter().chain(links)),
                )
                .collect(),
        ))
    }

    fn process_object(&mut self, location: Location, object: Object) {
        let namespace_degree = match &self.params.degree_mode {
            DegreeMode::Monolithic => {
                Expression::Number(SourceRef::unknown(), self.max_degree.clone().unwrap()).into()
            }
            DegreeMode::Vadcop => try_into_namespace_degree(object.degree)
                .unwrap_or_else(|| panic!("machine at {location} must have an explicit degree")),
        };

        let namespace = location.to_string();

        let (pil, _) = self.namespaces.entry(namespace.clone()).or_default();

        // create a namespace for this object
        pil.push(PilStatement::Namespace(
            SourceRef::unknown(),
            SymbolPath::from_identifier(namespace.clone()),
            Some(namespace_degree),
        ));

        pil.extend(object.pil);
        for link in object.links {
            self.process_link(link, namespace.clone());
        }
    }

    fn process_link(&mut self, link: Link, from_namespace: String) {
        let from = link.from;
        let to = link.to;

        let to_namespace = to.machine.location.clone().to_string();

        let op_id = to.operation.id.iter().cloned().map(|n| n.into());

        // lhs is `flag { operation_id, inputs, outputs }`
        let lhs = selected(
            combine_flags(from.instr_flag, from.link_flag),
            ArrayLiteral {
                items: op_id
                    .chain(from.params.inputs)
                    .chain(from.params.outputs)
                    .collect(),
            }
            .into(),
        );

        let op_id = to
            .machine
            .operation_id
            .map(|oid| namespaced_reference(to_namespace.clone(), oid))
            .into_iter();

        let rhs_list = ArrayLiteral {
            items: op_id
                .chain(to.operation.params.inputs_and_outputs().map(|i| {
                    index_access(
                        namespaced_reference(to_namespace.clone(), &i.name),
                        i.index.clone(),
                    )
                }))
                .collect(),
        }
        .into();

        if link.is_permutation {
            // permutation rhs is `(latch * selector[idx]) { operation_id, inputs, outputs }`

            let latch = namespaced_reference(to_namespace.clone(), to.machine.latch.unwrap());
            let rhs_selector = if let Some(call_selectors) = to.machine.call_selectors {
                let call_selector_array =
                    namespaced_reference(to_namespace.clone(), call_selectors);
                let call_selector =
                    index_access(call_selector_array, Some(to.selector_idx.unwrap().into()));
                latch * call_selector
            } else {
                latch
            };

            let rhs = selected(rhs_selector, rhs_list);

            self.insert_interaction(
                InteractionType::Permutation,
                from_namespace,
                to_namespace,
                lhs,
                rhs,
            );
        } else {
            let latch = namespaced_reference(to_namespace.clone(), to.machine.latch.unwrap());

            // plookup rhs is `latch $ [ operation_id, inputs, outputs ]`
            let rhs = selected(latch, rhs_list);

            self.insert_interaction(
                InteractionType::Lookup,
                from_namespace,
                to_namespace,
                lhs,
                rhs,
            );
        };
    }

    fn insert_interaction(
        &mut self,
        interaction_type: InteractionType,
        from_namespace: String,
        to_namespace: String,
        lhs: Expression,
        rhs: Expression,
    ) {
        // get a new unique interaction id
        let interaction_id = self.next_interaction_id();

        match self.params.mode {
            LinkerMode::Native => {
                self.namespaces.entry(from_namespace).or_default().1.push(
                    PilStatement::Expression(
                        SourceRef::unknown(),
                        match interaction_type {
                            InteractionType::Lookup => lookup(lhs, rhs),
                            InteractionType::Permutation => permutation(lhs, rhs),
                        },
                    ),
                );
            }
            LinkerMode::Bus => {
                // send in the origin
                self.namespaces
                    .entry(from_namespace.clone())
                    .or_default()
                    .1
                    .push(PilStatement::Expression(
                        SourceRef::unknown(),
                        send(interaction_type, lhs.clone(), rhs.clone(), interaction_id),
                    ));

                // receive in the destination
                self.namespaces
                    .entry(to_namespace)
                    .or_default()
                    .1
                    .push(PilStatement::Expression(
                        SourceRef::unknown(),
                        receive(
                            interaction_type,
                            namespaced_expression(from_namespace, lhs),
                            rhs,
                            interaction_id,
                        ),
                    ));
            }
        }
    }
}

#[derive(Clone, Copy)]
enum InteractionType {
    Lookup,
    Permutation,
}

fn send(
    identity_type: InteractionType,
    lhs: Expression,
    rhs: Expression,
    interaction_id: u32,
) -> Expression {
    let (function, identity) = match identity_type {
        InteractionType::Lookup => (
            SymbolPath::from_str("std::protocols::lookup_via_bus::lookup_send")
                .unwrap()
                .into(),
            lookup(lhs, rhs),
        ),
        InteractionType::Permutation => (
            SymbolPath::from_str("std::protocols::permutation_via_bus::permutation_send")
                .unwrap()
                .into(),
            permutation(lhs, rhs),
        ),
    };

    Expression::FunctionCall(
        SourceRef::unknown(),
        FunctionCall {
            function: Box::new(Expression::Reference(SourceRef::unknown(), function)),
            arguments: vec![interaction_id.into(), identity],
        },
    )
}

fn receive(
    identity_type: InteractionType,
    lhs: Expression,
    rhs: Expression,
    interaction_id: u32,
) -> Expression {
    let (function, identity) = match identity_type {
        InteractionType::Lookup => (
            SymbolPath::from_str("std::protocols::lookup_via_bus::lookup_receive")
                .unwrap()
                .into(),
            lookup(lhs, rhs),
        ),
        InteractionType::Permutation => (
            SymbolPath::from_str("std::protocols::permutation_via_bus::permutation_receive")
                .unwrap()
                .into(),
            permutation(lhs, rhs),
        ),
    };

    Expression::FunctionCall(
        SourceRef::unknown(),
        FunctionCall {
            function: Box::new(Expression::Reference(SourceRef::unknown(), function)),
            arguments: vec![interaction_id.into(), identity],
        },
    )
}

/// Convert a [MachineDegree] into a [NamespaceDegree]
fn try_into_namespace_degree(d: MachineDegree) -> Option<NamespaceDegree> {
    let min = d.min?;
    let max = d.max?;
    Some(NamespaceDegree { min, max })
}

fn namespaced_expression(namespace: String, mut expr: Expression) -> Expression {
    expr.visit_expressions_mut(
        &mut |expr| {
            if let Expression::Reference(_, refs) = expr {
                refs.path = SymbolPath::from_parts(
                    once(Part::Named(namespace.clone())).chain(refs.path.clone().into_parts()),
                );
            }
            ControlFlow::Continue::<(), _>(())
        },
        VisitOrder::Pre,
    );
    expr
}

// Extract the utilities and sort them into namespaces where possible.
fn process_definitions(
    mut definitions: BTreeMap<AbsoluteSymbolPath, Vec<PilStatement>>,
) -> Vec<PilStatement> {
    // definitions at the root do not require a namespace statement, so we put them first
    let root = definitions.remove(&Default::default());

    root.into_iter()
        .flatten()
        .chain(
            definitions
                .into_iter()
                .flat_map(|(module_path, statements)| {
                    once(PilStatement::Namespace(
                        SourceRef::unknown(),
                        module_path.relative_to(&Default::default()),
                        None,
                    ))
                    .chain(statements)
                }),
        )
        .collect()
}

#[cfg(test)]
mod test {
    use std::{fs, path::PathBuf};

    use powdr_ast::{object::MachineInstanceGraph, parsed::PILFile};
    use powdr_number::{FieldElement, GoldilocksField};

    use powdr_analysis::convert_asm_to_pil;
    use powdr_parser::parse_asm;

    use pretty_assertions::assert_eq;

    fn link_native(graph: MachineInstanceGraph) -> Result<PILFile, Vec<String>> {
        super::link(
            graph,
            super::LinkerParams {
                mode: super::LinkerMode::Native,
                ..Default::default()
            },
        )
    }

    fn link_native_monolithic(graph: MachineInstanceGraph) -> Result<PILFile, Vec<String>> {
        super::link(
            graph,
            super::LinkerParams {
                mode: super::LinkerMode::Native,
                degree_mode: super::DegreeMode::Monolithic,
            },
        )
    }

    fn link_with_bus_monolithic(graph: MachineInstanceGraph) -> Result<PILFile, Vec<String>> {
        super::link(
            graph,
            super::LinkerParams {
                mode: super::LinkerMode::Bus,
                degree_mode: super::DegreeMode::Monolithic,
            },
        )
    }

    fn parse_analyze_and_compile_file<T: FieldElement>(file: &str) -> MachineInstanceGraph {
        let contents = fs::read_to_string(file).unwrap();
        let parsed = parse_asm(Some(file), &contents).unwrap_or_else(|e| {
            e.output_to_stderr();
            panic!();
        });
        let resolved =
            powdr_importer::load_dependencies_and_resolve(Some(PathBuf::from(file)), parsed)
                .unwrap();
        powdr_airgen::compile(convert_asm_to_pil::<T>(resolved).unwrap())
    }

    fn parse_analyze_and_compile<T: FieldElement>(input: &str) -> MachineInstanceGraph {
        let parsed = parse_asm(None, input).unwrap_or_else(|e| {
            e.output_to_stderr();
            panic!();
        });
        let resolved = powdr_importer::load_dependencies_and_resolve(None, parsed).unwrap();
        powdr_airgen::compile(convert_asm_to_pil::<T>(resolved).unwrap())
    }

    fn extract_main(code: &str) -> &str {
        let start = code.find("namespace main").unwrap();
        &code[start..]
    }

    #[test]
    fn compile_empty_vm() {
        let native_expectation = r#"namespace main(8);
    let _operation_id;
    query |__i| std::prover::provide_if_unknown(_operation_id, __i, || 1);
    pol constant _block_enforcer_last_step = [0]* + [1];
    let _operation_id_no_change = (1 - _block_enforcer_last_step) * (1 - instr_return);
    _operation_id_no_change * (_operation_id' - _operation_id) = 0;
    pol commit pc;
    pol commit instr__jump_to_operation;
    pol commit instr__loop;
    pol commit instr_return;
    pol constant first_step = [1] + [0]*;
    pol commit pc_update;
    pc_update = instr__jump_to_operation * _operation_id + instr__loop * pc + instr_return * 0 + (1 - (instr__jump_to_operation + instr__loop + instr_return)) * (pc + 1);
    pc' = (1 - first_step') * pc_update;
<<<<<<< HEAD
    1 $ [0, pc, instr__jump_to_operation, instr__loop, instr_return] in main__rom::latch $ [main__rom::operation_id, main__rom::p_line, main__rom::p_instr__jump_to_operation, main__rom::p_instr__loop, main__rom::p_instr_return];
namespace main__rom(4 + 4);
    pol constant p_line = [0, 1] + [1]*;
    pol constant p_instr__jump_to_operation = [1, 0] + [0]*;
    pol constant p_instr__loop = [0, 1] + [1]*;
=======
    1 $ [0, pc, instr__jump_to_operation, instr__reset, instr__loop, instr_return] in main__rom::latch $ [main__rom::operation_id, main__rom::p_line, main__rom::p_instr__jump_to_operation, main__rom::p_instr__reset, main__rom::p_instr__loop, main__rom::p_instr_return];
namespace main__rom(8);
    pol constant p_line = [0, 1, 2] + [2]*;
    pol constant p_instr__jump_to_operation = [0, 1, 0] + [0]*;
    pol constant p_instr__loop = [0, 0, 1] + [1]*;
    pol constant p_instr__reset = [1, 0, 0] + [0]*;
>>>>>>> 12aca0e1
    pol constant p_instr_return = [0]*;
    pol constant operation_id = [0]*;
    pol constant latch = [1]*;
"#;

        let bus_expectation = r#"namespace main(8);
    let _operation_id;
    query |__i| std::prover::provide_if_unknown(_operation_id, __i, || 2);
    pol constant _block_enforcer_last_step = [0]* + [1];
    let _operation_id_no_change = (1 - _block_enforcer_last_step) * (1 - instr_return);
    _operation_id_no_change * (_operation_id' - _operation_id) = 0;
    pol commit pc;
    pol commit instr__jump_to_operation;
    pol commit instr__reset;
    pol commit instr__loop;
    pol commit instr_return;
    pol constant first_step = [1] + [0]*;
    pol commit pc_update;
    pc_update = instr__jump_to_operation * _operation_id + instr__loop * pc + instr_return * 0 + (1 - (instr__jump_to_operation + instr__loop + instr_return)) * (pc + 1);
    pc' = (1 - first_step') * pc_update;
    std::protocols::lookup_via_bus::lookup_send(0, 1 $ [0, pc, instr__jump_to_operation, instr__reset, instr__loop, instr_return] in main__rom::latch $ [main__rom::operation_id, main__rom::p_line, main__rom::p_instr__jump_to_operation, main__rom::p_instr__reset, main__rom::p_instr__loop, main__rom::p_instr_return]);
namespace main__rom(8);
    pol constant p_line = [0, 1, 2] + [2]*;
    pol constant p_instr__jump_to_operation = [0, 1, 0] + [0]*;
    pol constant p_instr__loop = [0, 0, 1] + [1]*;
    pol constant p_instr__reset = [1, 0, 0] + [0]*;
    pol constant p_instr_return = [0]*;
    pol constant operation_id = [0]*;
    pol constant latch = [1]*;
    std::protocols::lookup_via_bus::lookup_receive(0, 1 $ [0, main::pc, main::instr__jump_to_operation, main::instr__reset, main::instr__loop, main::instr_return] in main__rom::latch $ [main__rom::operation_id, main__rom::p_line, main__rom::p_instr__jump_to_operation, main__rom::p_instr__reset, main__rom::p_instr__loop, main__rom::p_instr_return]);
"#;

        let file_name = "../test_data/asm/empty_vm.asm";
        let graph = parse_analyze_and_compile_file::<GoldilocksField>(file_name);
        let pil = link_native_monolithic(graph.clone()).unwrap();
        assert_eq!(extract_main(&format!("{pil}")), native_expectation);
        let pil = link_with_bus_monolithic(graph).unwrap();
        assert_eq!(extract_main(&format!("{pil}")), bus_expectation);
    }

    #[test]
    fn compile_really_empty_vm() {
        let expectation = "namespace main(0);\n";
        let graph = parse_analyze_and_compile::<GoldilocksField>("");
        let pil = link_native(graph).unwrap();
        assert_eq!(extract_main(&format!("{pil}")), expectation);
    }

    #[test]
    fn compile_pil_without_machine() {
        let input = "    let even = std::array::new(5, |i| 2 * i);";
        let graph = parse_analyze_and_compile::<GoldilocksField>(input);
        let pil = link_native(graph).unwrap().to_string();
        assert_eq!(&pil[0..input.len()], input);
    }

    #[test]
    fn compile_different_signatures() {
        let expectation = r#"namespace main(16);
    let _operation_id;
    query |__i| std::prover::provide_if_unknown(_operation_id, __i, || 3);
    pol constant _block_enforcer_last_step = [0]* + [1];
    let _operation_id_no_change = (1 - _block_enforcer_last_step) * (1 - instr_return);
    _operation_id_no_change * (_operation_id' - _operation_id) = 0;
    pol commit pc;
    pol commit X;
    pol commit Y;
    pol commit reg_write_X_A;
    pol commit reg_write_Y_A;
    pol commit A;
    pol commit instr_identity;
    pol commit instr_one;
    pol commit instr_nothing;
    pol commit instr__jump_to_operation;
    pol commit instr__loop;
    pol commit instr_return;
    pol commit X_const;
    pol commit X_read_free;
    pol commit read_X_A;
    pol commit read_X_pc;
    X = read_X_A * A + read_X_pc * pc + X_const + X_read_free * X_free_value;
    pol commit Y_const;
    pol commit Y_read_free;
    pol commit read_Y_A;
    pol commit read_Y_pc;
    Y = read_Y_A * A + read_Y_pc * pc + Y_const + Y_read_free * Y_free_value;
    pol constant first_step = [1] + [0]*;
    pol commit A_update;
    A_update = reg_write_X_A * X + reg_write_Y_A * Y + instr_return * 0 + (1 - (reg_write_X_A + reg_write_Y_A + instr_return)) * A;
    A' = (1 - first_step') * A_update;
    pol commit pc_update;
    pc_update = instr__jump_to_operation * _operation_id + instr__loop * pc + instr_return * 0 + (1 - (instr__jump_to_operation + instr__loop + instr_return)) * (pc + 1);
    pc' = (1 - first_step') * pc_update;
    pol commit X_free_value;
    pol commit Y_free_value;
    1 $ [0, pc, reg_write_X_A, reg_write_Y_A, instr_identity, instr_one, instr_nothing, instr__jump_to_operation, instr__loop, instr_return, X_const, X_read_free, read_X_A, read_X_pc, Y_const, Y_read_free, read_Y_A, read_Y_pc] in main__rom::latch $ [main__rom::operation_id, main__rom::p_line, main__rom::p_reg_write_X_A, main__rom::p_reg_write_Y_A, main__rom::p_instr_identity, main__rom::p_instr_one, main__rom::p_instr_nothing, main__rom::p_instr__jump_to_operation, main__rom::p_instr__loop, main__rom::p_instr_return, main__rom::p_X_const, main__rom::p_X_read_free, main__rom::p_read_X_A, main__rom::p_read_X_pc, main__rom::p_Y_const, main__rom::p_Y_read_free, main__rom::p_read_Y_A, main__rom::p_read_Y_pc];
    instr_identity $ [1, X, Y] in main_sub::instr_return $ [main_sub::_operation_id, main_sub::_input_0, main_sub::_output_0];
    instr_nothing $ [2] in main_sub::instr_return $ [main_sub::_operation_id];
    instr_one $ [3, Y] in main_sub::instr_return $ [main_sub::_operation_id, main_sub::_output_0];
    pol constant _linker_first_step(i) { if i == 0 { 1 } else { 0 } };
    _linker_first_step * (_operation_id - 1) = 0;
namespace main__rom(16);
    pol constant p_line = [0, 1, 2, 3] + [3]*;
    pol constant p_X_const = [0]*;
    pol constant p_X_read_free = [0]*;
    pol constant p_Y_const = [0]*;
    pol constant p_Y_read_free = [0, 1, 0, 0] + [0]*;
    pol constant p_instr__jump_to_operation = [1, 0, 0, 0] + [0]*;
    pol constant p_instr__loop = [0, 0, 0, 1] + [1]*;
    pol constant p_instr_identity = [0]*;
    pol constant p_instr_nothing = [0]*;
    pol constant p_instr_one = [0, 1, 0, 0] + [0]*;
    pol constant p_instr_return = [0, 0, 1, 0] + [0]*;
    pol constant p_read_X_A = [0]*;
    pol constant p_read_X_pc = [0]*;
    pol constant p_read_Y_A = [0]*;
    pol constant p_read_Y_pc = [0]*;
    pol constant p_reg_write_X_A = [0]*;
    pol constant p_reg_write_Y_A = [0, 1, 0, 0] + [0]*;
    pol constant operation_id = [0]*;
    pol constant latch = [1]*;
namespace main_sub(16);
    let _operation_id;
    query |__i| std::prover::provide_if_unknown(_operation_id, __i, || 4);
    pol constant _block_enforcer_last_step = [0]* + [1];
    let _operation_id_no_change = (1 - _block_enforcer_last_step) * (1 - instr_return);
    _operation_id_no_change * (_operation_id' - _operation_id) = 0;
    pol commit pc;
    pol commit _input_0;
    pol commit _output_0;
    pol commit instr__jump_to_operation;
    pol commit instr__loop;
    pol commit instr_return;
    pol commit _output_0_const;
    pol commit _output_0_read_free;
    pol commit read__output_0_pc;
    pol commit read__output_0__input_0;
    _output_0 = read__output_0_pc * pc + read__output_0__input_0 * _input_0 + _output_0_const + _output_0_read_free * _output_0_free_value;
    pol constant first_step = [1] + [0]*;
    (1 - instr__jump_to_operation) * (_input_0' - _input_0) = 0;
    pol commit pc_update;
    pc_update = instr__jump_to_operation * _operation_id + instr__loop * pc + instr_return * 0 + (1 - (instr__jump_to_operation + instr__loop + instr_return)) * (pc + 1);
    pc' = (1 - first_step') * pc_update;
    pol commit _output_0_free_value;
    1 $ [0, pc, instr__jump_to_operation, instr__loop, instr_return, _output_0_const, _output_0_read_free, read__output_0_pc, read__output_0__input_0] in main_sub__rom::latch $ [main_sub__rom::operation_id, main_sub__rom::p_line, main_sub__rom::p_instr__jump_to_operation, main_sub__rom::p_instr__loop, main_sub__rom::p_instr_return, main_sub__rom::p__output_0_const, main_sub__rom::p__output_0_read_free, main_sub__rom::p_read__output_0_pc, main_sub__rom::p_read__output_0__input_0];
namespace main_sub__rom(16);
    pol constant p_line = [0, 1, 2, 3, 4] + [4]*;
    pol constant p__output_0_const = [0, 0, 0, 1, 0] + [0]*;
    pol constant p__output_0_read_free = [0]*;
    pol constant p_instr__jump_to_operation = [1, 0, 0, 0, 0] + [0]*;
    pol constant p_instr__loop = [0, 0, 0, 0, 1] + [1]*;
    pol constant p_instr_return = [0, 1, 1, 1, 0] + [0]*;
    pol constant p_read__output_0__input_0 = [0, 1, 0, 0, 0] + [0]*;
    pol constant p_read__output_0_pc = [0]*;
    pol constant operation_id = [0]*;
    pol constant latch = [1]*;
"#;
        let file_name = "../test_data/asm/different_signatures.asm";
        let graph = parse_analyze_and_compile_file::<GoldilocksField>(file_name);
        let pil = link_native_monolithic(graph).unwrap();
        assert_eq!(extract_main(&format!("{pil}")), expectation);
    }

    #[test]
    fn compile_simple_sum() {
        let expectation = r#"namespace main(16);
    pol commit XInv;
    pol commit XIsZero;
    XIsZero = 1 - X * XInv;
    XIsZero * X = 0;
    XIsZero * (1 - XIsZero) = 0;
    let _operation_id;
    query |__i| std::prover::provide_if_unknown(_operation_id, __i, || 9);
    pol constant _block_enforcer_last_step = [0]* + [1];
    let _operation_id_no_change = (1 - _block_enforcer_last_step) * (1 - instr_return);
    _operation_id_no_change * (_operation_id' - _operation_id) = 0;
    pol commit pc;
    pol commit X;
    pol commit reg_write_X_A;
    pol commit A;
    pol commit reg_write_X_CNT;
    pol commit CNT;
    pol commit instr_jmpz;
    pol commit instr_jmpz_param_l;
    pol instr_jmpz_pc_update = XIsZero * instr_jmpz_param_l;
    pol instr_jmpz_pc_update_1 = (1 - XIsZero) * (pc + 1);
    pol commit instr_jmp;
    pol commit instr_jmp_param_l;
    pol commit instr_dec_CNT;
    pol commit instr_assert_zero;
    std::constraints::make_conditional(XIsZero = 1, instr_assert_zero);
    pol commit instr__jump_to_operation;
    pol commit instr__loop;
    pol commit instr_return;
    pol commit X_const;
    pol commit X_read_free;
    pol commit read_X_A;
    pol commit read_X_CNT;
    pol commit read_X_pc;
    X = read_X_A * A + read_X_CNT * CNT + read_X_pc * pc + X_const + X_read_free * X_free_value;
    pol constant first_step = [1] + [0]*;
    pol commit A_update;
    A_update = reg_write_X_A * X + instr_return * 0 + (1 - (reg_write_X_A + instr_return)) * A;
    A' = (1 - first_step') * A_update;
    pol commit CNT_update;
    CNT_update = reg_write_X_CNT * X + instr_dec_CNT * (CNT - 1) + instr_return * 0 + (1 - (reg_write_X_CNT + instr_dec_CNT + instr_return)) * CNT;
    CNT' = (1 - first_step') * CNT_update;
    pol commit pc_update;
    pc_update = instr_jmpz * (instr_jmpz_pc_update + instr_jmpz_pc_update_1) + instr_jmp * instr_jmp_param_l + instr__jump_to_operation * _operation_id + instr__loop * pc + instr_return * 0 + (1 - (instr_jmpz + instr_jmp + instr__jump_to_operation + instr__loop + instr_return)) * (pc + 1);
    pc' = (1 - first_step') * pc_update;
    pol commit X_free_value;
    query |__i| std::prover::handle_query(X_free_value, __i, match std::prover::eval(pc) {
        1 => std::prelude::Query::Input(0, 2),
        3 => std::prelude::Query::Input(0, std::convert::int(std::prover::eval(CNT) + 2)),
        6 => std::prelude::Query::Input(0, 1),
        _ => std::prelude::Query::None,
    });
    1 $ [0, pc, reg_write_X_A, reg_write_X_CNT, instr_jmpz, instr_jmpz_param_l, instr_jmp, instr_jmp_param_l, instr_dec_CNT, instr_assert_zero, instr__jump_to_operation, instr__loop, instr_return, X_const, X_read_free, read_X_A, read_X_CNT, read_X_pc] in main__rom::latch $ [main__rom::operation_id, main__rom::p_line, main__rom::p_reg_write_X_A, main__rom::p_reg_write_X_CNT, main__rom::p_instr_jmpz, main__rom::p_instr_jmpz_param_l, main__rom::p_instr_jmp, main__rom::p_instr_jmp_param_l, main__rom::p_instr_dec_CNT, main__rom::p_instr_assert_zero, main__rom::p_instr__jump_to_operation, main__rom::p_instr__loop, main__rom::p_instr_return, main__rom::p_X_const, main__rom::p_X_read_free, main__rom::p_read_X_A, main__rom::p_read_X_CNT, main__rom::p_read_X_pc];
    pol constant _linker_first_step(i) { if i == 0 { 1 } else { 0 } };
    _linker_first_step * (_operation_id - 1) = 0;
namespace main__rom(16);
    pol constant p_line = [0, 1, 2, 3, 4, 5, 6, 7, 8, 9] + [9]*;
    pol constant p_X_const = [0]*;
    pol constant p_X_read_free = [0, 1, 0, 1, 0, 0, 18446744069414584320, 0, 0, 0] + [0]*;
    pol constant p_instr__jump_to_operation = [1, 0, 0, 0, 0, 0, 0, 0, 0, 0] + [0]*;
    pol constant p_instr__loop = [0, 0, 0, 0, 0, 0, 0, 0, 0, 1] + [1]*;
    pol constant p_instr_assert_zero = [0, 0, 0, 0, 0, 0, 0, 1, 0, 0] + [0]*;
    pol constant p_instr_dec_CNT = [0, 0, 0, 0, 1, 0, 0, 0, 0, 0] + [0]*;
    pol constant p_instr_jmp = [0, 0, 0, 0, 0, 1, 0, 0, 0, 0] + [0]*;
    pol constant p_instr_jmp_param_l = [0, 0, 0, 0, 0, 2, 0, 0, 0, 0] + [0]*;
    pol constant p_instr_jmpz = [0, 0, 1, 0, 0, 0, 0, 0, 0, 0] + [0]*;
    pol constant p_instr_jmpz_param_l = [0, 0, 6, 0, 0, 0, 0, 0, 0, 0] + [0]*;
    pol constant p_instr_return = [0, 0, 0, 0, 0, 0, 0, 0, 1, 0] + [0]*;
    pol constant p_read_X_A = [0, 0, 0, 1, 0, 0, 1, 1, 0, 0] + [0]*;
    pol constant p_read_X_CNT = [0, 0, 1, 0, 0, 0, 0, 0, 0, 0] + [0]*;
    pol constant p_read_X_pc = [0]*;
    pol constant p_reg_write_X_A = [0, 0, 0, 1, 0, 0, 1, 0, 0, 0] + [0]*;
    pol constant p_reg_write_X_CNT = [0, 1, 0, 0, 0, 0, 0, 0, 0, 0] + [0]*;
    pol constant operation_id = [0]*;
    pol constant latch = [1]*;
"#;
        let file_name = "../test_data/asm/simple_sum.asm";
        let graph = parse_analyze_and_compile_file::<GoldilocksField>(file_name);
        let pil = link_native(graph).unwrap();
        assert_eq!(extract_main(&format!("{pil}")), expectation);
    }

    #[test]
    fn compile_literal_number_args() {
        let source = r#"
machine Machine with min_degree: 32, max_degree: 64 {
    reg pc[@pc];
    reg fp;

    instr inc_fp amount: unsigned { fp' = fp + amount }
    instr adjust_fp amount: signed, t: label { fp' = fp + amount, pc' = t }

    function main {
        inc_fp 7;
        loop:
        adjust_fp -2, loop;
    }
}
"#;
        let expectation = r#"namespace main(32..64);
    let _operation_id;
    query |__i| std::prover::provide_if_unknown(_operation_id, __i, || 3);
    pol constant _block_enforcer_last_step = [0]* + [1];
    let _operation_id_no_change = (1 - _block_enforcer_last_step) * (1 - instr_return);
    _operation_id_no_change * (_operation_id' - _operation_id) = 0;
    pol commit pc;
    pol commit fp;
    pol commit instr_inc_fp;
    pol commit instr_inc_fp_param_amount;
    pol commit instr_adjust_fp;
    pol commit instr_adjust_fp_param_amount;
    pol commit instr_adjust_fp_param_t;
    pol commit instr__jump_to_operation;
    pol commit instr__loop;
    pol commit instr_return;
    pol constant first_step = [1] + [0]*;
    pol commit fp_update;
    fp_update = instr_inc_fp * (fp + instr_inc_fp_param_amount) + instr_adjust_fp * (fp + instr_adjust_fp_param_amount) + instr_return * 0 + (1 - (instr_inc_fp + instr_adjust_fp + instr_return)) * fp;
    fp' = (1 - first_step') * fp_update;
    pol commit pc_update;
    pc_update = instr_adjust_fp * instr_adjust_fp_param_t + instr__jump_to_operation * _operation_id + instr__loop * pc + instr_return * 0 + (1 - (instr_adjust_fp + instr__jump_to_operation + instr__loop + instr_return)) * (pc + 1);
    pc' = (1 - first_step') * pc_update;
    1 $ [0, pc, instr_inc_fp, instr_inc_fp_param_amount, instr_adjust_fp, instr_adjust_fp_param_amount, instr_adjust_fp_param_t, instr__jump_to_operation, instr__loop, instr_return] in main__rom::latch $ [main__rom::operation_id, main__rom::p_line, main__rom::p_instr_inc_fp, main__rom::p_instr_inc_fp_param_amount, main__rom::p_instr_adjust_fp, main__rom::p_instr_adjust_fp_param_amount, main__rom::p_instr_adjust_fp_param_t, main__rom::p_instr__jump_to_operation, main__rom::p_instr__loop, main__rom::p_instr_return];
    pol constant _linker_first_step(i) { if i == 0 { 1 } else { 0 } };
    _linker_first_step * (_operation_id - 1) = 0;
namespace main__rom(4);
    pol constant p_line = [0, 1, 2, 3] + [3]*;
    pol constant p_instr__jump_to_operation = [1, 0, 0, 0] + [0]*;
    pol constant p_instr__loop = [0, 0, 0, 1] + [1]*;
    pol constant p_instr_adjust_fp = [0, 0, 1, 0] + [0]*;
    pol constant p_instr_adjust_fp_param_amount = [0, 0, 18446744069414584319, 0] + [0]*;
    pol constant p_instr_adjust_fp_param_t = [0, 0, 2, 0] + [0]*;
    pol constant p_instr_inc_fp = [0, 1, 0, 0] + [0]*;
    pol constant p_instr_inc_fp_param_amount = [0, 7, 0, 0] + [0]*;
    pol constant p_instr_return = [0]*;
    pol constant operation_id = [0]*;
    pol constant latch = [1]*;
"#;
        let graph = parse_analyze_and_compile::<GoldilocksField>(source);
        let pil = link_native(graph).unwrap();
        assert_eq!(extract_main(&format!("{pil}")), expectation);
    }

    #[test]
    #[should_panic(expected = "Number passed to unsigned parameter is negative or too large")]
    fn negative_for_unsigned() {
        let source = r#"
machine NegativeForUnsigned {
    reg pc[@pc];
    reg fp;
    
    instr my_instr x: unsigned { pc' = pc + x }
    
    function main {
        my_instr 9223372034707292161;
    }
}
"#;
        let graph = parse_analyze_and_compile::<GoldilocksField>(source);
        let _ = link_native(graph);
    }

    #[test]
    fn instr_links_generated_pil() {
        let asm = r"
machine SubVM with latch: latch, operation_id: operation_id, min_degree: 64, max_degree: 128 {
    operation add5<0> x -> y;

    col witness operation_id;
    col fixed latch = [1]*;

    col witness x;
    col witness y;

    y = x + 5;
}

machine Main with min_degree: 32, max_degree: 64 {
    reg pc[@pc];
    reg X[<=];
    reg A;

    SubVM vm;

    instr add5_into_A X link => A' = vm.add5(X);

    function main {
        add5_into_A 10; // A <== 15
    }
}
";
        let expected = r#"namespace main(32..64);
    let _operation_id;
    query |__i| std::prover::provide_if_unknown(_operation_id, __i, || 2);
    pol constant _block_enforcer_last_step = [0]* + [1];
    let _operation_id_no_change = (1 - _block_enforcer_last_step) * (1 - instr_return);
    _operation_id_no_change * (_operation_id' - _operation_id) = 0;
    pol commit pc;
    pol commit X;
    pol commit reg_write_X_A;
    pol commit A;
    pol commit instr_add5_into_A;
    pol commit instr__jump_to_operation;
    pol commit instr__loop;
    pol commit instr_return;
    pol commit X_const;
    pol commit X_read_free;
    pol commit read_X_A;
    pol commit read_X_pc;
    X = read_X_A * A + read_X_pc * pc + X_const + X_read_free * X_free_value;
    pol constant first_step = [1] + [0]*;
    pol commit A_update;
    A_update = reg_write_X_A * X + instr_add5_into_A * A' + instr_return * 0 + (1 - (reg_write_X_A + instr_add5_into_A + instr_return)) * A;
    A' = (1 - first_step') * A_update;
    pol commit pc_update;
    pc_update = instr__jump_to_operation * _operation_id + instr__loop * pc + instr_return * 0 + (1 - (instr__jump_to_operation + instr__loop + instr_return)) * (pc + 1);
    pc' = (1 - first_step') * pc_update;
    pol commit X_free_value;
    instr_add5_into_A $ [0, X, A'] in main_vm::latch $ [main_vm::operation_id, main_vm::x, main_vm::y];
    1 $ [0, pc, reg_write_X_A, instr_add5_into_A, instr__jump_to_operation, instr__loop, instr_return, X_const, X_read_free, read_X_A, read_X_pc] in main__rom::latch $ [main__rom::operation_id, main__rom::p_line, main__rom::p_reg_write_X_A, main__rom::p_instr_add5_into_A, main__rom::p_instr__jump_to_operation, main__rom::p_instr__loop, main__rom::p_instr_return, main__rom::p_X_const, main__rom::p_X_read_free, main__rom::p_read_X_A, main__rom::p_read_X_pc];
    pol constant _linker_first_step(i) { if i == 0 { 1 } else { 0 } };
    _linker_first_step * (_operation_id - 1) = 0;
namespace main__rom(4);
    pol constant p_line = [0, 1, 2] + [2]*;
    pol constant p_X_const = [0, 10, 0] + [0]*;
    pol constant p_X_read_free = [0]*;
    pol constant p_instr__jump_to_operation = [1, 0, 0] + [0]*;
    pol constant p_instr__loop = [0, 0, 1] + [1]*;
    pol constant p_instr_add5_into_A = [0, 1, 0] + [0]*;
    pol constant p_instr_return = [0]*;
    pol constant p_read_X_A = [0]*;
    pol constant p_read_X_pc = [0]*;
    pol constant p_reg_write_X_A = [0]*;
    pol constant operation_id = [0]*;
    pol constant latch = [1]*;
namespace main_vm(64..128);
    pol commit operation_id;
    pol constant latch = [1]*;
    pol commit x;
    pol commit y;
    y = x + 5;
"#;
        let graph = parse_analyze_and_compile::<GoldilocksField>(asm);
        let pil = link_native(graph).unwrap();
        assert_eq!(extract_main(&(pil.to_string())), expected);
    }

    #[test]
    fn permutation_instructions() {
        let expected = r#"namespace main(256);
    let _operation_id;
<<<<<<< HEAD
    query |__i| std::prover::provide_if_unknown(_operation_id, __i, || 12);
=======
    query |__i| std::prover::provide_if_unknown(_operation_id, __i, || 9);
>>>>>>> 12aca0e1
    pol constant _block_enforcer_last_step = [0]* + [1];
    let _operation_id_no_change = (1 - _block_enforcer_last_step) * (1 - instr_return);
    _operation_id_no_change * (_operation_id' - _operation_id) = 0;
    pol commit pc;
    pol commit X;
    pol commit Y;
    pol commit Z;
    pol commit reg_write_X_A;
    pol commit reg_write_Y_A;
    pol commit reg_write_Z_A;
    pol commit A;
    pol commit reg_write_X_B;
    pol commit reg_write_Y_B;
    pol commit reg_write_Z_B;
    pol commit B;
    pol commit instr_or;
    pol commit instr_assert_eq;
    std::constraints::make_conditional(X = Y, instr_assert_eq);
    pol commit instr__jump_to_operation;
    pol commit instr__loop;
    pol commit instr_return;
    pol commit X_const;
    pol commit X_read_free;
    pol commit read_X_A;
    pol commit read_X_B;
    pol commit read_X_pc;
    X = read_X_A * A + read_X_B * B + read_X_pc * pc + X_const + X_read_free * X_free_value;
    pol commit Y_const;
    pol commit Y_read_free;
    pol commit read_Y_A;
    pol commit read_Y_B;
    pol commit read_Y_pc;
    Y = read_Y_A * A + read_Y_B * B + read_Y_pc * pc + Y_const + Y_read_free * Y_free_value;
    pol commit Z_const;
    pol commit Z_read_free;
    pol commit read_Z_A;
    pol commit read_Z_B;
    pol commit read_Z_pc;
    Z = read_Z_A * A + read_Z_B * B + read_Z_pc * pc + Z_const + Z_read_free * Z_free_value;
    pol constant first_step = [1] + [0]*;
<<<<<<< HEAD
    pol commit A_update;
    A_update = reg_write_X_A * X + reg_write_Y_A * Y + reg_write_Z_A * Z + instr_return * 0 + (1 - (reg_write_X_A + reg_write_Y_A + reg_write_Z_A + instr_return)) * A;
    A' = (1 - first_step') * A_update;
    pol commit B_update;
    B_update = reg_write_X_B * X + reg_write_Y_B * Y + reg_write_Z_B * Z + instr_or_into_B * B' + instr_return * 0 + (1 - (reg_write_X_B + reg_write_Y_B + reg_write_Z_B + instr_or_into_B + instr_return)) * B;
    B' = (1 - first_step') * B_update;
=======
    A' = reg_write_X_A * X + reg_write_Y_A * Y + reg_write_Z_A * Z + instr__reset * 0 + (1 - (reg_write_X_A + reg_write_Y_A + reg_write_Z_A + instr__reset)) * A;
    B' = reg_write_X_B * X + reg_write_Y_B * Y + reg_write_Z_B * Z + instr__reset * 0 + (1 - (reg_write_X_B + reg_write_Y_B + reg_write_Z_B + instr__reset)) * B;
>>>>>>> 12aca0e1
    pol commit pc_update;
    pc_update = instr__jump_to_operation * _operation_id + instr__loop * pc + instr_return * 0 + (1 - (instr__jump_to_operation + instr__loop + instr_return)) * (pc + 1);
    pc' = (1 - first_step') * pc_update;
    pol commit X_free_value;
    pol commit Y_free_value;
    pol commit Z_free_value;
<<<<<<< HEAD
    instr_or_into_B $ [0, X, Y, B'] is main_bin::latch * main_bin::sel[0] $ [main_bin::operation_id, main_bin::A, main_bin::B, main_bin::C];
    1 $ [0, pc, reg_write_X_A, reg_write_Y_A, reg_write_Z_A, reg_write_X_B, reg_write_Y_B, reg_write_Z_B, instr_or, instr_or_into_B, instr_assert_eq, instr__jump_to_operation, instr__loop, instr_return, X_const, X_read_free, read_X_A, read_X_B, read_X_pc, Y_const, Y_read_free, read_Y_A, read_Y_B, read_Y_pc, Z_const, Z_read_free, read_Z_A, read_Z_B, read_Z_pc] in main__rom::latch $ [main__rom::operation_id, main__rom::p_line, main__rom::p_reg_write_X_A, main__rom::p_reg_write_Y_A, main__rom::p_reg_write_Z_A, main__rom::p_reg_write_X_B, main__rom::p_reg_write_Y_B, main__rom::p_reg_write_Z_B, main__rom::p_instr_or, main__rom::p_instr_or_into_B, main__rom::p_instr_assert_eq, main__rom::p_instr__jump_to_operation, main__rom::p_instr__loop, main__rom::p_instr_return, main__rom::p_X_const, main__rom::p_X_read_free, main__rom::p_read_X_A, main__rom::p_read_X_B, main__rom::p_read_X_pc, main__rom::p_Y_const, main__rom::p_Y_read_free, main__rom::p_read_Y_A, main__rom::p_read_Y_B, main__rom::p_read_Y_pc, main__rom::p_Z_const, main__rom::p_Z_read_free, main__rom::p_read_Z_A, main__rom::p_read_Z_B, main__rom::p_read_Z_pc];
    instr_or $ [0, X, Y, Z] is main_bin::latch * main_bin::sel[1] $ [main_bin::operation_id, main_bin::A, main_bin::B, main_bin::C];
    pol constant _linker_first_step(i) { if i == 0 { 1 } else { 0 } };
    _linker_first_step * (_operation_id - 1) = 0;
namespace main__rom(128);
    pol constant p_line = [0, 1, 2, 3, 4, 5, 6, 7, 8, 9, 10, 11, 12] + [12]*;
    pol constant p_X_const = [0, 2, 0, 1, 0, 3, 0, 2, 0, 1, 0, 0, 0] + [0]*;
    pol constant p_X_read_free = [0]*;
    pol constant p_Y_const = [0, 3, 3, 2, 3, 4, 7, 3, 3, 2, 3, 0, 0] + [0]*;
    pol constant p_Y_read_free = [0]*;
    pol constant p_Z_const = [0]*;
    pol constant p_Z_read_free = [0, 1, 0, 1, 0, 1, 0, 0, 0, 0, 0, 0, 0] + [0]*;
    pol constant p_instr__jump_to_operation = [1, 0, 0, 0, 0, 0, 0, 0, 0, 0, 0, 0, 0] + [0]*;
    pol constant p_instr__loop = [0, 0, 0, 0, 0, 0, 0, 0, 0, 0, 0, 0, 1] + [1]*;
    pol constant p_instr_assert_eq = [0, 0, 1, 0, 1, 0, 1, 0, 1, 0, 1, 0, 0] + [0]*;
    pol constant p_instr_or = [0, 1, 0, 1, 0, 1, 0, 0, 0, 0, 0, 0, 0] + [0]*;
    pol constant p_instr_or_into_B = [0, 0, 0, 0, 0, 0, 0, 1, 0, 1, 0, 0, 0] + [0]*;
    pol constant p_instr_return = [0, 0, 0, 0, 0, 0, 0, 0, 0, 0, 0, 1, 0] + [0]*;
    pol constant p_read_X_A = [0, 0, 1, 0, 1, 0, 1, 0, 0, 0, 0, 0, 0] + [0]*;
    pol constant p_read_X_B = [0, 0, 0, 0, 0, 0, 0, 0, 1, 0, 1, 0, 0] + [0]*;
=======
    1 $ [0, pc, reg_write_X_A, reg_write_Y_A, reg_write_Z_A, reg_write_X_B, reg_write_Y_B, reg_write_Z_B, instr_or, instr_assert_eq, instr__jump_to_operation, instr__reset, instr__loop, instr_return, X_const, X_read_free, read_X_A, read_X_B, read_X_pc, Y_const, Y_read_free, read_Y_A, read_Y_B, read_Y_pc, Z_const, Z_read_free, read_Z_A, read_Z_B, read_Z_pc] in main__rom::latch $ [main__rom::operation_id, main__rom::p_line, main__rom::p_reg_write_X_A, main__rom::p_reg_write_Y_A, main__rom::p_reg_write_Z_A, main__rom::p_reg_write_X_B, main__rom::p_reg_write_Y_B, main__rom::p_reg_write_Z_B, main__rom::p_instr_or, main__rom::p_instr_assert_eq, main__rom::p_instr__jump_to_operation, main__rom::p_instr__reset, main__rom::p_instr__loop, main__rom::p_instr_return, main__rom::p_X_const, main__rom::p_X_read_free, main__rom::p_read_X_A, main__rom::p_read_X_B, main__rom::p_read_X_pc, main__rom::p_Y_const, main__rom::p_Y_read_free, main__rom::p_read_Y_A, main__rom::p_read_Y_B, main__rom::p_read_Y_pc, main__rom::p_Z_const, main__rom::p_Z_read_free, main__rom::p_read_Z_A, main__rom::p_read_Z_B, main__rom::p_read_Z_pc];
    instr_or $ [0, X, Y, Z] is main_bin::latch * main_bin::sel[0] $ [main_bin::operation_id, main_bin::A, main_bin::B, main_bin::C];
    pol constant _linker_first_step(i) { if i == 0 { 1 } else { 0 } };
    _linker_first_step * (_operation_id - 2) = 0;
namespace main__rom(256);
    pol constant p_line = [0, 1, 2, 3, 4, 5, 6, 7, 8, 9] + [9]*;
    pol constant p_X_const = [0, 0, 2, 0, 1, 0, 3, 0, 0, 0] + [0]*;
    pol constant p_X_read_free = [0]*;
    pol constant p_Y_const = [0, 0, 3, 3, 2, 3, 4, 7, 0, 0] + [0]*;
    pol constant p_Y_read_free = [0]*;
    pol constant p_Z_const = [0]*;
    pol constant p_Z_read_free = [0, 0, 1, 0, 1, 0, 1, 0, 0, 0] + [0]*;
    pol constant p_instr__jump_to_operation = [0, 1, 0, 0, 0, 0, 0, 0, 0, 0] + [0]*;
    pol constant p_instr__loop = [0, 0, 0, 0, 0, 0, 0, 0, 0, 1] + [1]*;
    pol constant p_instr__reset = [1, 0, 0, 0, 0, 0, 0, 0, 0, 0] + [0]*;
    pol constant p_instr_assert_eq = [0, 0, 0, 1, 0, 1, 0, 1, 0, 0] + [0]*;
    pol constant p_instr_or = [0, 0, 1, 0, 1, 0, 1, 0, 0, 0] + [0]*;
    pol constant p_instr_return = [0, 0, 0, 0, 0, 0, 0, 0, 1, 0] + [0]*;
    pol constant p_read_X_A = [0, 0, 0, 1, 0, 1, 0, 1, 0, 0] + [0]*;
    pol constant p_read_X_B = [0]*;
>>>>>>> 12aca0e1
    pol constant p_read_X_pc = [0]*;
    pol constant p_read_Y_A = [0]*;
    pol constant p_read_Y_B = [0]*;
    pol constant p_read_Y_pc = [0]*;
    pol constant p_read_Z_A = [0]*;
    pol constant p_read_Z_B = [0]*;
    pol constant p_read_Z_pc = [0]*;
    pol constant p_reg_write_X_A = [0]*;
    pol constant p_reg_write_X_B = [0]*;
    pol constant p_reg_write_Y_A = [0]*;
    pol constant p_reg_write_Y_B = [0]*;
<<<<<<< HEAD
    pol constant p_reg_write_Z_A = [0, 1, 0, 1, 0, 1, 0, 0, 0, 0, 0, 0, 0] + [0]*;
=======
    pol constant p_reg_write_Z_A = [0, 0, 1, 0, 1, 0, 1, 0, 0, 0] + [0]*;
>>>>>>> 12aca0e1
    pol constant p_reg_write_Z_B = [0]*;
    pol constant operation_id = [0]*;
    pol constant latch = [1]*;
namespace main_bin(256);
    pol commit operation_id;
    pol constant latch(i) { if i % 8 == 7 { 1 } else { 0 } };
    let sum_sel = std::array::sum(sel);
    std::utils::force_bool(sum_sel);
    pol constant FACTOR(i) { 1 << (i + 1) % 8 * 4 };
    pol commit A_byte;
    pol commit B_byte;
    pol commit C_byte;
    pol commit A;
    pol commit B;
    pol commit C;
    A' = A * (1 - latch) + A_byte * FACTOR;
    B' = B * (1 - latch) + B_byte * FACTOR;
    C' = C * (1 - latch) + C_byte * FACTOR;
    pol commit sel[1];
    std::array::map(sel, std::utils::force_bool);
    1 $ [A_byte, B_byte, C_byte] in main_bin_o::latch $ [main_bin_o::P_A, main_bin_o::P_B, main_bin_o::P_C];
namespace main_bin_o(256);
    pol constant latch = [1]*;
    let a = |i| i % 16;
    pol constant P_A(i) { a(i) };
    let b = |i| (i >> 4) % 16;
    pol constant P_B(i) { b(i) };
    pol constant P_C(i) { (a(i) | b(i)) & 15 };
"#;
        let file_name = "../test_data/asm/permutations/vm_to_block.asm";
        let graph = parse_analyze_and_compile_file::<GoldilocksField>(file_name);
        let pil = link_native_monolithic(graph).unwrap();
        assert_eq!(extract_main(&format!("{pil}")), expected);
    }

    #[test]
    fn link_merging() {
        let expected = r#"namespace main(32);
    pol commit tmp;
    let _operation_id;
    query |__i| std::prover::provide_if_unknown(_operation_id, __i, || 17);
    pol constant _block_enforcer_last_step = [0]* + [1];
    let _operation_id_no_change = (1 - _block_enforcer_last_step) * (1 - instr_return);
    _operation_id_no_change * (_operation_id' - _operation_id) = 0;
    pol commit pc;
    pol commit X;
    pol commit Y;
    pol commit Z;
    pol commit W;
    pol commit reg_write_X_A;
    pol commit reg_write_Y_A;
    pol commit reg_write_Z_A;
    pol commit reg_write_W_A;
    pol commit A;
    pol commit reg_write_X_B;
    pol commit reg_write_Y_B;
    pol commit reg_write_Z_B;
    pol commit reg_write_W_B;
    pol commit B;
    pol commit reg_write_X_C;
    pol commit reg_write_Y_C;
    pol commit reg_write_Z_C;
    pol commit reg_write_W_C;
    pol commit C;
    pol commit instr_add;
    pol commit instr_sub_with_add;
    pol commit instr_addAB;
    pol commit instr_add3;
    pol commit instr_add_to_A;
    pol commit instr_add_BC_to_A;
    pol commit instr_sub;
    pol commit instr_add_with_sub;
    pol commit instr_assert_eq;
    std::constraints::make_conditional(X = Y, instr_assert_eq);
    pol commit instr__jump_to_operation;
    pol commit instr__loop;
    pol commit instr_return;
    pol commit X_const;
    pol commit X_read_free;
    pol commit read_X_A;
    pol commit read_X_B;
    pol commit read_X_C;
    pol commit read_X_pc;
    X = read_X_A * A + read_X_B * B + read_X_C * C + read_X_pc * pc + X_const + X_read_free * X_free_value;
    pol commit Y_const;
    pol commit Y_read_free;
    pol commit read_Y_A;
    pol commit read_Y_B;
    pol commit read_Y_C;
    pol commit read_Y_pc;
    Y = read_Y_A * A + read_Y_B * B + read_Y_C * C + read_Y_pc * pc + Y_const + Y_read_free * Y_free_value;
    pol commit Z_const;
    pol commit Z_read_free;
    pol commit read_Z_A;
    pol commit read_Z_B;
    pol commit read_Z_C;
    pol commit read_Z_pc;
    Z = read_Z_A * A + read_Z_B * B + read_Z_C * C + read_Z_pc * pc + Z_const + Z_read_free * Z_free_value;
    pol commit W_const;
    pol commit W_read_free;
    pol commit read_W_A;
    pol commit read_W_B;
    pol commit read_W_C;
    pol commit read_W_pc;
    W = read_W_A * A + read_W_B * B + read_W_C * C + read_W_pc * pc + W_const + W_read_free * W_free_value;
    pol constant first_step = [1] + [0]*;
    pol commit A_update;
    A_update = reg_write_X_A * X + reg_write_Y_A * Y + reg_write_Z_A * Z + reg_write_W_A * W + instr_add_to_A * A' + instr_add_BC_to_A * A' + instr_return * 0 + (1 - (reg_write_X_A + reg_write_Y_A + reg_write_Z_A + reg_write_W_A + instr_add_to_A + instr_add_BC_to_A + instr_return)) * A;
    A' = (1 - first_step') * A_update;
    pol commit B_update;
    B_update = reg_write_X_B * X + reg_write_Y_B * Y + reg_write_Z_B * Z + reg_write_W_B * W + instr_return * 0 + (1 - (reg_write_X_B + reg_write_Y_B + reg_write_Z_B + reg_write_W_B + instr_return)) * B;
    B' = (1 - first_step') * B_update;
    pol commit C_update;
    C_update = reg_write_X_C * X + reg_write_Y_C * Y + reg_write_Z_C * Z + reg_write_W_C * W + instr_return * 0 + (1 - (reg_write_X_C + reg_write_Y_C + reg_write_Z_C + reg_write_W_C + instr_return)) * C;
    C' = (1 - first_step') * C_update;
    pol commit pc_update;
    pc_update = instr__jump_to_operation * _operation_id + instr__loop * pc + instr_return * 0 + (1 - (instr__jump_to_operation + instr__loop + instr_return)) * (pc + 1);
    pc' = (1 - first_step') * pc_update;
    pol commit X_free_value;
    pol commit Y_free_value;
    pol commit Z_free_value;
    pol commit W_free_value;
    instr_add_to_A $ [0, X, Y, A'] in main_submachine::latch $ [main_submachine::operation_id, main_submachine::x, main_submachine::y, main_submachine::z];
    instr_add_BC_to_A $ [0, B, C, A'] in main_submachine::latch $ [main_submachine::operation_id, main_submachine::x, main_submachine::y, main_submachine::z];
    1 $ [0, pc, reg_write_X_A, reg_write_Y_A, reg_write_Z_A, reg_write_W_A, reg_write_X_B, reg_write_Y_B, reg_write_Z_B, reg_write_W_B, reg_write_X_C, reg_write_Y_C, reg_write_Z_C, reg_write_W_C, instr_add, instr_sub_with_add, instr_addAB, instr_add3, instr_add_to_A, instr_add_BC_to_A, instr_sub, instr_add_with_sub, instr_assert_eq, instr__jump_to_operation, instr__loop, instr_return, X_const, X_read_free, read_X_A, read_X_B, read_X_C, read_X_pc, Y_const, Y_read_free, read_Y_A, read_Y_B, read_Y_C, read_Y_pc, Z_const, Z_read_free, read_Z_A, read_Z_B, read_Z_C, read_Z_pc, W_const, W_read_free, read_W_A, read_W_B, read_W_C, read_W_pc] in main__rom::latch $ [main__rom::operation_id, main__rom::p_line, main__rom::p_reg_write_X_A, main__rom::p_reg_write_Y_A, main__rom::p_reg_write_Z_A, main__rom::p_reg_write_W_A, main__rom::p_reg_write_X_B, main__rom::p_reg_write_Y_B, main__rom::p_reg_write_Z_B, main__rom::p_reg_write_W_B, main__rom::p_reg_write_X_C, main__rom::p_reg_write_Y_C, main__rom::p_reg_write_Z_C, main__rom::p_reg_write_W_C, main__rom::p_instr_add, main__rom::p_instr_sub_with_add, main__rom::p_instr_addAB, main__rom::p_instr_add3, main__rom::p_instr_add_to_A, main__rom::p_instr_add_BC_to_A, main__rom::p_instr_sub, main__rom::p_instr_add_with_sub, main__rom::p_instr_assert_eq, main__rom::p_instr__jump_to_operation, main__rom::p_instr__loop, main__rom::p_instr_return, main__rom::p_X_const, main__rom::p_X_read_free, main__rom::p_read_X_A, main__rom::p_read_X_B, main__rom::p_read_X_C, main__rom::p_read_X_pc, main__rom::p_Y_const, main__rom::p_Y_read_free, main__rom::p_read_Y_A, main__rom::p_read_Y_B, main__rom::p_read_Y_C, main__rom::p_read_Y_pc, main__rom::p_Z_const, main__rom::p_Z_read_free, main__rom::p_read_Z_A, main__rom::p_read_Z_B, main__rom::p_read_Z_C, main__rom::p_read_Z_pc, main__rom::p_W_const, main__rom::p_W_read_free, main__rom::p_read_W_A, main__rom::p_read_W_B, main__rom::p_read_W_C, main__rom::p_read_W_pc];
    instr_add + instr_add3 + instr_addAB + instr_sub_with_add $ [0, X * instr_add + X * instr_add3 + A * instr_addAB + Y * instr_sub_with_add, Y * instr_add + Y * instr_add3 + B * instr_addAB + Z * instr_sub_with_add, Z * instr_add + tmp * instr_add3 + X * instr_addAB + X * instr_sub_with_add] in main_submachine::latch $ [main_submachine::operation_id, main_submachine::x, main_submachine::y, main_submachine::z];
    instr_add3 $ [0, tmp, Z, W] in main_submachine::latch $ [main_submachine::operation_id, main_submachine::x, main_submachine::y, main_submachine::z];
    instr_add_with_sub + instr_sub $ [1, Z * instr_add_with_sub + X * instr_sub, X * instr_add_with_sub + Y * instr_sub, Y * instr_add_with_sub + Z * instr_sub] in main_submachine::latch $ [main_submachine::operation_id, main_submachine::z, main_submachine::x, main_submachine::y];
    pol constant _linker_first_step(i) { if i == 0 { 1 } else { 0 } };
    _linker_first_step * (_operation_id - 1) = 0;
namespace main__rom(32);
    pol constant p_line = [0, 1, 2, 3, 4, 5, 6, 7, 8, 9, 10, 11, 12, 13, 14, 15, 16, 17] + [17]*;
    pol constant p_W_const = [0]*;
    pol constant p_W_read_free = [0, 0, 0, 0, 0, 0, 0, 0, 0, 0, 0, 0, 1, 0, 0, 0, 0, 0] + [0]*;
    pol constant p_X_const = [0, 2, 0, 6, 0, 6, 0, 6, 0, 20, 0, 0, 1, 0, 1, 0, 0, 0] + [0]*;
    pol constant p_X_read_free = [0, 0, 0, 0, 0, 0, 0, 0, 0, 0, 1, 0, 0, 0, 0, 0, 0, 0] + [0]*;
    pol constant p_Y_const = [0, 3, 5, 7, 13, 5, 1, 5, 1, 0, 0, 21, 2, 6, 2, 3, 0, 0] + [0]*;
    pol constant p_Y_read_free = [0]*;
    pol constant p_Z_const = [0, 0, 0, 0, 0, 0, 0, 0, 0, 0, 0, 0, 3, 0, 0, 0, 0, 0] + [0]*;
    pol constant p_Z_read_free = [0, 1, 0, 0, 0, 1, 0, 1, 0, 0, 0, 0, 0, 0, 1, 0, 0, 0] + [0]*;
    pol constant p_instr__jump_to_operation = [1, 0, 0, 0, 0, 0, 0, 0, 0, 0, 0, 0, 0, 0, 0, 0, 0, 0] + [0]*;
    pol constant p_instr__loop = [0, 0, 0, 0, 0, 0, 0, 0, 0, 0, 0, 0, 0, 0, 0, 0, 0, 1] + [1]*;
    pol constant p_instr_add = [0, 1, 0, 0, 0, 0, 0, 0, 0, 0, 0, 0, 0, 0, 0, 0, 0, 0] + [0]*;
    pol constant p_instr_add3 = [0, 0, 0, 0, 0, 0, 0, 0, 0, 0, 0, 0, 1, 0, 0, 0, 0, 0] + [0]*;
    pol constant p_instr_addAB = [0, 0, 0, 0, 0, 0, 0, 0, 0, 0, 1, 0, 0, 0, 0, 0, 0, 0] + [0]*;
    pol constant p_instr_add_BC_to_A = [0]*;
    pol constant p_instr_add_to_A = [0, 0, 0, 1, 0, 0, 0, 0, 0, 0, 0, 0, 0, 0, 0, 0, 0, 0] + [0]*;
    pol constant p_instr_add_with_sub = [0, 0, 0, 0, 0, 0, 0, 0, 0, 0, 0, 0, 0, 0, 1, 0, 0, 0] + [0]*;
    pol constant p_instr_assert_eq = [0, 0, 1, 0, 1, 0, 1, 0, 1, 0, 0, 1, 0, 1, 0, 1, 0, 0] + [0]*;
    pol constant p_instr_return = [0, 0, 0, 0, 0, 0, 0, 0, 0, 0, 0, 0, 0, 0, 0, 0, 1, 0] + [0]*;
    pol constant p_instr_sub = [0, 0, 0, 0, 0, 0, 0, 1, 0, 0, 0, 0, 0, 0, 0, 0, 0, 0] + [0]*;
    pol constant p_instr_sub_with_add = [0, 0, 0, 0, 0, 1, 0, 0, 0, 0, 0, 0, 0, 0, 0, 0, 0, 0] + [0]*;
    pol constant p_read_W_A = [0]*;
    pol constant p_read_W_B = [0]*;
    pol constant p_read_W_C = [0]*;
    pol constant p_read_W_pc = [0]*;
    pol constant p_read_X_A = [0, 0, 1, 0, 1, 0, 1, 0, 1, 0, 0, 0, 0, 1, 0, 1, 0, 0] + [0]*;
    pol constant p_read_X_B = [0]*;
    pol constant p_read_X_C = [0, 0, 0, 0, 0, 0, 0, 0, 0, 0, 0, 1, 0, 0, 0, 0, 0, 0] + [0]*;
    pol constant p_read_X_pc = [0]*;
    pol constant p_read_Y_A = [0]*;
    pol constant p_read_Y_B = [0]*;
    pol constant p_read_Y_C = [0]*;
    pol constant p_read_Y_pc = [0]*;
    pol constant p_read_Z_A = [0]*;
    pol constant p_read_Z_B = [0]*;
    pol constant p_read_Z_C = [0]*;
    pol constant p_read_Z_pc = [0]*;
    pol constant p_reg_write_W_A = [0, 0, 0, 0, 0, 0, 0, 0, 0, 0, 0, 0, 1, 0, 0, 0, 0, 0] + [0]*;
    pol constant p_reg_write_W_B = [0]*;
    pol constant p_reg_write_W_C = [0]*;
    pol constant p_reg_write_X_A = [0]*;
    pol constant p_reg_write_X_B = [0, 0, 0, 0, 0, 0, 0, 0, 0, 1, 0, 0, 0, 0, 0, 0, 0, 0] + [0]*;
    pol constant p_reg_write_X_C = [0, 0, 0, 0, 0, 0, 0, 0, 0, 0, 1, 0, 0, 0, 0, 0, 0, 0] + [0]*;
    pol constant p_reg_write_Y_A = [0]*;
    pol constant p_reg_write_Y_B = [0]*;
    pol constant p_reg_write_Y_C = [0]*;
    pol constant p_reg_write_Z_A = [0, 1, 0, 0, 0, 1, 0, 1, 0, 0, 0, 0, 0, 0, 1, 0, 0, 0] + [0]*;
    pol constant p_reg_write_Z_B = [0]*;
    pol constant p_reg_write_Z_C = [0]*;
    pol constant operation_id = [0]*;
    pol constant latch = [1]*;
namespace main_submachine(32);
    pol commit operation_id;
    pol constant latch = [1]*;
    pol commit x;
    pol commit y;
    pol commit z;
    z = y + x;
"#;
        let file_name = "../test_data/asm/permutations/link_merging.asm";
        let graph = parse_analyze_and_compile_file::<GoldilocksField>(file_name);
        let pil = link_native_monolithic(graph).unwrap();
        assert_eq!(extract_main(&format!("{pil}")), expected);
    }
}<|MERGE_RESOLUTION|>--- conflicted
+++ resolved
@@ -479,20 +479,11 @@
     pol commit pc_update;
     pc_update = instr__jump_to_operation * _operation_id + instr__loop * pc + instr_return * 0 + (1 - (instr__jump_to_operation + instr__loop + instr_return)) * (pc + 1);
     pc' = (1 - first_step') * pc_update;
-<<<<<<< HEAD
     1 $ [0, pc, instr__jump_to_operation, instr__loop, instr_return] in main__rom::latch $ [main__rom::operation_id, main__rom::p_line, main__rom::p_instr__jump_to_operation, main__rom::p_instr__loop, main__rom::p_instr_return];
-namespace main__rom(4 + 4);
+namespace main__rom(8);
     pol constant p_line = [0, 1] + [1]*;
     pol constant p_instr__jump_to_operation = [1, 0] + [0]*;
     pol constant p_instr__loop = [0, 1] + [1]*;
-=======
-    1 $ [0, pc, instr__jump_to_operation, instr__reset, instr__loop, instr_return] in main__rom::latch $ [main__rom::operation_id, main__rom::p_line, main__rom::p_instr__jump_to_operation, main__rom::p_instr__reset, main__rom::p_instr__loop, main__rom::p_instr_return];
-namespace main__rom(8);
-    pol constant p_line = [0, 1, 2] + [2]*;
-    pol constant p_instr__jump_to_operation = [0, 1, 0] + [0]*;
-    pol constant p_instr__loop = [0, 0, 1] + [1]*;
-    pol constant p_instr__reset = [1, 0, 0] + [0]*;
->>>>>>> 12aca0e1
     pol constant p_instr_return = [0]*;
     pol constant operation_id = [0]*;
     pol constant latch = [1]*;
@@ -500,29 +491,27 @@
 
         let bus_expectation = r#"namespace main(8);
     let _operation_id;
-    query |__i| std::prover::provide_if_unknown(_operation_id, __i, || 2);
+    query |__i| std::prover::provide_if_unknown(_operation_id, __i, || 1);
     pol constant _block_enforcer_last_step = [0]* + [1];
     let _operation_id_no_change = (1 - _block_enforcer_last_step) * (1 - instr_return);
     _operation_id_no_change * (_operation_id' - _operation_id) = 0;
     pol commit pc;
     pol commit instr__jump_to_operation;
-    pol commit instr__reset;
     pol commit instr__loop;
     pol commit instr_return;
     pol constant first_step = [1] + [0]*;
     pol commit pc_update;
     pc_update = instr__jump_to_operation * _operation_id + instr__loop * pc + instr_return * 0 + (1 - (instr__jump_to_operation + instr__loop + instr_return)) * (pc + 1);
     pc' = (1 - first_step') * pc_update;
-    std::protocols::lookup_via_bus::lookup_send(0, 1 $ [0, pc, instr__jump_to_operation, instr__reset, instr__loop, instr_return] in main__rom::latch $ [main__rom::operation_id, main__rom::p_line, main__rom::p_instr__jump_to_operation, main__rom::p_instr__reset, main__rom::p_instr__loop, main__rom::p_instr_return]);
+    std::protocols::lookup_via_bus::lookup_send(0, 1 $ [0, pc, instr__jump_to_operation, instr__loop, instr_return] in main__rom::latch $ [main__rom::operation_id, main__rom::p_line, main__rom::p_instr__jump_to_operation, main__rom::p_instr__loop, main__rom::p_instr_return]);
 namespace main__rom(8);
-    pol constant p_line = [0, 1, 2] + [2]*;
-    pol constant p_instr__jump_to_operation = [0, 1, 0] + [0]*;
-    pol constant p_instr__loop = [0, 0, 1] + [1]*;
-    pol constant p_instr__reset = [1, 0, 0] + [0]*;
+    pol constant p_line = [0, 1] + [1]*;
+    pol constant p_instr__jump_to_operation = [1, 0] + [0]*;
+    pol constant p_instr__loop = [0, 1] + [1]*;
     pol constant p_instr_return = [0]*;
     pol constant operation_id = [0]*;
     pol constant latch = [1]*;
-    std::protocols::lookup_via_bus::lookup_receive(0, 1 $ [0, main::pc, main::instr__jump_to_operation, main::instr__reset, main::instr__loop, main::instr_return] in main__rom::latch $ [main__rom::operation_id, main__rom::p_line, main__rom::p_instr__jump_to_operation, main__rom::p_instr__reset, main__rom::p_instr__loop, main__rom::p_instr_return]);
+    std::protocols::lookup_via_bus::lookup_receive(0, 1 $ [0, main::pc, main::instr__jump_to_operation, main::instr__loop, main::instr_return] in main__rom::latch $ [main__rom::operation_id, main__rom::p_line, main__rom::p_instr__jump_to_operation, main__rom::p_instr__loop, main__rom::p_instr_return]);
 "#;
 
         let file_name = "../test_data/asm/empty_vm.asm";
@@ -909,11 +898,7 @@
     fn permutation_instructions() {
         let expected = r#"namespace main(256);
     let _operation_id;
-<<<<<<< HEAD
-    query |__i| std::prover::provide_if_unknown(_operation_id, __i, || 12);
-=======
-    query |__i| std::prover::provide_if_unknown(_operation_id, __i, || 9);
->>>>>>> 12aca0e1
+    query |__i| std::prover::provide_if_unknown(_operation_id, __i, || 8);
     pol constant _block_enforcer_last_step = [0]* + [1];
     let _operation_id_no_change = (1 - _block_enforcer_last_step) * (1 - instr_return);
     _operation_id_no_change * (_operation_id' - _operation_id) = 0;
@@ -954,67 +939,37 @@
     pol commit read_Z_pc;
     Z = read_Z_A * A + read_Z_B * B + read_Z_pc * pc + Z_const + Z_read_free * Z_free_value;
     pol constant first_step = [1] + [0]*;
-<<<<<<< HEAD
     pol commit A_update;
     A_update = reg_write_X_A * X + reg_write_Y_A * Y + reg_write_Z_A * Z + instr_return * 0 + (1 - (reg_write_X_A + reg_write_Y_A + reg_write_Z_A + instr_return)) * A;
     A' = (1 - first_step') * A_update;
     pol commit B_update;
-    B_update = reg_write_X_B * X + reg_write_Y_B * Y + reg_write_Z_B * Z + instr_or_into_B * B' + instr_return * 0 + (1 - (reg_write_X_B + reg_write_Y_B + reg_write_Z_B + instr_or_into_B + instr_return)) * B;
+    B_update = reg_write_X_B * X + reg_write_Y_B * Y + reg_write_Z_B * Z + instr_return * 0 + (1 - (reg_write_X_B + reg_write_Y_B + reg_write_Z_B + instr_return)) * B;
     B' = (1 - first_step') * B_update;
-=======
-    A' = reg_write_X_A * X + reg_write_Y_A * Y + reg_write_Z_A * Z + instr__reset * 0 + (1 - (reg_write_X_A + reg_write_Y_A + reg_write_Z_A + instr__reset)) * A;
-    B' = reg_write_X_B * X + reg_write_Y_B * Y + reg_write_Z_B * Z + instr__reset * 0 + (1 - (reg_write_X_B + reg_write_Y_B + reg_write_Z_B + instr__reset)) * B;
->>>>>>> 12aca0e1
     pol commit pc_update;
     pc_update = instr__jump_to_operation * _operation_id + instr__loop * pc + instr_return * 0 + (1 - (instr__jump_to_operation + instr__loop + instr_return)) * (pc + 1);
     pc' = (1 - first_step') * pc_update;
     pol commit X_free_value;
     pol commit Y_free_value;
     pol commit Z_free_value;
-<<<<<<< HEAD
-    instr_or_into_B $ [0, X, Y, B'] is main_bin::latch * main_bin::sel[0] $ [main_bin::operation_id, main_bin::A, main_bin::B, main_bin::C];
-    1 $ [0, pc, reg_write_X_A, reg_write_Y_A, reg_write_Z_A, reg_write_X_B, reg_write_Y_B, reg_write_Z_B, instr_or, instr_or_into_B, instr_assert_eq, instr__jump_to_operation, instr__loop, instr_return, X_const, X_read_free, read_X_A, read_X_B, read_X_pc, Y_const, Y_read_free, read_Y_A, read_Y_B, read_Y_pc, Z_const, Z_read_free, read_Z_A, read_Z_B, read_Z_pc] in main__rom::latch $ [main__rom::operation_id, main__rom::p_line, main__rom::p_reg_write_X_A, main__rom::p_reg_write_Y_A, main__rom::p_reg_write_Z_A, main__rom::p_reg_write_X_B, main__rom::p_reg_write_Y_B, main__rom::p_reg_write_Z_B, main__rom::p_instr_or, main__rom::p_instr_or_into_B, main__rom::p_instr_assert_eq, main__rom::p_instr__jump_to_operation, main__rom::p_instr__loop, main__rom::p_instr_return, main__rom::p_X_const, main__rom::p_X_read_free, main__rom::p_read_X_A, main__rom::p_read_X_B, main__rom::p_read_X_pc, main__rom::p_Y_const, main__rom::p_Y_read_free, main__rom::p_read_Y_A, main__rom::p_read_Y_B, main__rom::p_read_Y_pc, main__rom::p_Z_const, main__rom::p_Z_read_free, main__rom::p_read_Z_A, main__rom::p_read_Z_B, main__rom::p_read_Z_pc];
-    instr_or $ [0, X, Y, Z] is main_bin::latch * main_bin::sel[1] $ [main_bin::operation_id, main_bin::A, main_bin::B, main_bin::C];
+    1 $ [0, pc, reg_write_X_A, reg_write_Y_A, reg_write_Z_A, reg_write_X_B, reg_write_Y_B, reg_write_Z_B, instr_or, instr_assert_eq, instr__jump_to_operation, instr__loop, instr_return, X_const, X_read_free, read_X_A, read_X_B, read_X_pc, Y_const, Y_read_free, read_Y_A, read_Y_B, read_Y_pc, Z_const, Z_read_free, read_Z_A, read_Z_B, read_Z_pc] in main__rom::latch $ [main__rom::operation_id, main__rom::p_line, main__rom::p_reg_write_X_A, main__rom::p_reg_write_Y_A, main__rom::p_reg_write_Z_A, main__rom::p_reg_write_X_B, main__rom::p_reg_write_Y_B, main__rom::p_reg_write_Z_B, main__rom::p_instr_or, main__rom::p_instr_assert_eq, main__rom::p_instr__jump_to_operation, main__rom::p_instr__loop, main__rom::p_instr_return, main__rom::p_X_const, main__rom::p_X_read_free, main__rom::p_read_X_A, main__rom::p_read_X_B, main__rom::p_read_X_pc, main__rom::p_Y_const, main__rom::p_Y_read_free, main__rom::p_read_Y_A, main__rom::p_read_Y_B, main__rom::p_read_Y_pc, main__rom::p_Z_const, main__rom::p_Z_read_free, main__rom::p_read_Z_A, main__rom::p_read_Z_B, main__rom::p_read_Z_pc];
+    instr_or $ [0, X, Y, Z] is main_bin::latch * main_bin::sel[0] $ [main_bin::operation_id, main_bin::A, main_bin::B, main_bin::C];
     pol constant _linker_first_step(i) { if i == 0 { 1 } else { 0 } };
     _linker_first_step * (_operation_id - 1) = 0;
-namespace main__rom(128);
-    pol constant p_line = [0, 1, 2, 3, 4, 5, 6, 7, 8, 9, 10, 11, 12] + [12]*;
-    pol constant p_X_const = [0, 2, 0, 1, 0, 3, 0, 2, 0, 1, 0, 0, 0] + [0]*;
+namespace main__rom(256);
+    pol constant p_line = [0, 1, 2, 3, 4, 5, 6, 7, 8] + [8]*;
+    pol constant p_X_const = [0, 2, 0, 1, 0, 3, 0, 0, 0] + [0]*;
     pol constant p_X_read_free = [0]*;
-    pol constant p_Y_const = [0, 3, 3, 2, 3, 4, 7, 3, 3, 2, 3, 0, 0] + [0]*;
+    pol constant p_Y_const = [0, 3, 3, 2, 3, 4, 7, 0, 0] + [0]*;
     pol constant p_Y_read_free = [0]*;
     pol constant p_Z_const = [0]*;
-    pol constant p_Z_read_free = [0, 1, 0, 1, 0, 1, 0, 0, 0, 0, 0, 0, 0] + [0]*;
-    pol constant p_instr__jump_to_operation = [1, 0, 0, 0, 0, 0, 0, 0, 0, 0, 0, 0, 0] + [0]*;
-    pol constant p_instr__loop = [0, 0, 0, 0, 0, 0, 0, 0, 0, 0, 0, 0, 1] + [1]*;
-    pol constant p_instr_assert_eq = [0, 0, 1, 0, 1, 0, 1, 0, 1, 0, 1, 0, 0] + [0]*;
-    pol constant p_instr_or = [0, 1, 0, 1, 0, 1, 0, 0, 0, 0, 0, 0, 0] + [0]*;
-    pol constant p_instr_or_into_B = [0, 0, 0, 0, 0, 0, 0, 1, 0, 1, 0, 0, 0] + [0]*;
-    pol constant p_instr_return = [0, 0, 0, 0, 0, 0, 0, 0, 0, 0, 0, 1, 0] + [0]*;
-    pol constant p_read_X_A = [0, 0, 1, 0, 1, 0, 1, 0, 0, 0, 0, 0, 0] + [0]*;
-    pol constant p_read_X_B = [0, 0, 0, 0, 0, 0, 0, 0, 1, 0, 1, 0, 0] + [0]*;
-=======
-    1 $ [0, pc, reg_write_X_A, reg_write_Y_A, reg_write_Z_A, reg_write_X_B, reg_write_Y_B, reg_write_Z_B, instr_or, instr_assert_eq, instr__jump_to_operation, instr__reset, instr__loop, instr_return, X_const, X_read_free, read_X_A, read_X_B, read_X_pc, Y_const, Y_read_free, read_Y_A, read_Y_B, read_Y_pc, Z_const, Z_read_free, read_Z_A, read_Z_B, read_Z_pc] in main__rom::latch $ [main__rom::operation_id, main__rom::p_line, main__rom::p_reg_write_X_A, main__rom::p_reg_write_Y_A, main__rom::p_reg_write_Z_A, main__rom::p_reg_write_X_B, main__rom::p_reg_write_Y_B, main__rom::p_reg_write_Z_B, main__rom::p_instr_or, main__rom::p_instr_assert_eq, main__rom::p_instr__jump_to_operation, main__rom::p_instr__reset, main__rom::p_instr__loop, main__rom::p_instr_return, main__rom::p_X_const, main__rom::p_X_read_free, main__rom::p_read_X_A, main__rom::p_read_X_B, main__rom::p_read_X_pc, main__rom::p_Y_const, main__rom::p_Y_read_free, main__rom::p_read_Y_A, main__rom::p_read_Y_B, main__rom::p_read_Y_pc, main__rom::p_Z_const, main__rom::p_Z_read_free, main__rom::p_read_Z_A, main__rom::p_read_Z_B, main__rom::p_read_Z_pc];
-    instr_or $ [0, X, Y, Z] is main_bin::latch * main_bin::sel[0] $ [main_bin::operation_id, main_bin::A, main_bin::B, main_bin::C];
-    pol constant _linker_first_step(i) { if i == 0 { 1 } else { 0 } };
-    _linker_first_step * (_operation_id - 2) = 0;
-namespace main__rom(256);
-    pol constant p_line = [0, 1, 2, 3, 4, 5, 6, 7, 8, 9] + [9]*;
-    pol constant p_X_const = [0, 0, 2, 0, 1, 0, 3, 0, 0, 0] + [0]*;
-    pol constant p_X_read_free = [0]*;
-    pol constant p_Y_const = [0, 0, 3, 3, 2, 3, 4, 7, 0, 0] + [0]*;
-    pol constant p_Y_read_free = [0]*;
-    pol constant p_Z_const = [0]*;
-    pol constant p_Z_read_free = [0, 0, 1, 0, 1, 0, 1, 0, 0, 0] + [0]*;
-    pol constant p_instr__jump_to_operation = [0, 1, 0, 0, 0, 0, 0, 0, 0, 0] + [0]*;
-    pol constant p_instr__loop = [0, 0, 0, 0, 0, 0, 0, 0, 0, 1] + [1]*;
-    pol constant p_instr__reset = [1, 0, 0, 0, 0, 0, 0, 0, 0, 0] + [0]*;
-    pol constant p_instr_assert_eq = [0, 0, 0, 1, 0, 1, 0, 1, 0, 0] + [0]*;
-    pol constant p_instr_or = [0, 0, 1, 0, 1, 0, 1, 0, 0, 0] + [0]*;
-    pol constant p_instr_return = [0, 0, 0, 0, 0, 0, 0, 0, 1, 0] + [0]*;
-    pol constant p_read_X_A = [0, 0, 0, 1, 0, 1, 0, 1, 0, 0] + [0]*;
+    pol constant p_Z_read_free = [0, 1, 0, 1, 0, 1, 0, 0, 0] + [0]*;
+    pol constant p_instr__jump_to_operation = [1, 0, 0, 0, 0, 0, 0, 0, 0] + [0]*;
+    pol constant p_instr__loop = [0, 0, 0, 0, 0, 0, 0, 0, 1] + [1]*;
+    pol constant p_instr_assert_eq = [0, 0, 1, 0, 1, 0, 1, 0, 0] + [0]*;
+    pol constant p_instr_or = [0, 1, 0, 1, 0, 1, 0, 0, 0] + [0]*;
+    pol constant p_instr_return = [0, 0, 0, 0, 0, 0, 0, 1, 0] + [0]*;
+    pol constant p_read_X_A = [0, 0, 1, 0, 1, 0, 1, 0, 0] + [0]*;
     pol constant p_read_X_B = [0]*;
->>>>>>> 12aca0e1
     pol constant p_read_X_pc = [0]*;
     pol constant p_read_Y_A = [0]*;
     pol constant p_read_Y_B = [0]*;
@@ -1026,11 +981,7 @@
     pol constant p_reg_write_X_B = [0]*;
     pol constant p_reg_write_Y_A = [0]*;
     pol constant p_reg_write_Y_B = [0]*;
-<<<<<<< HEAD
-    pol constant p_reg_write_Z_A = [0, 1, 0, 1, 0, 1, 0, 0, 0, 0, 0, 0, 0] + [0]*;
-=======
-    pol constant p_reg_write_Z_A = [0, 0, 1, 0, 1, 0, 1, 0, 0, 0] + [0]*;
->>>>>>> 12aca0e1
+    pol constant p_reg_write_Z_A = [0, 1, 0, 1, 0, 1, 0, 0, 0] + [0]*;
     pol constant p_reg_write_Z_B = [0]*;
     pol constant operation_id = [0]*;
     pol constant latch = [1]*;
