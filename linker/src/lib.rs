#![deny(clippy::print_stdout)]

use lazy_static::lazy_static;
use powdr_analysis::utils::parse_pil_statement;
use powdr_ast::{
    asm_analysis::{combine_flags, MachineDegree},
<<<<<<< HEAD
    object::{Link, Location, PILGraph, Type, TypeOrExpression},
=======
    object::{Link, Location, PILGraph},
>>>>>>> f6b43700
    parsed::{
        asm::{AbsoluteSymbolPath, SymbolPath},
        build::{index_access, lookup, namespaced_reference, permutation, selected},
        ArrayLiteral, Expression, NamespaceDegree, PILFile, PilStatement,
    },
};
use powdr_parser_util::SourceRef;
use std::{collections::BTreeMap, iter::once};

const MAIN_OPERATION_NAME: &str = "main";
/// The log of the default minimum degree
pub const MIN_DEGREE_LOG: usize = 5;
lazy_static! {
    // The maximum degree can add a significant cost during setup, because
    // the fixed columns need to be committed to in all sizes up to the max degree.
    // This gives the user the possibility to overwrite the default value.
    /// The log of the default maximum degree
    pub static ref MAX_DEGREE_LOG: usize = {
        let default_max_degree_log = 22;

        let max_degree_log = match std::env::var("MAX_DEGREE_LOG") {
            Ok(val) => val.parse::<usize>().unwrap(),
            Err(_) => default_max_degree_log,
        };
        log::info!("For variably-sized machine, the maximum degree is 2^{max_degree_log}. \
            You can set the environment variable MAX_DEGREE_LOG to change this value.");
        max_degree_log
    };
}

/// Convert a [MachineDegree] into a [NamespaceDegree], setting any unset bounds to the relevant default values
fn to_namespace_degree(d: MachineDegree) -> NamespaceDegree {
    NamespaceDegree {
        min: d
            .min
            .unwrap_or_else(|| Expression::from(1 << MIN_DEGREE_LOG)),
        max: d
            .max
            .unwrap_or_else(|| Expression::from(1 << *MAX_DEGREE_LOG)),
    }
}

/// The optional degree of the namespace is set to that of the object if it's set, to that of the main object otherwise.
pub fn link(graph: PILGraph) -> Result<PILFile, Vec<String>> {
    let main_machine = graph.main;
    let main_degree = graph
        .objects
        .get(&main_machine.location)
        .unwrap()
        .degree
        .clone();

    let mut pil = process_definitions(graph.statements);

    for (location, object) in graph.objects.into_iter() {
        // create a namespace for this object
        let degree = match main_degree.is_static() {
            true => main_degree.clone(),
            false => object.degree,
        };

        pil.push(PilStatement::Namespace(
            SourceRef::unknown(),
            SymbolPath::from_identifier(location.to_string()),
            Some(to_namespace_degree(degree)),
        ));

        pil.extend(object.pil);
        pil.extend(object.links.into_iter().map(process_link));

        if location == Location::main() {
            if let Some(main_operation) = graph
                .entry_points
                .iter()
                .find(|f| f.name == MAIN_OPERATION_NAME)
            {
                let main_operation_id = main_operation.id.clone();
                let operation_id = main_machine.operation_id.clone();
                match (operation_id, main_operation_id) {
                    (Some(operation_id), Some(main_operation_id)) => {
                        // call the main operation by initializing `operation_id` to that of the main operation
                        let linker_first_step = "_linker_first_step";
                        pil.extend([
                            parse_pil_statement(&format!(
                                "col fixed {linker_first_step}(i) {{ if i == 0 {{ 1 }} else {{ 0 }} }};"
                            )),
                            parse_pil_statement(&format!(
                                "{linker_first_step} * ({operation_id} - {main_operation_id}) = 0;"
                            )),
                        ]);
                    }
                    (None, None) => {}
                    _ => unreachable!(),
                }
            }
        }
    }

    Ok(PILFile(pil))
}

// Extract the utilities and sort them into namespaces where possible.
fn process_definitions(
    mut definitions: BTreeMap<AbsoluteSymbolPath, Vec<PilStatement>>,
) -> Vec<PilStatement> {
<<<<<<< HEAD
    let mut current_namespace = Default::default();
    definitions
        .into_iter()
        .sorted_by_cached_key(|(namespace, _)| {
            let mut namespace = namespace.clone();
            let name = namespace.pop();
            // Group by namespace and then sort by name.
            (namespace, name)
        })
        .flat_map(|(mut namespace, type_or_expr)| {
            let name = namespace.pop().unwrap();
            let statement = match type_or_expr {
                TypeOrExpression::Expression(TypedExpression { e, type_scheme }) => {
                    PilStatement::LetStatement(
                        SourceRef::unknown(),
                        name.to_string(),
                        type_scheme,
                        Some(e),
                    )
                }
                TypeOrExpression::Type(Type::Enum(enum_decl)) => {
                    PilStatement::EnumDeclaration(SourceRef::unknown(), enum_decl)
                }
                TypeOrExpression::Type(Type::Struct(struct_decl)) => {
                    PilStatement::StructDeclaration(SourceRef::unknown(), struct_decl)
                }
            };

            // If there is a namespace change, insert a namespace statement.
            if current_namespace != namespace {
                current_namespace = namespace.clone();
                vec![
                    PilStatement::Namespace(
=======
    // definitions at the root do not require a namespace statement, so we put them first
    let root = definitions.remove(&Default::default());

    root.into_iter()
        .flatten()
        .chain(
            definitions
                .into_iter()
                .flat_map(|(module_path, statements)| {
                    once(PilStatement::Namespace(
>>>>>>> f6b43700
                        SourceRef::unknown(),
                        module_path.relative_to(&Default::default()),
                        None,
                    ))
                    .chain(statements)
                }),
        )
        .collect()
}

fn process_link(link: Link) -> PilStatement {
    let from = link.from;
    let to = link.to;

    // the lhs is `instr_flag { operation_id, inputs, outputs }`
    let op_id = to.operation.id.iter().cloned().map(|n| n.into());

    let expr = if link.is_permutation {
        // permutation lhs is `flag { operation_id, inputs, outputs }`
        let lhs = selected(
            combine_flags(from.instr_flag, from.link_flag),
            ArrayLiteral {
                items: op_id
                    .chain(from.params.inputs)
                    .chain(from.params.outputs)
                    .collect(),
            }
            .into(),
        );

        // permutation rhs is `(latch * selector[idx]) { operation_id, inputs, outputs }`
        let to_namespace = to.machine.location.clone().to_string();
        let op_id = to
            .machine
            .operation_id
            .map(|oid| namespaced_reference(to_namespace.clone(), oid))
            .into_iter();

        let latch = namespaced_reference(to_namespace.clone(), to.machine.latch.unwrap());
        let rhs_selector = if let Some(call_selectors) = to.machine.call_selectors {
            let call_selector_array = namespaced_reference(to_namespace.clone(), call_selectors);
            let call_selector =
                index_access(call_selector_array, Some(to.selector_idx.unwrap().into()));
            latch * call_selector
        } else {
            latch
        };

        let rhs = selected(
            rhs_selector,
            ArrayLiteral {
                items: op_id
                    .chain(to.operation.params.inputs_and_outputs().map(|i| {
                        index_access(
                            namespaced_reference(to_namespace.clone(), &i.name),
                            i.index.clone(),
                        )
                    }))
                    .collect(),
            }
            .into(),
        );

        permutation(lhs, rhs)
    } else {
        // plookup lhs is `flag $ [ operation_id, inputs, outputs ]`
        let lhs = selected(
            combine_flags(from.instr_flag, from.link_flag),
            ArrayLiteral {
                items: op_id
                    .chain(from.params.inputs)
                    .chain(from.params.outputs)
                    .collect(),
            }
            .into(),
        );

        let to_namespace = to.machine.location.clone().to_string();
        let op_id = to
            .machine
            .operation_id
            .map(|oid| namespaced_reference(to_namespace.clone(), oid))
            .into_iter();

        let latch = namespaced_reference(to_namespace.clone(), to.machine.latch.unwrap());

        // plookup rhs is `latch $ [ operation_id, inputs, outputs ]`
        let rhs = selected(
            latch,
            ArrayLiteral {
                items: op_id
                    .chain(to.operation.params.inputs_and_outputs().map(|i| {
                        index_access(
                            namespaced_reference(to_namespace.clone(), &i.name),
                            i.index.clone(),
                        )
                    }))
                    .collect(),
            }
            .into(),
        );

        lookup(lhs, rhs)
    };

    PilStatement::Expression(SourceRef::unknown(), expr)
}

#[cfg(test)]
mod test {
    use std::{fs, path::PathBuf};

    use powdr_ast::object::PILGraph;
    use powdr_number::{FieldElement, GoldilocksField};

    use powdr_analysis::convert_asm_to_pil;
    use powdr_parser::parse_asm;

    use pretty_assertions::assert_eq;

    use crate::{link, MAX_DEGREE_LOG, MIN_DEGREE_LOG};

    fn parse_analyze_and_compile_file<T: FieldElement>(file: &str) -> PILGraph {
        let contents = fs::read_to_string(file).unwrap();
        let parsed = parse_asm(Some(file), &contents).unwrap_or_else(|e| {
            e.output_to_stderr();
            panic!();
        });
        let resolved =
            powdr_importer::load_dependencies_and_resolve(Some(PathBuf::from(file)), parsed)
                .unwrap();
        powdr_airgen::compile(convert_asm_to_pil::<T>(resolved).unwrap())
    }

    fn parse_analyze_and_compile<T: FieldElement>(input: &str) -> PILGraph {
        let parsed = parse_asm(None, input).unwrap_or_else(|e| {
            e.output_to_stderr();
            panic!();
        });
        let resolved = powdr_importer::load_dependencies_and_resolve(None, parsed).unwrap();
        powdr_airgen::compile(convert_asm_to_pil::<T>(resolved).unwrap())
    }

    fn extract_main(code: &str) -> &str {
        let start = code.find("namespace main").unwrap();
        &code[start..]
    }

    #[test]
    fn compile_empty_vm() {
        let expectation = r#"namespace main(4 + 4);
    let _operation_id;
    query |__i| std::prover::provide_if_unknown(_operation_id, __i, || 2);
    pol constant _block_enforcer_last_step = [0]* + [1];
    let _operation_id_no_change = (1 - _block_enforcer_last_step) * (1 - instr_return);
    _operation_id_no_change * (_operation_id' - _operation_id) = 0;
    pol commit pc;
    pol commit instr__jump_to_operation;
    pol commit instr__reset;
    pol commit instr__loop;
    pol commit instr_return;
    pol constant first_step = [1] + [0]*;
    pol commit pc_update;
    pc_update = instr__jump_to_operation * _operation_id + instr__loop * pc + instr_return * 0 + (1 - (instr__jump_to_operation + instr__loop + instr_return)) * (pc + 1);
    pc' = (1 - first_step') * pc_update;
    1 $ [0, pc, instr__jump_to_operation, instr__reset, instr__loop, instr_return] in main__rom::latch $ [main__rom::operation_id, main__rom::p_line, main__rom::p_instr__jump_to_operation, main__rom::p_instr__reset, main__rom::p_instr__loop, main__rom::p_instr_return];
namespace main__rom(4 + 4);
    pol constant p_line = [0, 1, 2] + [2]*;
    pol constant p_instr__jump_to_operation = [0, 1, 0] + [0]*;
    pol constant p_instr__loop = [0, 0, 1] + [1]*;
    pol constant p_instr__reset = [1, 0, 0] + [0]*;
    pol constant p_instr_return = [0]*;
    pol constant operation_id = [0]*;
    pol constant latch = [1]*;
"#;

        let file_name = "../test_data/asm/empty_vm.asm";
        let graph = parse_analyze_and_compile_file::<GoldilocksField>(file_name);
        let pil = link(graph).unwrap();
        assert_eq!(extract_main(&format!("{pil}")), expectation);
    }

    #[test]
    fn compile_really_empty_vm() {
        let expectation = format!(
            r#"namespace main({}..{});
"#,
            1 << MIN_DEGREE_LOG,
            1 << *MAX_DEGREE_LOG
        );

        let graph = parse_analyze_and_compile::<GoldilocksField>("");
        let pil = link(graph).unwrap();
        assert_eq!(extract_main(&format!("{pil}")), expectation);
    }

    #[test]
    fn compile_pil_without_machine() {
        let input = "    let even = std::array::new(5, |i| 2 * i);";
        let graph = parse_analyze_and_compile::<GoldilocksField>(input);
        let pil = link(graph).unwrap().to_string();
        assert_eq!(&pil[0..input.len()], input);
    }

    #[test]
    fn compile_different_signatures() {
        let expectation = r#"namespace main(16);
    let _operation_id;
    query |__i| std::prover::provide_if_unknown(_operation_id, __i, || 4);
    pol constant _block_enforcer_last_step = [0]* + [1];
    let _operation_id_no_change = (1 - _block_enforcer_last_step) * (1 - instr_return);
    _operation_id_no_change * (_operation_id' - _operation_id) = 0;
    pol commit pc;
    pol commit X;
    pol commit Y;
    pol commit reg_write_X_A;
    pol commit reg_write_Y_A;
    pol commit A;
    pol commit instr_identity;
    pol commit instr_one;
    pol commit instr_nothing;
    pol commit instr__jump_to_operation;
    pol commit instr__reset;
    pol commit instr__loop;
    pol commit instr_return;
    pol commit X_const;
    pol commit X_read_free;
    pol commit read_X_A;
    pol commit read_X_pc;
    X = read_X_A * A + read_X_pc * pc + X_const + X_read_free * X_free_value;
    pol commit Y_const;
    pol commit Y_read_free;
    pol commit read_Y_A;
    pol commit read_Y_pc;
    Y = read_Y_A * A + read_Y_pc * pc + Y_const + Y_read_free * Y_free_value;
    pol constant first_step = [1] + [0]*;
    A' = reg_write_X_A * X + reg_write_Y_A * Y + instr__reset * 0 + (1 - (reg_write_X_A + reg_write_Y_A + instr__reset)) * A;
    pol commit pc_update;
    pc_update = instr__jump_to_operation * _operation_id + instr__loop * pc + instr_return * 0 + (1 - (instr__jump_to_operation + instr__loop + instr_return)) * (pc + 1);
    pc' = (1 - first_step') * pc_update;
    pol commit X_free_value;
    pol commit Y_free_value;
    1 $ [0, pc, reg_write_X_A, reg_write_Y_A, instr_identity, instr_one, instr_nothing, instr__jump_to_operation, instr__reset, instr__loop, instr_return, X_const, X_read_free, read_X_A, read_X_pc, Y_const, Y_read_free, read_Y_A, read_Y_pc] in main__rom::latch $ [main__rom::operation_id, main__rom::p_line, main__rom::p_reg_write_X_A, main__rom::p_reg_write_Y_A, main__rom::p_instr_identity, main__rom::p_instr_one, main__rom::p_instr_nothing, main__rom::p_instr__jump_to_operation, main__rom::p_instr__reset, main__rom::p_instr__loop, main__rom::p_instr_return, main__rom::p_X_const, main__rom::p_X_read_free, main__rom::p_read_X_A, main__rom::p_read_X_pc, main__rom::p_Y_const, main__rom::p_Y_read_free, main__rom::p_read_Y_A, main__rom::p_read_Y_pc];
    instr_identity $ [2, X, Y] in main_sub::instr_return $ [main_sub::_operation_id, main_sub::_input_0, main_sub::_output_0];
    instr_nothing $ [3] in main_sub::instr_return $ [main_sub::_operation_id];
    instr_one $ [4, Y] in main_sub::instr_return $ [main_sub::_operation_id, main_sub::_output_0];
    pol constant _linker_first_step(i) { if i == 0 { 1 } else { 0 } };
    _linker_first_step * (_operation_id - 2) = 0;
namespace main__rom(16);
    pol constant p_line = [0, 1, 2, 3, 4] + [4]*;
    pol constant p_X_const = [0]*;
    pol constant p_X_read_free = [0]*;
    pol constant p_Y_const = [0]*;
    pol constant p_Y_read_free = [0, 0, 1, 0, 0] + [0]*;
    pol constant p_instr__jump_to_operation = [0, 1, 0, 0, 0] + [0]*;
    pol constant p_instr__loop = [0, 0, 0, 0, 1] + [1]*;
    pol constant p_instr__reset = [1, 0, 0, 0, 0] + [0]*;
    pol constant p_instr_identity = [0]*;
    pol constant p_instr_nothing = [0]*;
    pol constant p_instr_one = [0, 0, 1, 0, 0] + [0]*;
    pol constant p_instr_return = [0, 0, 0, 1, 0] + [0]*;
    pol constant p_read_X_A = [0]*;
    pol constant p_read_X_pc = [0]*;
    pol constant p_read_Y_A = [0]*;
    pol constant p_read_Y_pc = [0]*;
    pol constant p_reg_write_X_A = [0]*;
    pol constant p_reg_write_Y_A = [0, 0, 1, 0, 0] + [0]*;
    pol constant operation_id = [0]*;
    pol constant latch = [1]*;
namespace main_sub(16);
    let _operation_id;
    query |__i| std::prover::provide_if_unknown(_operation_id, __i, || 5);
    pol constant _block_enforcer_last_step = [0]* + [1];
    let _operation_id_no_change = (1 - _block_enforcer_last_step) * (1 - instr_return);
    _operation_id_no_change * (_operation_id' - _operation_id) = 0;
    pol commit pc;
    pol commit _input_0;
    pol commit _output_0;
    pol commit instr__jump_to_operation;
    pol commit instr__reset;
    pol commit instr__loop;
    pol commit instr_return;
    pol commit _output_0_const;
    pol commit _output_0_read_free;
    pol commit read__output_0_pc;
    pol commit read__output_0__input_0;
    _output_0 = read__output_0_pc * pc + read__output_0__input_0 * _input_0 + _output_0_const + _output_0_read_free * _output_0_free_value;
    pol constant first_step = [1] + [0]*;
    (1 - instr__reset) * (_input_0' - _input_0) = 0;
    pol commit pc_update;
    pc_update = instr__jump_to_operation * _operation_id + instr__loop * pc + instr_return * 0 + (1 - (instr__jump_to_operation + instr__loop + instr_return)) * (pc + 1);
    pc' = (1 - first_step') * pc_update;
    pol commit _output_0_free_value;
    1 $ [0, pc, instr__jump_to_operation, instr__reset, instr__loop, instr_return, _output_0_const, _output_0_read_free, read__output_0_pc, read__output_0__input_0] in main_sub__rom::latch $ [main_sub__rom::operation_id, main_sub__rom::p_line, main_sub__rom::p_instr__jump_to_operation, main_sub__rom::p_instr__reset, main_sub__rom::p_instr__loop, main_sub__rom::p_instr_return, main_sub__rom::p__output_0_const, main_sub__rom::p__output_0_read_free, main_sub__rom::p_read__output_0_pc, main_sub__rom::p_read__output_0__input_0];
namespace main_sub__rom(16);
    pol constant p_line = [0, 1, 2, 3, 4, 5] + [5]*;
    pol constant p__output_0_const = [0, 0, 0, 0, 1, 0] + [0]*;
    pol constant p__output_0_read_free = [0]*;
    pol constant p_instr__jump_to_operation = [0, 1, 0, 0, 0, 0] + [0]*;
    pol constant p_instr__loop = [0, 0, 0, 0, 0, 1] + [1]*;
    pol constant p_instr__reset = [1, 0, 0, 0, 0, 0] + [0]*;
    pol constant p_instr_return = [0, 0, 1, 1, 1, 0] + [0]*;
    pol constant p_read__output_0__input_0 = [0, 0, 1, 0, 0, 0] + [0]*;
    pol constant p_read__output_0_pc = [0]*;
    pol constant operation_id = [0]*;
    pol constant latch = [1]*;
"#;
        let file_name = "../test_data/asm/different_signatures.asm";
        let graph = parse_analyze_and_compile_file::<GoldilocksField>(file_name);
        let pil = link(graph).unwrap();
        assert_eq!(extract_main(&format!("{pil}")), expectation);
    }

    #[test]
    fn compile_simple_sum() {
        let expectation = r#"namespace main(16);
    pol commit XInv;
    pol commit XIsZero;
    XIsZero = 1 - X * XInv;
    XIsZero * X = 0;
    XIsZero * (1 - XIsZero) = 0;
    let _operation_id;
    query |__i| std::prover::provide_if_unknown(_operation_id, __i, || 10);
    pol constant _block_enforcer_last_step = [0]* + [1];
    let _operation_id_no_change = (1 - _block_enforcer_last_step) * (1 - instr_return);
    _operation_id_no_change * (_operation_id' - _operation_id) = 0;
    pol commit pc;
    pol commit X;
    pol commit reg_write_X_A;
    pol commit A;
    pol commit reg_write_X_CNT;
    pol commit CNT;
    pol commit instr_jmpz;
    pol commit instr_jmpz_param_l;
    pol instr_jmpz_pc_update = XIsZero * instr_jmpz_param_l;
    pol instr_jmpz_pc_update_1 = (1 - XIsZero) * (pc + 1);
    pol commit instr_jmp;
    pol commit instr_jmp_param_l;
    pol commit instr_dec_CNT;
    pol commit instr_assert_zero;
    std::constraints::make_conditional(XIsZero = 1, instr_assert_zero);
    pol commit instr__jump_to_operation;
    pol commit instr__reset;
    pol commit instr__loop;
    pol commit instr_return;
    pol commit X_const;
    pol commit X_read_free;
    pol commit read_X_A;
    pol commit read_X_CNT;
    pol commit read_X_pc;
    X = read_X_A * A + read_X_CNT * CNT + read_X_pc * pc + X_const + X_read_free * X_free_value;
    pol constant first_step = [1] + [0]*;
    A' = reg_write_X_A * X + instr__reset * 0 + (1 - (reg_write_X_A + instr__reset)) * A;
    CNT' = reg_write_X_CNT * X + instr_dec_CNT * (CNT - 1) + instr__reset * 0 + (1 - (reg_write_X_CNT + instr_dec_CNT + instr__reset)) * CNT;
    pol commit pc_update;
    pc_update = instr_jmpz * (instr_jmpz_pc_update + instr_jmpz_pc_update_1) + instr_jmp * instr_jmp_param_l + instr__jump_to_operation * _operation_id + instr__loop * pc + instr_return * 0 + (1 - (instr_jmpz + instr_jmp + instr__jump_to_operation + instr__loop + instr_return)) * (pc + 1);
    pc' = (1 - first_step') * pc_update;
    pol commit X_free_value;
    query |__i| std::prover::handle_query(X_free_value, __i, match std::prover::eval(pc) {
        2 => std::prelude::Query::Input(0, 2),
        4 => std::prelude::Query::Input(0, std::convert::int(std::prover::eval(CNT) + 2)),
        7 => std::prelude::Query::Input(0, 1),
        _ => std::prelude::Query::None,
    });
    1 $ [0, pc, reg_write_X_A, reg_write_X_CNT, instr_jmpz, instr_jmpz_param_l, instr_jmp, instr_jmp_param_l, instr_dec_CNT, instr_assert_zero, instr__jump_to_operation, instr__reset, instr__loop, instr_return, X_const, X_read_free, read_X_A, read_X_CNT, read_X_pc] in main__rom::latch $ [main__rom::operation_id, main__rom::p_line, main__rom::p_reg_write_X_A, main__rom::p_reg_write_X_CNT, main__rom::p_instr_jmpz, main__rom::p_instr_jmpz_param_l, main__rom::p_instr_jmp, main__rom::p_instr_jmp_param_l, main__rom::p_instr_dec_CNT, main__rom::p_instr_assert_zero, main__rom::p_instr__jump_to_operation, main__rom::p_instr__reset, main__rom::p_instr__loop, main__rom::p_instr_return, main__rom::p_X_const, main__rom::p_X_read_free, main__rom::p_read_X_A, main__rom::p_read_X_CNT, main__rom::p_read_X_pc];
    pol constant _linker_first_step(i) { if i == 0 { 1 } else { 0 } };
    _linker_first_step * (_operation_id - 2) = 0;
namespace main__rom(16);
    pol constant p_line = [0, 1, 2, 3, 4, 5, 6, 7, 8, 9, 10] + [10]*;
    pol constant p_X_const = [0]*;
    pol constant p_X_read_free = [0, 0, 1, 0, 1, 0, 0, 18446744069414584320, 0, 0, 0] + [0]*;
    pol constant p_instr__jump_to_operation = [0, 1, 0, 0, 0, 0, 0, 0, 0, 0, 0] + [0]*;
    pol constant p_instr__loop = [0, 0, 0, 0, 0, 0, 0, 0, 0, 0, 1] + [1]*;
    pol constant p_instr__reset = [1, 0, 0, 0, 0, 0, 0, 0, 0, 0, 0] + [0]*;
    pol constant p_instr_assert_zero = [0, 0, 0, 0, 0, 0, 0, 0, 1, 0, 0] + [0]*;
    pol constant p_instr_dec_CNT = [0, 0, 0, 0, 0, 1, 0, 0, 0, 0, 0] + [0]*;
    pol constant p_instr_jmp = [0, 0, 0, 0, 0, 0, 1, 0, 0, 0, 0] + [0]*;
    pol constant p_instr_jmp_param_l = [0, 0, 0, 0, 0, 0, 3, 0, 0, 0, 0] + [0]*;
    pol constant p_instr_jmpz = [0, 0, 0, 1, 0, 0, 0, 0, 0, 0, 0] + [0]*;
    pol constant p_instr_jmpz_param_l = [0, 0, 0, 7, 0, 0, 0, 0, 0, 0, 0] + [0]*;
    pol constant p_instr_return = [0, 0, 0, 0, 0, 0, 0, 0, 0, 1, 0] + [0]*;
    pol constant p_read_X_A = [0, 0, 0, 0, 1, 0, 0, 1, 1, 0, 0] + [0]*;
    pol constant p_read_X_CNT = [0, 0, 0, 1, 0, 0, 0, 0, 0, 0, 0] + [0]*;
    pol constant p_read_X_pc = [0]*;
    pol constant p_reg_write_X_A = [0, 0, 0, 0, 1, 0, 0, 1, 0, 0, 0] + [0]*;
    pol constant p_reg_write_X_CNT = [0, 0, 1, 0, 0, 0, 0, 0, 0, 0, 0] + [0]*;
    pol constant operation_id = [0]*;
    pol constant latch = [1]*;
"#;
        let file_name = "../test_data/asm/simple_sum.asm";
        let graph = parse_analyze_and_compile_file::<GoldilocksField>(file_name);
        let pil = link(graph).unwrap();
        assert_eq!(extract_main(&format!("{pil}")), expectation);
    }

    #[test]
    fn compile_literal_number_args() {
        let source = r#"
machine Machine with min_degree: 32, max_degree: 64 {
    reg pc[@pc];
    reg fp;

    instr inc_fp amount: unsigned { fp' = fp + amount }
    instr adjust_fp amount: signed, t: label { fp' = fp + amount, pc' = t }

    function main {
        inc_fp 7;
        loop:
        adjust_fp -2, loop;
    }
}
"#;
        let expectation = r#"namespace main(32..64);
    let _operation_id;
    query |__i| std::prover::provide_if_unknown(_operation_id, __i, || 4);
    pol constant _block_enforcer_last_step = [0]* + [1];
    let _operation_id_no_change = (1 - _block_enforcer_last_step) * (1 - instr_return);
    _operation_id_no_change * (_operation_id' - _operation_id) = 0;
    pol commit pc;
    pol commit fp;
    pol commit instr_inc_fp;
    pol commit instr_inc_fp_param_amount;
    pol commit instr_adjust_fp;
    pol commit instr_adjust_fp_param_amount;
    pol commit instr_adjust_fp_param_t;
    pol commit instr__jump_to_operation;
    pol commit instr__reset;
    pol commit instr__loop;
    pol commit instr_return;
    pol constant first_step = [1] + [0]*;
    fp' = instr_inc_fp * (fp + instr_inc_fp_param_amount) + instr_adjust_fp * (fp + instr_adjust_fp_param_amount) + instr__reset * 0 + (1 - (instr_inc_fp + instr_adjust_fp + instr__reset)) * fp;
    pol commit pc_update;
    pc_update = instr_adjust_fp * instr_adjust_fp_param_t + instr__jump_to_operation * _operation_id + instr__loop * pc + instr_return * 0 + (1 - (instr_adjust_fp + instr__jump_to_operation + instr__loop + instr_return)) * (pc + 1);
    pc' = (1 - first_step') * pc_update;
    1 $ [0, pc, instr_inc_fp, instr_inc_fp_param_amount, instr_adjust_fp, instr_adjust_fp_param_amount, instr_adjust_fp_param_t, instr__jump_to_operation, instr__reset, instr__loop, instr_return] in main__rom::latch $ [main__rom::operation_id, main__rom::p_line, main__rom::p_instr_inc_fp, main__rom::p_instr_inc_fp_param_amount, main__rom::p_instr_adjust_fp, main__rom::p_instr_adjust_fp_param_amount, main__rom::p_instr_adjust_fp_param_t, main__rom::p_instr__jump_to_operation, main__rom::p_instr__reset, main__rom::p_instr__loop, main__rom::p_instr_return];
    pol constant _linker_first_step(i) { if i == 0 { 1 } else { 0 } };
    _linker_first_step * (_operation_id - 2) = 0;
namespace main__rom(8);
    pol constant p_line = [0, 1, 2, 3, 4] + [4]*;
    pol constant p_instr__jump_to_operation = [0, 1, 0, 0, 0] + [0]*;
    pol constant p_instr__loop = [0, 0, 0, 0, 1] + [1]*;
    pol constant p_instr__reset = [1, 0, 0, 0, 0] + [0]*;
    pol constant p_instr_adjust_fp = [0, 0, 0, 1, 0] + [0]*;
    pol constant p_instr_adjust_fp_param_amount = [0, 0, 0, 18446744069414584319, 0] + [0]*;
    pol constant p_instr_adjust_fp_param_t = [0, 0, 0, 3, 0] + [0]*;
    pol constant p_instr_inc_fp = [0, 0, 1, 0, 0] + [0]*;
    pol constant p_instr_inc_fp_param_amount = [0, 0, 7, 0, 0] + [0]*;
    pol constant p_instr_return = [0]*;
    pol constant operation_id = [0]*;
    pol constant latch = [1]*;
"#;
        let graph = parse_analyze_and_compile::<GoldilocksField>(source);
        let pil = link(graph).unwrap();
        assert_eq!(extract_main(&format!("{pil}")), expectation);
    }

    #[test]
    #[should_panic(expected = "Number passed to unsigned parameter is negative or too large")]
    fn negative_for_unsigned() {
        let source = r#"
machine NegativeForUnsigned {
    reg pc[@pc];
    reg fp;
    
    instr my_instr x: unsigned { pc' = pc + x }
    
    function main {
        my_instr 9223372034707292161;
    }
}
"#;
        let graph = parse_analyze_and_compile::<GoldilocksField>(source);
        let _ = link(graph);
    }

    #[test]
    fn instr_links_generated_pil() {
        let asm = r"
machine SubVM with latch: latch, operation_id: operation_id, min_degree: 64, max_degree: 128 {
    operation add5<0> x -> y;

    col witness operation_id;
    col fixed latch = [1]*;

    col witness x;
    col witness y;

    y = x + 5;
}

machine Main with min_degree: 32, max_degree: 64 {
    reg pc[@pc];
    reg X[<=];
    reg A;

    SubVM vm;

    instr add5_into_A X link => A' = vm.add5(X);

    function main {
        add5_into_A 10; // A <== 15
    }
}
";
        let expected = r#"namespace main(32..64);
    let _operation_id;
    query |__i| std::prover::provide_if_unknown(_operation_id, __i, || 3);
    pol constant _block_enforcer_last_step = [0]* + [1];
    let _operation_id_no_change = (1 - _block_enforcer_last_step) * (1 - instr_return);
    _operation_id_no_change * (_operation_id' - _operation_id) = 0;
    pol commit pc;
    pol commit X;
    pol commit reg_write_X_A;
    pol commit A;
    pol commit instr_add5_into_A;
    pol commit instr__jump_to_operation;
    pol commit instr__reset;
    pol commit instr__loop;
    pol commit instr_return;
    pol commit X_const;
    pol commit X_read_free;
    pol commit read_X_A;
    pol commit read_X_pc;
    X = read_X_A * A + read_X_pc * pc + X_const + X_read_free * X_free_value;
    pol constant first_step = [1] + [0]*;
    A' = reg_write_X_A * X + instr_add5_into_A * A' + instr__reset * 0 + (1 - (reg_write_X_A + instr_add5_into_A + instr__reset)) * A;
    pol commit pc_update;
    pc_update = instr__jump_to_operation * _operation_id + instr__loop * pc + instr_return * 0 + (1 - (instr__jump_to_operation + instr__loop + instr_return)) * (pc + 1);
    pc' = (1 - first_step') * pc_update;
    pol commit X_free_value;
    instr_add5_into_A $ [0, X, A'] in main_vm::latch $ [main_vm::operation_id, main_vm::x, main_vm::y];
    1 $ [0, pc, reg_write_X_A, instr_add5_into_A, instr__jump_to_operation, instr__reset, instr__loop, instr_return, X_const, X_read_free, read_X_A, read_X_pc] in main__rom::latch $ [main__rom::operation_id, main__rom::p_line, main__rom::p_reg_write_X_A, main__rom::p_instr_add5_into_A, main__rom::p_instr__jump_to_operation, main__rom::p_instr__reset, main__rom::p_instr__loop, main__rom::p_instr_return, main__rom::p_X_const, main__rom::p_X_read_free, main__rom::p_read_X_A, main__rom::p_read_X_pc];
    pol constant _linker_first_step(i) { if i == 0 { 1 } else { 0 } };
    _linker_first_step * (_operation_id - 2) = 0;
namespace main__rom(4);
    pol constant p_line = [0, 1, 2, 3] + [3]*;
    pol constant p_X_const = [0, 0, 10, 0] + [0]*;
    pol constant p_X_read_free = [0]*;
    pol constant p_instr__jump_to_operation = [0, 1, 0, 0] + [0]*;
    pol constant p_instr__loop = [0, 0, 0, 1] + [1]*;
    pol constant p_instr__reset = [1, 0, 0, 0] + [0]*;
    pol constant p_instr_add5_into_A = [0, 0, 1, 0] + [0]*;
    pol constant p_instr_return = [0]*;
    pol constant p_read_X_A = [0]*;
    pol constant p_read_X_pc = [0]*;
    pol constant p_reg_write_X_A = [0]*;
    pol constant operation_id = [0]*;
    pol constant latch = [1]*;
namespace main_vm(64..128);
    pol commit operation_id;
    pol constant latch = [1]*;
    pol commit x;
    pol commit y;
    y = x + 5;
"#;
        let graph = parse_analyze_and_compile::<GoldilocksField>(asm);
        let pil = link(graph).unwrap();
        assert_eq!(extract_main(&(pil.to_string())), expected);
    }

    #[test]
    fn permutation_instructions() {
        let expected = r#"namespace main(128);
    let _operation_id;
    query |__i| std::prover::provide_if_unknown(_operation_id, __i, || 13);
    pol constant _block_enforcer_last_step = [0]* + [1];
    let _operation_id_no_change = (1 - _block_enforcer_last_step) * (1 - instr_return);
    _operation_id_no_change * (_operation_id' - _operation_id) = 0;
    pol commit pc;
    pol commit X;
    pol commit Y;
    pol commit Z;
    pol commit reg_write_X_A;
    pol commit reg_write_Y_A;
    pol commit reg_write_Z_A;
    pol commit A;
    pol commit reg_write_X_B;
    pol commit reg_write_Y_B;
    pol commit reg_write_Z_B;
    pol commit B;
    pol commit instr_or;
    pol commit instr_or_into_B;
    pol commit instr_assert_eq;
    std::constraints::make_conditional(X = Y, instr_assert_eq);
    pol commit instr__jump_to_operation;
    pol commit instr__reset;
    pol commit instr__loop;
    pol commit instr_return;
    pol commit X_const;
    pol commit X_read_free;
    pol commit read_X_A;
    pol commit read_X_B;
    pol commit read_X_pc;
    X = read_X_A * A + read_X_B * B + read_X_pc * pc + X_const + X_read_free * X_free_value;
    pol commit Y_const;
    pol commit Y_read_free;
    pol commit read_Y_A;
    pol commit read_Y_B;
    pol commit read_Y_pc;
    Y = read_Y_A * A + read_Y_B * B + read_Y_pc * pc + Y_const + Y_read_free * Y_free_value;
    pol commit Z_const;
    pol commit Z_read_free;
    pol commit read_Z_A;
    pol commit read_Z_B;
    pol commit read_Z_pc;
    Z = read_Z_A * A + read_Z_B * B + read_Z_pc * pc + Z_const + Z_read_free * Z_free_value;
    pol constant first_step = [1] + [0]*;
    A' = reg_write_X_A * X + reg_write_Y_A * Y + reg_write_Z_A * Z + instr__reset * 0 + (1 - (reg_write_X_A + reg_write_Y_A + reg_write_Z_A + instr__reset)) * A;
    B' = reg_write_X_B * X + reg_write_Y_B * Y + reg_write_Z_B * Z + instr_or_into_B * B' + instr__reset * 0 + (1 - (reg_write_X_B + reg_write_Y_B + reg_write_Z_B + instr_or_into_B + instr__reset)) * B;
    pol commit pc_update;
    pc_update = instr__jump_to_operation * _operation_id + instr__loop * pc + instr_return * 0 + (1 - (instr__jump_to_operation + instr__loop + instr_return)) * (pc + 1);
    pc' = (1 - first_step') * pc_update;
    pol commit X_free_value;
    pol commit Y_free_value;
    pol commit Z_free_value;
    instr_or_into_B $ [0, X, Y, B'] is main_bin::latch * main_bin::sel[0] $ [main_bin::operation_id, main_bin::A, main_bin::B, main_bin::C];
    1 $ [0, pc, reg_write_X_A, reg_write_Y_A, reg_write_Z_A, reg_write_X_B, reg_write_Y_B, reg_write_Z_B, instr_or, instr_or_into_B, instr_assert_eq, instr__jump_to_operation, instr__reset, instr__loop, instr_return, X_const, X_read_free, read_X_A, read_X_B, read_X_pc, Y_const, Y_read_free, read_Y_A, read_Y_B, read_Y_pc, Z_const, Z_read_free, read_Z_A, read_Z_B, read_Z_pc] in main__rom::latch $ [main__rom::operation_id, main__rom::p_line, main__rom::p_reg_write_X_A, main__rom::p_reg_write_Y_A, main__rom::p_reg_write_Z_A, main__rom::p_reg_write_X_B, main__rom::p_reg_write_Y_B, main__rom::p_reg_write_Z_B, main__rom::p_instr_or, main__rom::p_instr_or_into_B, main__rom::p_instr_assert_eq, main__rom::p_instr__jump_to_operation, main__rom::p_instr__reset, main__rom::p_instr__loop, main__rom::p_instr_return, main__rom::p_X_const, main__rom::p_X_read_free, main__rom::p_read_X_A, main__rom::p_read_X_B, main__rom::p_read_X_pc, main__rom::p_Y_const, main__rom::p_Y_read_free, main__rom::p_read_Y_A, main__rom::p_read_Y_B, main__rom::p_read_Y_pc, main__rom::p_Z_const, main__rom::p_Z_read_free, main__rom::p_read_Z_A, main__rom::p_read_Z_B, main__rom::p_read_Z_pc];
    instr_or $ [0, X, Y, Z] is main_bin::latch * main_bin::sel[1] $ [main_bin::operation_id, main_bin::A, main_bin::B, main_bin::C];
    pol constant _linker_first_step(i) { if i == 0 { 1 } else { 0 } };
    _linker_first_step * (_operation_id - 2) = 0;
namespace main__rom(128);
    pol constant p_line = [0, 1, 2, 3, 4, 5, 6, 7, 8, 9, 10, 11, 12, 13] + [13]*;
    pol constant p_X_const = [0, 0, 2, 0, 1, 0, 3, 0, 2, 0, 1, 0, 0, 0] + [0]*;
    pol constant p_X_read_free = [0]*;
    pol constant p_Y_const = [0, 0, 3, 3, 2, 3, 4, 7, 3, 3, 2, 3, 0, 0] + [0]*;
    pol constant p_Y_read_free = [0]*;
    pol constant p_Z_const = [0]*;
    pol constant p_Z_read_free = [0, 0, 1, 0, 1, 0, 1, 0, 0, 0, 0, 0, 0, 0] + [0]*;
    pol constant p_instr__jump_to_operation = [0, 1, 0, 0, 0, 0, 0, 0, 0, 0, 0, 0, 0, 0] + [0]*;
    pol constant p_instr__loop = [0, 0, 0, 0, 0, 0, 0, 0, 0, 0, 0, 0, 0, 1] + [1]*;
    pol constant p_instr__reset = [1, 0, 0, 0, 0, 0, 0, 0, 0, 0, 0, 0, 0, 0] + [0]*;
    pol constant p_instr_assert_eq = [0, 0, 0, 1, 0, 1, 0, 1, 0, 1, 0, 1, 0, 0] + [0]*;
    pol constant p_instr_or = [0, 0, 1, 0, 1, 0, 1, 0, 0, 0, 0, 0, 0, 0] + [0]*;
    pol constant p_instr_or_into_B = [0, 0, 0, 0, 0, 0, 0, 0, 1, 0, 1, 0, 0, 0] + [0]*;
    pol constant p_instr_return = [0, 0, 0, 0, 0, 0, 0, 0, 0, 0, 0, 0, 1, 0] + [0]*;
    pol constant p_read_X_A = [0, 0, 0, 1, 0, 1, 0, 1, 0, 0, 0, 0, 0, 0] + [0]*;
    pol constant p_read_X_B = [0, 0, 0, 0, 0, 0, 0, 0, 0, 1, 0, 1, 0, 0] + [0]*;
    pol constant p_read_X_pc = [0]*;
    pol constant p_read_Y_A = [0]*;
    pol constant p_read_Y_B = [0]*;
    pol constant p_read_Y_pc = [0]*;
    pol constant p_read_Z_A = [0]*;
    pol constant p_read_Z_B = [0]*;
    pol constant p_read_Z_pc = [0]*;
    pol constant p_reg_write_X_A = [0]*;
    pol constant p_reg_write_X_B = [0]*;
    pol constant p_reg_write_Y_A = [0]*;
    pol constant p_reg_write_Y_B = [0]*;
    pol constant p_reg_write_Z_A = [0, 0, 1, 0, 1, 0, 1, 0, 0, 0, 0, 0, 0, 0] + [0]*;
    pol constant p_reg_write_Z_B = [0]*;
    pol constant operation_id = [0]*;
    pol constant latch = [1]*;
namespace main_bin(128);
    pol commit operation_id;
    pol constant latch(i) { if i % 8 == 7 { 1 } else { 0 } };
    let sum_sel = std::array::sum(sel);
    pol constant FACTOR(i) { 1 << (i + 1) % 8 * 4 };
    let a = |i| i % 16;
    pol constant P_A(i) { a(i) };
    let b = |i| (i >> 4) % 16;
    pol constant P_B(i) { b(i) };
    pol constant P_C(i) { (a(i) | b(i)) & 15 };
    pol commit A_byte;
    pol commit B_byte;
    pol commit C_byte;
    pol commit A;
    pol commit B;
    pol commit C;
    A' = A * (1 - latch) + A_byte * FACTOR;
    B' = B * (1 - latch) + B_byte * FACTOR;
    C' = C * (1 - latch) + C_byte * FACTOR;
    [A_byte, B_byte, C_byte] in [P_A, P_B, P_C];
    pol commit sel[2];
    std::array::map(sel, std::utils::force_bool);
"#;
        let file_name = "../test_data/asm/permutations/vm_to_block.asm";
        let graph = parse_analyze_and_compile_file::<GoldilocksField>(file_name);
        let pil = link(graph).unwrap();
        assert_eq!(extract_main(&format!("{pil}")), expected);
    }

    #[test]
    fn link_merging() {
        let expected = r#"namespace main(32);
    pol commit tmp;
    let _operation_id;
    query |__i| std::prover::provide_if_unknown(_operation_id, __i, || 18);
    pol constant _block_enforcer_last_step = [0]* + [1];
    let _operation_id_no_change = (1 - _block_enforcer_last_step) * (1 - instr_return);
    _operation_id_no_change * (_operation_id' - _operation_id) = 0;
    pol commit pc;
    pol commit X;
    pol commit Y;
    pol commit Z;
    pol commit W;
    pol commit reg_write_X_A;
    pol commit reg_write_Y_A;
    pol commit reg_write_Z_A;
    pol commit reg_write_W_A;
    pol commit A;
    pol commit reg_write_X_B;
    pol commit reg_write_Y_B;
    pol commit reg_write_Z_B;
    pol commit reg_write_W_B;
    pol commit B;
    pol commit reg_write_X_C;
    pol commit reg_write_Y_C;
    pol commit reg_write_Z_C;
    pol commit reg_write_W_C;
    pol commit C;
    pol commit instr_add;
    pol commit instr_sub_with_add;
    pol commit instr_addAB;
    pol commit instr_add3;
    pol commit instr_add_to_A;
    pol commit instr_add_BC_to_A;
    pol commit instr_sub;
    pol commit instr_add_with_sub;
    pol commit instr_assert_eq;
    std::constraints::make_conditional(X = Y, instr_assert_eq);
    pol commit instr__jump_to_operation;
    pol commit instr__reset;
    pol commit instr__loop;
    pol commit instr_return;
    pol commit X_const;
    pol commit X_read_free;
    pol commit read_X_A;
    pol commit read_X_B;
    pol commit read_X_C;
    pol commit read_X_pc;
    X = read_X_A * A + read_X_B * B + read_X_C * C + read_X_pc * pc + X_const + X_read_free * X_free_value;
    pol commit Y_const;
    pol commit Y_read_free;
    pol commit read_Y_A;
    pol commit read_Y_B;
    pol commit read_Y_C;
    pol commit read_Y_pc;
    Y = read_Y_A * A + read_Y_B * B + read_Y_C * C + read_Y_pc * pc + Y_const + Y_read_free * Y_free_value;
    pol commit Z_const;
    pol commit Z_read_free;
    pol commit read_Z_A;
    pol commit read_Z_B;
    pol commit read_Z_C;
    pol commit read_Z_pc;
    Z = read_Z_A * A + read_Z_B * B + read_Z_C * C + read_Z_pc * pc + Z_const + Z_read_free * Z_free_value;
    pol commit W_const;
    pol commit W_read_free;
    pol commit read_W_A;
    pol commit read_W_B;
    pol commit read_W_C;
    pol commit read_W_pc;
    W = read_W_A * A + read_W_B * B + read_W_C * C + read_W_pc * pc + W_const + W_read_free * W_free_value;
    pol constant first_step = [1] + [0]*;
    A' = reg_write_X_A * X + reg_write_Y_A * Y + reg_write_Z_A * Z + reg_write_W_A * W + instr_add_to_A * A' + instr_add_BC_to_A * A' + instr__reset * 0 + (1 - (reg_write_X_A + reg_write_Y_A + reg_write_Z_A + reg_write_W_A + instr_add_to_A + instr_add_BC_to_A + instr__reset)) * A;
    B' = reg_write_X_B * X + reg_write_Y_B * Y + reg_write_Z_B * Z + reg_write_W_B * W + instr__reset * 0 + (1 - (reg_write_X_B + reg_write_Y_B + reg_write_Z_B + reg_write_W_B + instr__reset)) * B;
    C' = reg_write_X_C * X + reg_write_Y_C * Y + reg_write_Z_C * Z + reg_write_W_C * W + instr__reset * 0 + (1 - (reg_write_X_C + reg_write_Y_C + reg_write_Z_C + reg_write_W_C + instr__reset)) * C;
    pol commit pc_update;
    pc_update = instr__jump_to_operation * _operation_id + instr__loop * pc + instr_return * 0 + (1 - (instr__jump_to_operation + instr__loop + instr_return)) * (pc + 1);
    pc' = (1 - first_step') * pc_update;
    pol commit X_free_value;
    pol commit Y_free_value;
    pol commit Z_free_value;
    pol commit W_free_value;
    instr_add_to_A $ [0, X, Y, A'] in main_submachine::latch $ [main_submachine::operation_id, main_submachine::x, main_submachine::y, main_submachine::z];
    instr_add_BC_to_A $ [0, B, C, A'] in main_submachine::latch $ [main_submachine::operation_id, main_submachine::x, main_submachine::y, main_submachine::z];
    1 $ [0, pc, reg_write_X_A, reg_write_Y_A, reg_write_Z_A, reg_write_W_A, reg_write_X_B, reg_write_Y_B, reg_write_Z_B, reg_write_W_B, reg_write_X_C, reg_write_Y_C, reg_write_Z_C, reg_write_W_C, instr_add, instr_sub_with_add, instr_addAB, instr_add3, instr_add_to_A, instr_add_BC_to_A, instr_sub, instr_add_with_sub, instr_assert_eq, instr__jump_to_operation, instr__reset, instr__loop, instr_return, X_const, X_read_free, read_X_A, read_X_B, read_X_C, read_X_pc, Y_const, Y_read_free, read_Y_A, read_Y_B, read_Y_C, read_Y_pc, Z_const, Z_read_free, read_Z_A, read_Z_B, read_Z_C, read_Z_pc, W_const, W_read_free, read_W_A, read_W_B, read_W_C, read_W_pc] in main__rom::latch $ [main__rom::operation_id, main__rom::p_line, main__rom::p_reg_write_X_A, main__rom::p_reg_write_Y_A, main__rom::p_reg_write_Z_A, main__rom::p_reg_write_W_A, main__rom::p_reg_write_X_B, main__rom::p_reg_write_Y_B, main__rom::p_reg_write_Z_B, main__rom::p_reg_write_W_B, main__rom::p_reg_write_X_C, main__rom::p_reg_write_Y_C, main__rom::p_reg_write_Z_C, main__rom::p_reg_write_W_C, main__rom::p_instr_add, main__rom::p_instr_sub_with_add, main__rom::p_instr_addAB, main__rom::p_instr_add3, main__rom::p_instr_add_to_A, main__rom::p_instr_add_BC_to_A, main__rom::p_instr_sub, main__rom::p_instr_add_with_sub, main__rom::p_instr_assert_eq, main__rom::p_instr__jump_to_operation, main__rom::p_instr__reset, main__rom::p_instr__loop, main__rom::p_instr_return, main__rom::p_X_const, main__rom::p_X_read_free, main__rom::p_read_X_A, main__rom::p_read_X_B, main__rom::p_read_X_C, main__rom::p_read_X_pc, main__rom::p_Y_const, main__rom::p_Y_read_free, main__rom::p_read_Y_A, main__rom::p_read_Y_B, main__rom::p_read_Y_C, main__rom::p_read_Y_pc, main__rom::p_Z_const, main__rom::p_Z_read_free, main__rom::p_read_Z_A, main__rom::p_read_Z_B, main__rom::p_read_Z_C, main__rom::p_read_Z_pc, main__rom::p_W_const, main__rom::p_W_read_free, main__rom::p_read_W_A, main__rom::p_read_W_B, main__rom::p_read_W_C, main__rom::p_read_W_pc];
    instr_add + instr_add3 + instr_addAB + instr_sub_with_add $ [0, X * instr_add + X * instr_add3 + A * instr_addAB + Y * instr_sub_with_add, Y * instr_add + Y * instr_add3 + B * instr_addAB + Z * instr_sub_with_add, Z * instr_add + tmp * instr_add3 + X * instr_addAB + X * instr_sub_with_add] in main_submachine::latch $ [main_submachine::operation_id, main_submachine::x, main_submachine::y, main_submachine::z];
    instr_add3 $ [0, tmp, Z, W] in main_submachine::latch $ [main_submachine::operation_id, main_submachine::x, main_submachine::y, main_submachine::z];
    instr_add_with_sub + instr_sub $ [1, Z * instr_add_with_sub + X * instr_sub, X * instr_add_with_sub + Y * instr_sub, Y * instr_add_with_sub + Z * instr_sub] in main_submachine::latch $ [main_submachine::operation_id, main_submachine::z, main_submachine::x, main_submachine::y];
    pol constant _linker_first_step(i) { if i == 0 { 1 } else { 0 } };
    _linker_first_step * (_operation_id - 2) = 0;
namespace main__rom(32);
    pol constant p_line = [0, 1, 2, 3, 4, 5, 6, 7, 8, 9, 10, 11, 12, 13, 14, 15, 16, 17, 18] + [18]*;
    pol constant p_W_const = [0]*;
    pol constant p_W_read_free = [0, 0, 0, 0, 0, 0, 0, 0, 0, 0, 0, 0, 0, 1, 0, 0, 0, 0, 0] + [0]*;
    pol constant p_X_const = [0, 0, 2, 0, 6, 0, 6, 0, 6, 0, 20, 0, 0, 1, 0, 1, 0, 0, 0] + [0]*;
    pol constant p_X_read_free = [0, 0, 0, 0, 0, 0, 0, 0, 0, 0, 0, 1, 0, 0, 0, 0, 0, 0, 0] + [0]*;
    pol constant p_Y_const = [0, 0, 3, 5, 7, 13, 5, 1, 5, 1, 0, 0, 21, 2, 6, 2, 3, 0, 0] + [0]*;
    pol constant p_Y_read_free = [0]*;
    pol constant p_Z_const = [0, 0, 0, 0, 0, 0, 0, 0, 0, 0, 0, 0, 0, 3, 0, 0, 0, 0, 0] + [0]*;
    pol constant p_Z_read_free = [0, 0, 1, 0, 0, 0, 1, 0, 1, 0, 0, 0, 0, 0, 0, 1, 0, 0, 0] + [0]*;
    pol constant p_instr__jump_to_operation = [0, 1, 0, 0, 0, 0, 0, 0, 0, 0, 0, 0, 0, 0, 0, 0, 0, 0, 0] + [0]*;
    pol constant p_instr__loop = [0, 0, 0, 0, 0, 0, 0, 0, 0, 0, 0, 0, 0, 0, 0, 0, 0, 0, 1] + [1]*;
    pol constant p_instr__reset = [1, 0, 0, 0, 0, 0, 0, 0, 0, 0, 0, 0, 0, 0, 0, 0, 0, 0, 0] + [0]*;
    pol constant p_instr_add = [0, 0, 1, 0, 0, 0, 0, 0, 0, 0, 0, 0, 0, 0, 0, 0, 0, 0, 0] + [0]*;
    pol constant p_instr_add3 = [0, 0, 0, 0, 0, 0, 0, 0, 0, 0, 0, 0, 0, 1, 0, 0, 0, 0, 0] + [0]*;
    pol constant p_instr_addAB = [0, 0, 0, 0, 0, 0, 0, 0, 0, 0, 0, 1, 0, 0, 0, 0, 0, 0, 0] + [0]*;
    pol constant p_instr_add_BC_to_A = [0]*;
    pol constant p_instr_add_to_A = [0, 0, 0, 0, 1, 0, 0, 0, 0, 0, 0, 0, 0, 0, 0, 0, 0, 0, 0] + [0]*;
    pol constant p_instr_add_with_sub = [0, 0, 0, 0, 0, 0, 0, 0, 0, 0, 0, 0, 0, 0, 0, 1, 0, 0, 0] + [0]*;
    pol constant p_instr_assert_eq = [0, 0, 0, 1, 0, 1, 0, 1, 0, 1, 0, 0, 1, 0, 1, 0, 1, 0, 0] + [0]*;
    pol constant p_instr_return = [0, 0, 0, 0, 0, 0, 0, 0, 0, 0, 0, 0, 0, 0, 0, 0, 0, 1, 0] + [0]*;
    pol constant p_instr_sub = [0, 0, 0, 0, 0, 0, 0, 0, 1, 0, 0, 0, 0, 0, 0, 0, 0, 0, 0] + [0]*;
    pol constant p_instr_sub_with_add = [0, 0, 0, 0, 0, 0, 1, 0, 0, 0, 0, 0, 0, 0, 0, 0, 0, 0, 0] + [0]*;
    pol constant p_read_W_A = [0]*;
    pol constant p_read_W_B = [0]*;
    pol constant p_read_W_C = [0]*;
    pol constant p_read_W_pc = [0]*;
    pol constant p_read_X_A = [0, 0, 0, 1, 0, 1, 0, 1, 0, 1, 0, 0, 0, 0, 1, 0, 1, 0, 0] + [0]*;
    pol constant p_read_X_B = [0]*;
    pol constant p_read_X_C = [0, 0, 0, 0, 0, 0, 0, 0, 0, 0, 0, 0, 1, 0, 0, 0, 0, 0, 0] + [0]*;
    pol constant p_read_X_pc = [0]*;
    pol constant p_read_Y_A = [0]*;
    pol constant p_read_Y_B = [0]*;
    pol constant p_read_Y_C = [0]*;
    pol constant p_read_Y_pc = [0]*;
    pol constant p_read_Z_A = [0]*;
    pol constant p_read_Z_B = [0]*;
    pol constant p_read_Z_C = [0]*;
    pol constant p_read_Z_pc = [0]*;
    pol constant p_reg_write_W_A = [0, 0, 0, 0, 0, 0, 0, 0, 0, 0, 0, 0, 0, 1, 0, 0, 0, 0, 0] + [0]*;
    pol constant p_reg_write_W_B = [0]*;
    pol constant p_reg_write_W_C = [0]*;
    pol constant p_reg_write_X_A = [0]*;
    pol constant p_reg_write_X_B = [0, 0, 0, 0, 0, 0, 0, 0, 0, 0, 1, 0, 0, 0, 0, 0, 0, 0, 0] + [0]*;
    pol constant p_reg_write_X_C = [0, 0, 0, 0, 0, 0, 0, 0, 0, 0, 0, 1, 0, 0, 0, 0, 0, 0, 0] + [0]*;
    pol constant p_reg_write_Y_A = [0]*;
    pol constant p_reg_write_Y_B = [0]*;
    pol constant p_reg_write_Y_C = [0]*;
    pol constant p_reg_write_Z_A = [0, 0, 1, 0, 0, 0, 1, 0, 1, 0, 0, 0, 0, 0, 0, 1, 0, 0, 0] + [0]*;
    pol constant p_reg_write_Z_B = [0]*;
    pol constant p_reg_write_Z_C = [0]*;
    pol constant operation_id = [0]*;
    pol constant latch = [1]*;
namespace main_submachine(32);
    pol commit operation_id;
    pol constant latch = [1]*;
    pol commit x;
    pol commit y;
    pol commit z;
    z = y + x;
"#;
        let file_name = "../test_data/asm/permutations/link_merging.asm";
        let graph = parse_analyze_and_compile_file::<GoldilocksField>(file_name);
        let pil = link(graph).unwrap();
        assert_eq!(extract_main(&format!("{pil}")), expected);
    }
}<|MERGE_RESOLUTION|>--- conflicted
+++ resolved
@@ -4,11 +4,7 @@
 use powdr_analysis::utils::parse_pil_statement;
 use powdr_ast::{
     asm_analysis::{combine_flags, MachineDegree},
-<<<<<<< HEAD
-    object::{Link, Location, PILGraph, Type, TypeOrExpression},
-=======
     object::{Link, Location, PILGraph},
->>>>>>> f6b43700
     parsed::{
         asm::{AbsoluteSymbolPath, SymbolPath},
         build::{index_access, lookup, namespaced_reference, permutation, selected},
@@ -114,41 +110,6 @@
 fn process_definitions(
     mut definitions: BTreeMap<AbsoluteSymbolPath, Vec<PilStatement>>,
 ) -> Vec<PilStatement> {
-<<<<<<< HEAD
-    let mut current_namespace = Default::default();
-    definitions
-        .into_iter()
-        .sorted_by_cached_key(|(namespace, _)| {
-            let mut namespace = namespace.clone();
-            let name = namespace.pop();
-            // Group by namespace and then sort by name.
-            (namespace, name)
-        })
-        .flat_map(|(mut namespace, type_or_expr)| {
-            let name = namespace.pop().unwrap();
-            let statement = match type_or_expr {
-                TypeOrExpression::Expression(TypedExpression { e, type_scheme }) => {
-                    PilStatement::LetStatement(
-                        SourceRef::unknown(),
-                        name.to_string(),
-                        type_scheme,
-                        Some(e),
-                    )
-                }
-                TypeOrExpression::Type(Type::Enum(enum_decl)) => {
-                    PilStatement::EnumDeclaration(SourceRef::unknown(), enum_decl)
-                }
-                TypeOrExpression::Type(Type::Struct(struct_decl)) => {
-                    PilStatement::StructDeclaration(SourceRef::unknown(), struct_decl)
-                }
-            };
-
-            // If there is a namespace change, insert a namespace statement.
-            if current_namespace != namespace {
-                current_namespace = namespace.clone();
-                vec![
-                    PilStatement::Namespace(
-=======
     // definitions at the root do not require a namespace statement, so we put them first
     let root = definitions.remove(&Default::default());
 
@@ -159,7 +120,6 @@
                 .into_iter()
                 .flat_map(|(module_path, statements)| {
                     once(PilStatement::Namespace(
->>>>>>> f6b43700
                         SourceRef::unknown(),
                         module_path.relative_to(&Default::default()),
                         None,
