--- conflicted
+++ resolved
@@ -243,13 +243,8 @@
                 v.try_into().ok()
             }
 
-<<<<<<< HEAD
-            fn from_hex(s: &str) -> Result<Self, ()> {
-                BigUint::from_str_radix(s, 16).map_err(|_| ())?.try_into()
-=======
             fn from_hex(s: &str) -> Self {
                 BigUint::from_str_radix(s, 16).unwrap().try_into().unwrap()
->>>>>>> a24aa1db
             }
         }
 
