//! Parser for powdr assembly and PIL

#![deny(clippy::print_stdout)]

use lalrpop_util::*;
use powdr_ast::parsed::{
    asm::ASMProgram,
    types::{Type, TypeBounds, TypeScheme},
    Expression, SourceReference,
};
use powdr_parser_util::{handle_parse_error, Error, SourceRef};

use std::sync::Arc;

pub mod test_utils;

lalrpop_mod!(
    #[allow(clippy::all)]
    #[allow(clippy::uninlined_format_args)]
    pub powdr,
    "/powdr.rs"
);

pub struct ParserContext {
    file_name: Option<Arc<str>>,
    file_contents: Option<Arc<str>>,
}

impl ParserContext {
    pub fn new(file_name: Option<&str>, input: &str) -> Self {
        Self {
            file_name: file_name.map(|s| s.into()),
            file_contents: Some(input.into()),
        }
    }

    pub fn source_ref(&self, start: usize, end: usize) -> SourceRef {
        SourceRef {
            file_name: self.file_name.clone(),
            file_contents: self.file_contents.clone(),
            start,
            end,
        }
    }

    pub fn to_expr_with_source_ref<T: Into<Expression>>(
        &self,
        inner_expr: T,
        start: usize,
        end: usize,
    ) -> Box<Expression> {
        let mut expr = inner_expr.into();
        *expr.source_reference_mut() = self.source_ref(start, end);
        Box::new(expr)
    }
}

lazy_static::lazy_static! {
    static ref PIL_FILE_PARSER: powdr::PILFileParser = powdr::PILFileParser::new();
    static ref ASM_MODULE_PARSER: powdr::ASMModuleParser = powdr::ASMModuleParser::new();
    static ref TYPE_PARSER: powdr::TypeParser = powdr::TypeParser::new();
    static ref TYPE_VAR_BOUNDS_PARSER: powdr::TypeVarBoundsParser = powdr::TypeVarBoundsParser::new();
}

pub fn parse(file_name: Option<&str>, input: &str) -> Result<powdr_ast::parsed::PILFile, Error> {
    let ctx = ParserContext::new(file_name, input);
    PIL_FILE_PARSER
        .parse(&ctx, input)
        .map_err(|err| handle_parse_error(err, file_name, input))
}

pub fn parse_asm(
    file_name: Option<&str>,
    input: &str,
) -> Result<powdr_ast::parsed::asm::ASMProgram, Error> {
    parse_module(file_name, input).map(|main| ASMProgram { main })
}

pub fn parse_module(
    file_name: Option<&str>,
    input: &str,
) -> Result<powdr_ast::parsed::asm::ASMModule, Error> {
    let ctx = ParserContext::new(file_name, input);
    ASM_MODULE_PARSER
        .parse(&ctx, input)
        .map_err(|err| handle_parse_error(err, file_name, input))
}

pub fn parse_type(input: &str) -> Result<Type<powdr_ast::parsed::Expression>, Error> {
    let ctx = ParserContext::new(None, input);
    TYPE_PARSER
        .parse(&ctx, input)
        .map_err(|err| handle_parse_error(err, None, input))
}

pub fn parse_type_var_bounds(input: &str) -> Result<TypeBounds, Error> {
    let ctx = ParserContext::new(None, input);
    // We use GoldilocksField here, because we need to specify a concrete type,
    // even though the grammar for TypeBounds does not depend on the field.
    TYPE_VAR_BOUNDS_PARSER
        .parse(&ctx, input)
        .map_err(|err| handle_parse_error(err, None, input))
}

pub fn parse_type_scheme(vars: &str, ty: &str) -> TypeScheme {
    let vars = parse_type_var_bounds(vars).unwrap();
    let mut ty = parse_type(ty).unwrap();
    ty.map_to_type_vars(&vars.vars().collect());
    TypeScheme {
        vars,
        ty: ty.into(),
    }
}

/// Parse an escaped string - used in the grammar.
pub fn unescape_string(s: &str) -> String {
    assert!(s.len() >= 2);
    assert!(s.starts_with('"') && s.ends_with('"'));
    let mut chars = s[1..s.len() - 1].chars();
    let mut result: String = Default::default();
    while let Some(c) = chars.next() {
        result.push(if c == '\\' {
            match chars.next().unwrap() {
                'n' => '\n',
                'r' => '\r',
                't' => '\t',
                'b' => 8 as char,
                'f' => 12 as char,
                other => other,
            }
        } else {
            c
        })
    }
    result
}

#[cfg(test)]
mod test {
    use super::*;
    use powdr_ast::parsed::{
        asm::ASMProgram, build::direct_reference, ArrayLiteral, PILFile, PilStatement,
        PolynomialName, SelectedExpressions,
    };
    use powdr_parser_util::UnwrapErrToStderr;
    use pretty_assertions::assert_eq;
    use similar::TextDiff;
    use test_log::test;
    use walkdir::WalkDir;

    #[test]
    fn empty() {
        let input = "";
        let ctx = ParserContext::new(None, input);
        assert!(powdr::PILFileParser::new().parse(&ctx, input).is_ok());
    }

    #[test]
    fn simple_include() {
        let input = "include \"x\";";
        let ctx = ParserContext::new(None, input);
        let parsed = powdr::PILFileParser::new().parse(&ctx, input).unwrap();
        assert_eq!(
            parsed,
            PILFile(vec![PilStatement::Include(
                SourceRef {
                    file_name: None,
                    file_contents: Some(input.into()),
                    start: 0,
                    end: 11,
                },
                "x".to_string()
            )])
        );
    }

    #[test]
    fn start_offsets() {
        let input = "include \"x\"; pol commit t;";
        let ctx = ParserContext::new(None, input);
        let parsed = powdr::PILFileParser::new().parse(&ctx, input).unwrap();
        assert_eq!(
            parsed,
            PILFile(vec![
                PilStatement::Include(
                    SourceRef {
                        file_name: None,
                        file_contents: Some(input.into()),
                        start: 0,
                        end: 11,
                    },
                    "x".to_string()
                ),
                PilStatement::PolynomialCommitDeclaration(
                    SourceRef {
                        file_name: None,
                        file_contents: Some(input.into()),
                        start: 13,
                        end: 25,
                    },
                    None,
                    vec![PolynomialName {
                        name: "t".to_string(),
                        array_size: None
                    }],
                    None
                )
            ])
        );
    }

    #[test]
    fn simple_plookup() {
        let input = "[f] in [g];";
        let ctx = ParserContext::new(None, input);
        let parsed = powdr::PILFileParser::new()
            .parse(&ctx, "[f] in [g];")
            .unwrap();
        assert_eq!(
            parsed,
            PILFile(vec![PilStatement::PlookupIdentity(
                SourceRef {
                    file_name: None,
                    file_contents: Some(input.into()),
                    start: 0,
                    end: 10,
                },
                SelectedExpressions {
                    selector: None,
                    expressions: Box::new(
                        ArrayLiteral {
                            items: vec![direct_reference("f")]
                        }
                        .into()
                    )
                },
                SelectedExpressions {
                    selector: None,
                    expressions: Box::new(
                        ArrayLiteral {
                            items: vec![direct_reference("g")]
                        }
                        .into()
                    )
                }
            )])
        );
    }

    fn find_files_with_ext(
        dir: std::path::PathBuf,
        ext: String,
    ) -> impl Iterator<Item = (String, String)> {
        WalkDir::new(dir).into_iter().filter_map(move |e| {
            let entry = e.unwrap();
            let path = entry.path();
            match path.extension() {
                Some(path_ext) if path_ext.to_str() == Some(&ext) => Some((
                    std::fs::canonicalize(path)
                        .unwrap()
                        .to_str()
                        .unwrap()
                        .into(),
                    std::fs::read_to_string(path).unwrap(),
                )),
                _ => None,
            }
        })
    }

    // helper function to clear SourceRef's inside the AST so we can compare for equality
    fn asm_clear_source_refs(ast: &mut ASMProgram) {
        use powdr_ast::parsed::asm::{
            ASMModule, FunctionStatement, Instruction, Machine, MachineStatement, Module,
            ModuleStatement, SymbolDefinition, SymbolValue,
        };

        fn clear_machine_stmt(stmt: &mut MachineStatement) {
            use test_utils::{pil_expression_clear_source_ref, pil_statement_clear_source_ref};
            match stmt {
                MachineStatement::Submachine(s, _, _, _)
                | MachineStatement::RegisterDeclaration(s, _, _)
                | MachineStatement::OperationDeclaration(s, _, _, _)
                | MachineStatement::LinkDeclaration(s, _) => {
                    *s = SourceRef::unknown();
                }
                MachineStatement::Pil(s, stmt) => {
                    *s = SourceRef::unknown();
                    pil_statement_clear_source_ref(stmt)
                }
                MachineStatement::InstructionDeclaration(s, _, Instruction { body, links, .. }) => {
                    *s = SourceRef::unknown();
                    body.0.iter_mut().for_each(pil_statement_clear_source_ref);
                    links.iter_mut().for_each(|l| {
                        pil_expression_clear_source_ref(&mut l.flag);
                        l.link
                            .params
                            .inputs_and_outputs_mut()
                            .for_each(pil_expression_clear_source_ref);
                    });
                }
                MachineStatement::FunctionDeclaration(s, _, _, statements) => {
                    *s = SourceRef::unknown();
                    for statement in statements {
                        match statement {
                            FunctionStatement::Assignment(s, _, _, _)
                            | FunctionStatement::Instruction(s, _, _)
                            | FunctionStatement::Label(s, _)
                            | FunctionStatement::DebugDirective(s, _)
                            | FunctionStatement::Return(s, _) => *s = SourceRef::unknown(),
                        }
                    }
                }
            }
        }

        fn clear_module_stmt(stmt: &mut ModuleStatement) {
            let ModuleStatement::SymbolDefinition(SymbolDefinition { value, .. }) = stmt;
            match value {
                SymbolValue::Machine(Machine { statements, .. }) => {
                    statements.iter_mut().for_each(clear_machine_stmt)
                }
                SymbolValue::Module(Module::Local(ASMModule { statements })) => {
                    statements.iter_mut().for_each(clear_module_stmt);
                }
                SymbolValue::Module(Module::External(_))
                | SymbolValue::Import(_)
                | SymbolValue::Expression(_)
                | SymbolValue::TypeDeclaration(_)
                | SymbolValue::TraitDeclaration(_) => (),
            }
        }

        ast.main.statements.iter_mut().for_each(clear_module_stmt);
    }

    #[test]
    /// Test that (source -> AST -> source -> AST) works properly for asm files
    fn parse_write_reparse_asm() {
        let crate_dir = env!("CARGO_MANIFEST_DIR");
        let basedir = std::path::PathBuf::from(format!("{crate_dir}/../test_data/"));
        let asm_files = find_files_with_ext(basedir, "asm".into());
        for (file, orig_string) in asm_files {
            let mut orig_asm = parse_asm(Some(&file), &orig_string).unwrap_err_to_stderr();
            let orig_asm_to_string = format!("{orig_asm}");
            let mut reparsed_asm = parse_asm(
                Some((file.clone() + " reparsed").as_ref()),
                &orig_asm_to_string,
            )
            .unwrap_err_to_stderr();
            asm_clear_source_refs(&mut orig_asm);
            asm_clear_source_refs(&mut reparsed_asm);
            if orig_asm != reparsed_asm {
                let orig_ast = format!("{orig_asm:#?}");
                let reparsed_ast = format!("{reparsed_asm:#?}");
                let diff = TextDiff::from_lines(&orig_ast, &reparsed_ast);
                eprintln!("parsed and re-parsed ASTs differ:");
                for change in diff.iter_all_changes() {
                    let sign = match change.tag() {
                        similar::ChangeTag::Delete => "-",
                        similar::ChangeTag::Insert => "+",
                        similar::ChangeTag::Equal => " ",
                    };
                    eprint!("\t{sign}{change}");
                }
                panic!("parsed and re-parsed ASTs differ for file: {file}");
            }
        }
    }

    #[test]
    /// Test that (source -> AST -> source -> AST) works properly for pil files
    fn parse_write_reparse_pil() {
        use test_utils::pil_clear_source_refs;
        let crate_dir = env!("CARGO_MANIFEST_DIR");
        let basedir = std::path::PathBuf::from(format!("{crate_dir}/../test_data/"));
        let pil_files = find_files_with_ext(basedir, "pil".into());
        for (file, orig_string) in pil_files {
            let mut orig_pil = parse(Some(&file), &orig_string).unwrap_err_to_stderr();
            let orig_pil_to_string = format!("{orig_pil}");
            let mut reparsed_pil = parse(
                Some((file.clone() + " reparsed").as_ref()),
                &orig_pil_to_string,
            )
            .unwrap_err_to_stderr();
            pil_clear_source_refs(&mut orig_pil);
            pil_clear_source_refs(&mut reparsed_pil);
            assert_eq!(orig_pil, reparsed_pil);
            if orig_pil != reparsed_pil {
                let orig_ast = format!("{orig_pil:#?}");
                let reparsed_ast = format!("{reparsed_pil:#?}");
                let diff = TextDiff::from_lines(&orig_ast, &reparsed_ast);
                eprintln!("parsed and re-parsed ASTs differ:");
                for change in diff.iter_all_changes() {
                    let sign = match change.tag() {
                        similar::ChangeTag::Delete => "-",
                        similar::ChangeTag::Insert => "+",
                        similar::ChangeTag::Equal => " ",
                    };
                    eprint!("\t{sign}{change}");
                }
                panic!("parsed and re-parsed ASTs differ for file: {file}");
            }
        }
    }

    use crate::parse;

    #[test]
    fn reparse() {
        let input = r#"
    constant %N = 16;
namespace Fibonacci(%N);
    constant %last_row = %N - 1;
    let bool: expr -> expr = (|X| X * (1 - X));
    let one_hot = (|i, which| match i {
        which => 1,
        _ => 0,
    });
    pol constant ISLAST(i) { one_hot(i, %last_row) };
    pol commit arr[8];
    pol commit x, y;
    [x + 2, y'] in [ISLAST, 7];
    y $ [x + 2, y'] is ISLAST $ [ISLAST, 7];
    (x - 2) * y = 8;
    public out = y(%last_row);"#;
        let printed = format!("{}", parse(Some("input"), input).unwrap());
        assert_eq!(input.trim(), printed.trim());
    }

    #[test]
    fn reparse_witness_query() {
        let input = r#"pol commit wit(i) query (x(i), y(i));"#;
        let printed = format!("{}", parse(Some("input"), input).unwrap());
        assert_eq!(input.trim(), printed.trim());
    }

    #[test]
    fn reparse_arrays() {
        let input =
            "    pol commit y[3];\n    y - 2 = 0;\n    y[2] - 2 = 0;\n    public out = y[1](2);";
        let printed = format!("{}", parse(Some("input"), input).unwrap());
        assert_eq!(input.trim(), printed.trim());
    }

    #[test]
    fn reparse_strings_and_tuples() {
        let input = r#"constant %N = ("abc", 3);"#;
        let printed = format!("{}", parse(Some("input"), input).unwrap());
        assert_eq!(input.trim(), printed.trim());
    }

    #[test]
    fn array_literals() {
        let input = r#"let x = [[1], [2], [3 + 7]];"#;
        let printed = format!("{}", parse(Some("input"), input).unwrap_err_to_stderr());
        assert_eq!(input.trim(), printed.trim());
    }

    #[test]
    fn type_names_simple() {
        let input = r#"
    let a: col;
    let b: int;
    let c: fe;
    let d: int[];
    let e: int[7];
    let f: (int, fe, fe[3])[2];"#;
        let printed = format!("{}", parse(Some("input"), input).unwrap());
        assert_eq!(input.trim(), printed.trim());
    }

    #[test]
    fn type_names_complex() {
        let input = r#"
    let a: int -> fe;
    let b: int -> ();
    let c: -> ();
    let d: int, int -> fe;
    let e: int, int -> (fe, int[2]);
    let f: ((int, fe), fe[2] -> (fe -> int))[];
    let g: (int -> fe) -> int;
    let h: int -> (fe -> int);"#;
        let printed = format!("{}", parse(Some("input"), input).unwrap());
        assert_eq!(input.trim(), printed.trim());
    }

    #[test]
    fn enum_decls() {
        let input = r#"
namespace N(2);
    enum X {
    }
    enum Y {
        A,
        B(),
        C(int),
        D(int, (int -> fe)),
    }
"#;
        let printed = format!("{}", parse(Some("input"), input).unwrap());
        assert_eq!(input.trim(), printed.trim());
    }

    #[test]
    fn patterns() {
        let input = r#"
namespace N(2);
    let x = (|(x, y), [t, r, ..]| (x, y, t, r));
    {
        let (a, b, _, d) = x((1, 2), [3, 4]);
        b
    };
"#;
        let printed = format!("{}", parse(Some("input"), input).unwrap_err_to_stderr());
        assert_eq!(input.trim(), printed.trim());
    }

    #[test]
    fn type_args() {
        let input = r#"
namespace N(2);
    let<T: Ord> max: T, T -> T = (|a, b| if a < b { b } else { a });
    let<T1, T2> left: T1, T2 -> T1 = (|a, b| a);
    let seven = max::<int>(3, 7);
    let five = left::<int, fe[]>(5, [7]);
    let also_five = five::<>;
"#;
        let printed = format!("{}", parse(Some("input"), input).unwrap_err_to_stderr());
        assert_eq!(input.trim(), printed.trim());
    }

    #[test]
    fn type_args_with_space() {
        let input = r#"
namespace N(2);
    let<T: Ord> max: T, T -> T = (|a, b| if a < b { b } else { a });
    let seven = max :: <int>(3, 7);
"#;
        let expected = r#"
namespace N(2);
    let<T: Ord> max: T, T -> T = (|a, b| if a < b { b } else { a });
    let seven = max::<int>(3, 7);
"#;
        let printed = format!("{}", parse(Some("input"), input).unwrap_err_to_stderr());
        assert_eq!(expected.trim(), printed.trim());
    }

    #[test]
<<<<<<< HEAD
    fn parse_trait() {
        let input = r#"
    trait Add<T> {
        add: T, T -> T,
    }"#;

        let expected = r#"
    trait Add<T> {
        add: T, T -> T,
    }"#;

        let printed = format!("{}", parse(Some("input"), input).unwrap_err_to_stderr());
        assert_eq!(expected.trim(), printed.trim());
    }

    #[test]
    fn parse_trait_multi_params() {
        let input = r#"
    trait Add<T, Q> {
        add: T, T -> Q,
    }"#;

        let expected = r#"
    trait Add<T, Q> {
        add: T, T -> Q,
    }"#;

        let printed = format!("{}", parse(Some("input"), input).unwrap_err_to_stderr());
        assert_eq!(expected.trim(), printed.trim());
    }

    #[test]
    fn parse_trait_multi_params2() {
        let input = r#"
    trait Iterator<S, I> {
        next: S -> (S, Option<I>),
    }"#;

        let expected = r#"
    trait Iterator<S, I> {
        next: S -> (S, Option<I>),
    }"#;

=======
    fn empty_namespace() {
        let input = r#"
namespace(2);
    let x = 2;
namespace;
    let y = 4;
namespace N(8);
    let z = 8;
"#;
        let expected = r#"
namespace (2);
    let x = 2;
namespace;
    let y = 4;
namespace N(8);
    let z = 8;
"#;
>>>>>>> effc3d01
        let printed = format!("{}", parse(Some("input"), input).unwrap_err_to_stderr());
        assert_eq!(expected.trim(), printed.trim());
    }
}<|MERGE_RESOLUTION|>--- conflicted
+++ resolved
@@ -547,7 +547,6 @@
     }
 
     #[test]
-<<<<<<< HEAD
     fn parse_trait() {
         let input = r#"
     trait Add<T> {
@@ -591,7 +590,11 @@
         next: S -> (S, Option<I>),
     }"#;
 
-=======
+        let printed = format!("{}", parse(Some("input"), input).unwrap_err_to_stderr());
+        assert_eq!(expected.trim(), printed.trim());
+    }
+
+    #[test]
     fn empty_namespace() {
         let input = r#"
 namespace(2);
@@ -609,7 +612,6 @@
 namespace N(8);
     let z = 8;
 "#;
->>>>>>> effc3d01
         let printed = format!("{}", parse(Some("input"), input).unwrap_err_to_stderr());
         assert_eq!(expected.trim(), printed.trim());
     }
