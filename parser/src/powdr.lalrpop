use std::str::FromStr;
use std::collections::BTreeSet;
use powdr_ast::parsed::{*, asm::*, types::*};
use powdr_number::{BigInt, BigUint};
use crate::{ParserContext, unescape_string};
use powdr_parser_util::Error;
use std::sync::Arc;

use lalrpop_util::ParseError;

grammar(ctx: &ParserContext);

extern {
    type Error = Error;
}

match {
    r"\s*" => { },
    r"//[^\n\r]*[\n\r]*" => { }, // Skip `// comments`
    r"/\*[^*]*\*+(?:[^/*][^*]*\*+)*/" => { },  // Skip `/* comments */`
    _,
}

pub PILFile: PILFile = {
    <PilStatement*> => PILFile(<>)
};

pub ASMModule: ASMModule = {
    (<ModuleStatement>)* => ASMModule { statements: <> }
};

ModuleStatement: ModuleStatement = {
    <MachineDefinition> => ModuleStatement::SymbolDefinition(<>),
    <PilStatementAtModuleLevel> => ModuleStatement::PilStatement(<>),
    <Import> => ModuleStatement::SymbolDefinition(<>),
    <ModuleDefinition> => ModuleStatement::SymbolDefinition(<>),
}

ModuleDefinition: SymbolDefinition = {
    "mod" <name:Identifier> ";" => SymbolDefinition { name: name.clone(), value: Module::External(name).into() }, 
    "mod" <name:Identifier> "{" <module:ASMModule> "}" => SymbolDefinition { name, value: Module::Local(module).into() }
}

Import: SymbolDefinition = {
    "use" <path:SymbolPath> <name:( "as" <Identifier> )?> ";" =>
        SymbolDefinition {
            name: name.unwrap_or(path.name().clone().try_into().unwrap()),
            value: Import {path}.into()
        }
}

pub SymbolPath: SymbolPath = {
    <abs:"::"?> <parts:( <Part> "::" )*> <end:Part>  => {
        SymbolPath::from_parts([
            abs.map(|_| vec![Part::Named(String::new())]).unwrap_or_default(),
            parts,
            vec![end],
        ].concat())
    },
}

Part: Part = {
    "super" => Part::Super,
    <name:Identifier> => Part::Named(name),
}

// Same as SymbolPath plus we allow "::<...>" at the end.
GenericSymbolPath: (SymbolPath, Option<Vec<Type<Expression>>>) = {
    // If we "inline" SymbolPath here, we get an ambiguity error.
    <abs:"::"?> <parts:( <Part> "::" )*> <end:Part> <types:("::" "<" <TypeTermList<Expression>> ">")?>  => (
        SymbolPath::from_parts([
            abs.map(|_| vec![Part::Named(String::new())]).unwrap_or_default(),
            parts,
            vec![end],
        ].concat()),
        types
    ),
}

/// Same as SymbolPath except that we do not allow 'int' and 'fe' to be parsed as identifiers.
TypeSymbolPath: SymbolPath = {
    <abs:"::"?> <parts:( <TypeSymbolPathPart> "::" )*> <end:TypeSymbolPathPart>  => {
        SymbolPath::from_parts([
            abs.map(|_| vec![Part::Named(String::new())]).unwrap_or_default(),
            parts,
            vec![end],
        ].concat())
    },
}

TypeSymbolPathPart: Part = {
    "super" => Part::Super,
    <name:NonSpecialIdentifier> => Part::Named(name),
}

// ---------------------------- PIL part -----------------------------

pub PilStatementAtModuleLevel = {
    LetStatement,
    <start:@L> <decl:EnumDeclaration> <end:@R> => PilStatement::EnumDeclaration(ctx.source_ref(start, end), decl),
    <start:@L> <decl:StructDeclaration> <end:@R> => PilStatement::StructDeclaration(ctx.source_ref(start, end), decl),
    <start:@L> <impl_:TraitImplementation> <end:@R> => PilStatement::TraitImplementation(ctx.source_ref(start, end), impl_),
    <start:@L> <decl:TraitDeclaration> <end:@R> => PilStatement::TraitDeclaration(ctx.source_ref(start, end), decl),
}

pub PilStatement = {
    Include,
    Namespace,
    LetStatement,
    PolynomialDefinition,
    PublicDeclaration,
    PolynomialConstantDeclaration,
    PolynomialConstantDefinition,
    PolynomialCommitDeclaration,
    <start:@L> <decl:EnumDeclaration> <end:@R> => PilStatement::EnumDeclaration(ctx.source_ref(start, end), decl),
    <start:@L> <decl:StructDeclaration> <end:@R> => PilStatement::StructDeclaration(ctx.source_ref(start, end), decl),
    <start:@L> <impl_:TraitImplementation> <end:@R> => PilStatement::TraitImplementation(ctx.source_ref(start, end), impl_),
    <start:@L> <decl:TraitDeclaration> <end:@R> => PilStatement::TraitDeclaration(ctx.source_ref(start, end), decl),
    ExpressionStatement,
};

Include: PilStatement = {
    <start:@L> "include" <file:StringLiteral> <end:@R> ";" => PilStatement::Include(ctx.source_ref(start, end), file)
};

NamespaceDegree: NamespaceDegree = {
    <min:Expression> ".." <max:Expression> => NamespaceDegree {min, max},
    <degree:Expression> => NamespaceDegree { min: degree.clone(), max: degree }
}

Namespace: PilStatement = {
    <start:@L> "namespace" <name:(SymbolPath)?> <pol_degree:("(" <NamespaceDegree> ")")?> <end:@R> ";"
        => PilStatement::Namespace(ctx.source_ref(start, end), name.unwrap_or_default(), pol_degree)
}

LetStatement: PilStatement = {
    <start:@L> "let" <name:GenericTypedName> <expr:( "=" <Expression> )?> <end:@R> ";" =>
        PilStatement::LetStatement(ctx.source_ref(start, end), name.0, name.1, expr)
}

PolynomialDefinition: PilStatement = {
    <start:@L> PolCol <name:PolynomialName> "=" <expr:Expression> <end:@R> ";" => PilStatement::PolynomialDefinition(ctx.source_ref(start, end), name, expr)
}

PublicDeclaration: PilStatement = {
    <start:@L> "public" <id:Identifier> "="
        <poly:NamespacedPolynomialReference>
        <expr1:("[" <Expression> "]")?>
        "(" <expr2:Expression> ")" <end:@R> ";" => PilStatement::PublicDeclaration(ctx.source_ref(start, end), id, poly, expr1, expr2)
}

PolynomialConstantDeclaration: PilStatement = {
    <start:@L> PolCol ConstantFixed <list:PolynomialNameList> <end:@R> ";" => PilStatement::PolynomialConstantDeclaration(ctx.source_ref(start, end), list)
}

PolynomialConstantDefinition: PilStatement = {
    <start:@L> PolCol ConstantFixed <id:Identifier> <def:FunctionDefinition> <end:@R> ";"
        => PilStatement::PolynomialConstantDefinition(ctx.source_ref(start, end), id, def)
}

FunctionDefinition: FunctionDefinition = {
    <start:@L> "(" <params:ParameterList> ")" <body:BlockExpression> <end:@R>
        => FunctionDefinition::Expression(Expression::LambdaExpression(ctx.source_ref(start, end), LambdaExpression{
            kind: FunctionKind::Pure,
            params,
            body,
            param_types: vec![],
        })),
    <start:@L> "=" <array:ArrayLiteralExpression> <end:@R> => FunctionDefinition::Array(array),
}

ParameterList: Vec<Pattern> = {
    PatternList
}

ArrayLiteralExpression: ArrayExpression = {
    <ArrayLiteralExpression> "+" <ArrayLiteralTerm> => ArrayExpression::concat(<>),
    ArrayLiteralTerm,
}

ArrayLiteralTerm: ArrayExpression = {
    "[" <ExpressionList> "]" => ArrayExpression::value(<>),
    "[" <ExpressionList> "]" "*" => ArrayExpression::repeated_value(<>),
}

PolynomialCommitDeclaration: PilStatement = {
    <start:@L> PolCol CommitWitness <stage:Stage?> <list:PolynomialNameList> <end:@R> ";" => PilStatement::PolynomialCommitDeclaration(ctx.source_ref(start, end), stage, list, None),
    <start:@L> PolCol CommitWitness <stage:Stage?> <name:PolynomialName> "(" <params:ParameterList> ")" "query" <body:BoxedExpression> <end:@R> ";"
     => PilStatement::PolynomialCommitDeclaration(
        ctx.source_ref(start, end),
        stage,
        vec![name],
        Some(FunctionDefinition::Expression(Expression::LambdaExpression(ctx.source_ref(start, end), LambdaExpression{
            kind: FunctionKind::Query,
            params,
            body,
            param_types: vec![],
        })))
    )
}

Stage: u32 = {
    "stage" "(" <Number> ")" => u32::try_from(<>).unwrap()
}

PolynomialNameList: Vec<PolynomialName> = {
    <mut list:( <PolynomialName> "," )*> <end:PolynomialName> ","? => { list.push(end); list }
}

PolynomialName: PolynomialName = {
    <name:Identifier> <array_size:( "[" <Expression> "]" )?> => PolynomialName{<>}
}

ExpressionStatement: PilStatement = {
    <ExpressionStatementWithoutSemicolon> ";"
}

ExpressionStatementWithoutSemicolon: PilStatement = {
    <start:@L> <expr:Expression> <end:@R> => PilStatement::Expression(ctx.source_ref(start, end), expr)
}

PolCol = {
    "pol", "col"
} 

CommitWitness = {
    "commit", "witness"
} 

ConstantFixed = {
    "constant", "fixed"
}

GenericTypedName: (String, Option<TypeScheme<Expression>>) = {
    <name:Identifier> => (name, None),
    <vars:("<" <TypeVarBounds> ">")?> <name:Identifier> <ty:(":" <Type<Expression>>)> =>
        (name, Some(TypeScheme{ vars: vars.unwrap_or_default(), ty }))
}


// ---------------------------- ASM part -----------------------------

MachineDefinition: SymbolDefinition = {
    "machine" <name:Identifier> <params:MachineParams> <properties:("with" <MachineProperties>)?> "{" <statements:(MachineStatement)*> "}" => SymbolDefinition { name, value: Machine { params, properties: properties.unwrap_or_default(), statements}.into() },
}

MachineProperties: MachineProperties = {
    <start:@L> <mut list:( <MachineProperty> "," )*> <last:MachineProperty> ","? <end:@R> =>? {
        list.push(last);
        Ok(MachineProperties::try_from_prop_list(ctx.source_ref(start, end), list)?)
    }
}

MachineProperty: (String, Expression) = {
    <name:Identifier> ":" <value:RestrictedExpression> => (name, value),
}

MachineParams: MachineParams = {
    => MachineParams::default(),
    "(" ")" => MachineParams::default(),
    <start:@L> "(" <mut list:( <Param> "," )*> <last:Param> ","? ")" <end:@R> =>? {
        list.push(last);
        Ok(MachineParams::try_from_params(ctx.source_ref(start, end), list)?)
    }
}

MachineStatement: MachineStatement = {
    Submachine,
    RegisterDeclaration,
    InstructionDeclaration,
    LinkDeclarationStatement,
    PilStatementInMachine,
    FunctionDeclaration,
    OperationDeclaration,
}

PilStatementInMachine: MachineStatement = {
    <start:@L> <stmt:PilStatement> <end:@R> => MachineStatement::Pil(ctx.source_ref(start, end), stmt)
}

Submachine: MachineStatement = {
    <start:@L> <path:SymbolPath> <id:Identifier> <args:("(" <ExpressionList> ")")?> <end:@R> ";" => MachineStatement::Submachine(ctx.source_ref(start, end), path, id, args.unwrap_or_default()),
}

pub RegisterDeclaration: MachineStatement = {
    // TODO default update
    <start:@L> "reg" <id:Identifier> <flag:( "[" <RegisterFlag> "]" )?> <end:@R> ";" => MachineStatement::RegisterDeclaration(ctx.source_ref(start, end), id, flag)

}

RegisterFlag: RegisterFlag = {
    "@pc" => RegisterFlag::IsPC,
    "<=" => RegisterFlag::IsAssignment,
    "@r" => RegisterFlag::IsReadOnly,
}

pub InstructionDeclaration: MachineStatement = {
    <start:@L> "instr" <id:Identifier> <instr:Instruction> <end:@R> => MachineStatement::InstructionDeclaration(ctx.source_ref(start, end), id, instr)
}

pub Instruction: Instruction = {
    <params:Params> <links:(<LinkDeclaration>)*> <body:InstructionBody> => Instruction { params, body, links },
    <params:Params> <links:(<LinkDeclaration>)+> ";" => Instruction { params, body: InstructionBody(vec![]), links },
}

pub LinkDeclarationStatement: MachineStatement = {
    <start:@L> <link:LinkDeclaration> <end:@R> ";" => MachineStatement::LinkDeclaration(ctx.source_ref(start, end), link),
}

pub LinkDeclaration: LinkDeclaration = {
    "link" <flag:LinkFlag> "=>" <link:RestrictedExpression> =>? Ok(LinkDeclaration { flag, link: link.try_into()?, is_permutation: false, }),
    "link" <flag:LinkFlag> "~>" <link:RestrictedExpression> =>? Ok(LinkDeclaration { flag, link: link.try_into()?, is_permutation: true, }),
}

pub LinkFlag: Expression = {
    "if" <Expression>,
    => 1.into(),
}

pub InstructionBody: InstructionBody = {
    "{}" => InstructionBody(vec![]),
    "{" <InstructionBodyElements> "}" => InstructionBody(<>),
}

InstructionBodyElements: Vec<PilStatement> = {
    <mut list:( <InstructionBodyElement> "," )*> <end:InstructionBodyElement> ","?  => { list.push(end); list },
    => vec![]
}

InstructionBodyElement: PilStatement = {
    ExpressionStatementWithoutSemicolon,
}

Params: Params<Param> = {
    <_input: ParamList> "->" <output: ParamList> => Params::new(_input, output),
    // we can ommit the arrow if there are no outputs
    <_input: ParamList> => Params::new(_input, vec![])
}

ParamList: Vec<Param> = {
    => vec![],
    <mut list:( <Param> "," )*> <end:Param> ","? => { list.push(end); list }
}

Param: Param = {
    <start:@L> <name: Identifier> <index:("[" <Number> "]")?> <ty:(":" <SymbolPath>)?> <end:@R> => Param{source: ctx.source_ref(start, end), name, index, ty},
}

FunctionDeclaration: MachineStatement = {
    <start:@L> "function" <id:Identifier> <params:Params> "{" <stmt:(<FunctionStatement>)*> "}" <end:@R> => MachineStatement::FunctionDeclaration(ctx.source_ref(start, end), id, params, stmt)
}

OperationDeclaration: MachineStatement = {
    <start:@L> "operation" <id:Identifier> <op:OperationId> <params:Params> <end:@R> ";" => MachineStatement::OperationDeclaration(ctx.source_ref(start, end), id, op, params)
}

OperationId: OperationId = {
    "<" <id:Number> ">" => OperationId { id: Some(id.into()) },
    => OperationId { id: None }
}

pub FunctionStatement: FunctionStatement = {
    AssignmentStatement,
    LabelStatement,
    DebugDirectiveStatement,
    ReturnStatement,
    InstructionStatement,
}

AssignmentStatement: FunctionStatement = {
    <start:@L> <ids:IdentifierList> <op:AssignOperator> <expr:BoxedExpression> <end:@R> ";" => FunctionStatement::Assignment(ctx.source_ref(start, end), ids, op, expr)
}

IdentifierList: Vec<String> = {
    <mut list:( <Identifier> "," )*> <end:Identifier> ","? => { list.push(end); list },
    => vec![]
}

AssignOperator: Option<Vec<AssignmentRegister>> = {
    "<==" => None,
    "<=" <AssignmentRegisterList> "=" => Some(<>)
}

AssignmentRegisterList: Vec<AssignmentRegister> = {
    <mut list:( <AssignmentRegister> "," )*> <end:AssignmentRegister> ","? => { list.push(end); list },
    => vec![]
}

AssignmentRegister: AssignmentRegister = {
    <Identifier> => AssignmentRegister::Register(<>),
    "_" => AssignmentRegister::Wildcard,
}

ReturnStatement: FunctionStatement = {
    <start:@L> "return" <list:ExpressionList> <end:@R> ";" => FunctionStatement::Return(ctx.source_ref(start, end), list)
}

InstructionStatement: FunctionStatement = {
    <start:@L> <id:Identifier> <list:ExpressionList> <end:@R> ";" => FunctionStatement::Instruction(ctx.source_ref(start, end), id, list)
}

DebugDirectiveStatement: FunctionStatement = {
    <start:@L> ".debug" "file" <n:UnsignedInteger> <d:StringLiteral> <f:StringLiteral> <end:@R> ";"
        => FunctionStatement::DebugDirective(ctx.source_ref(start, end), DebugDirective::File(n.try_into().unwrap(), d, f)),
    <start:@L> ".debug" "loc" <f:UnsignedInteger> <line:UnsignedInteger> <col:UnsignedInteger> <end:@R> ";"
        => FunctionStatement::DebugDirective(ctx.source_ref(start, end), DebugDirective::Loc(f.try_into().unwrap(), line.try_into().unwrap(), col.try_into().unwrap())),
    <start:@L> ".debug" "insn" <insn:StringLiteral> <end:@R> ";"
        => FunctionStatement::DebugDirective(ctx.source_ref(start, end), DebugDirective::OriginalInstruction(insn)),
}

LabelStatement: FunctionStatement = {
    <start:@L> <id:Identifier> ":" <end:@R> => FunctionStatement::Label(ctx.source_ref(start, end), id)
}

// ---------------------------- Expressions -----------------------------
// Expressions are parameterized with StructOption because in some cases, we want to disallow the parsing of struct expressions.
// This allow us to use expression in two diferrent ways:
//  Expression<TermWithStruct> allows structs (renamed as Expression)
//  Expression<TermWithoutStruct> does not allow structs (renamed as RestrictedExpression).
//  Same for BoxedExpression.

ExpressionList: Vec<Expression> = {
    => vec![],
    <mut list:( <Expression> "," )*> <end:Expression> ","?  => { list.push(end); list }
}

pub Expression = MacroExpression<TermWithStruct>;
pub RestrictedExpression = MacroExpression<TermWithoutStruct>;

pub BoxedExpression = MacroBoxedExpression<TermWithStruct>;
pub RestrictedBoxedExpression = MacroBoxedExpression<TermWithoutStruct>;

MacroExpression<StructOption>: Expression = {
    MacroBoxedExpression<StructOption> => *<>,
}

MacroBoxedExpression<StructOption>: Box<Expression> = {
    LookupExpression<StructOption>,
}

LookupExpression<StructOption>: Box<Expression> = {
    <start:@L> <left:SelectedExpressions<StructOption>> "in" <right:SelectedExpressions<StructOption>> <end:@R> => ctx.to_expr_with_source_ref(BinaryOperation {left, op: BinaryOperator::In, right}, start, end),
    <start:@L> <left:SelectedExpressions<StructOption>> "is" <right:SelectedExpressions<StructOption>> <end:@R> => ctx.to_expr_with_source_ref(BinaryOperation {left, op: BinaryOperator::Is, right}, start, end),
    <start:@L> <left:SelectedExpressions<StructOption>> "connect" <right:SelectedExpressions<StructOption>> <end:@R> => ctx.to_expr_with_source_ref(BinaryOperation {left, op: BinaryOperator::Connect, right}, start, end),
    SelectedExpressions<StructOption>
}

SelectedExpressions<StructOption>: Box<Expression> = {
     <start:@L> <left:LambdaExpression<StructOption>> "$" <right:LambdaExpression<StructOption>> <end:@R> => ctx.to_expr_with_source_ref(BinaryOperation {left, op: BinaryOperator::Select, right}, start, end),
    LambdaExpression<StructOption>
}

LambdaExpression<StructOption>: Box<Expression> = {
    <start:@L> <kind:FunctionKind> "||" <body:LambdaExpression<StructOption>> <end:@R>
        => ctx.to_expr_with_source_ref(LambdaExpression{kind, params: vec![], body, param_types: vec![]}, start, end),
    <start:@L> <kind:FunctionKind> "|" <params:ParameterList> "|" <body:LambdaExpression<StructOption>> <end:@R>
        => ctx.to_expr_with_source_ref(LambdaExpression{kind, params, body, param_types: vec![]}, start, end),
    LogicalOr<StructOption>
}

FunctionKind: FunctionKind = {
    => FunctionKind::Pure,
    "query" => FunctionKind::Query,
    "constr" => FunctionKind::Constr,
}

LogicalOr<StructOption>: Box<Expression> = {
    <start:@L> <left:LogicalOr<StructOption>> "||" <right:LogicalAnd<StructOption>> <end:@R> => ctx.to_expr_with_source_ref(BinaryOperation { left, op: BinaryOperator::LogicalOr, right }, start, end),
    LogicalAnd<StructOption>,
}

LogicalAnd<StructOption>: Box<Expression> = {
    <start:@L> <left:LogicalAnd<StructOption>> "&&" <right:Comparison<StructOption>> <end:@R> => ctx.to_expr_with_source_ref(BinaryOperation { left, op: BinaryOperator::LogicalAnd, right }, start, end),
    Comparison<StructOption>,
}

Comparison<StructOption>: Box<Expression> = {
    <start:@L> <left:BinaryOr<StructOption>> <op:ComparisonOp> <right:BinaryOr<StructOption>> <end:@R> => ctx.to_expr_with_source_ref(BinaryOperation { left, op: op, right }, start, end),
    BinaryOr<StructOption>
}

ComparisonOp: BinaryOperator = {
    "<" => BinaryOperator::Less,
    "<=" => BinaryOperator::LessEqual,
    "==" => BinaryOperator::Equal,
    "=" => BinaryOperator::Identity,
    "!=" => BinaryOperator::NotEqual,
    ">=" => BinaryOperator::GreaterEqual,
    ">" => BinaryOperator::Greater,
}

BinaryOr<StructOption>: Box<Expression> = {
    <start:@L> <left:BinaryOr<StructOption>> <op:BinaryOrOp> <right:BinaryXor<StructOption>> <end:@R> => ctx.to_expr_with_source_ref(BinaryOperation { left, op, right }, start, end),
    BinaryXor<StructOption>,
}

BinaryOrOp: BinaryOperator = {
    "|" => BinaryOperator::BinaryOr,
}

BinaryXor<StructOption>: Box<Expression> = {
    <start:@L> <left:BinaryXor<StructOption>> <op:BinaryXorOp> <right:BinaryAnd<StructOption>> <end:@R> => ctx.to_expr_with_source_ref(BinaryOperation { left, op, right }, start, end),
    BinaryAnd<StructOption>,
}

BinaryXorOp: BinaryOperator = {
    "^" => BinaryOperator::BinaryXor,
}

BinaryAnd<StructOption>: Box<Expression> = {
    <start:@L> <left:BinaryAnd<StructOption>> <op:BinaryAndOp> <right:BitShift<StructOption>> <end:@R> => ctx.to_expr_with_source_ref(BinaryOperation { left, op, right }, start, end),
    BitShift<StructOption>,
}

BinaryAndOp: BinaryOperator = {
    "&" => BinaryOperator::BinaryAnd,
}

BitShift<StructOption>: Box<Expression> = {
    <start:@L> <left:BitShift<StructOption>> <op:BitShiftOp> <right:Sum<StructOption>> <end:@R> => ctx.to_expr_with_source_ref(BinaryOperation { left, op, right }, start, end),
    Sum<StructOption>,
}

BitShiftOp: BinaryOperator = {
    "<<" => BinaryOperator::ShiftLeft,
    ">>" => BinaryOperator::ShiftRight,
}

Sum<StructOption>: Box<Expression> = {
    <start:@L> <left:Sum<StructOption>> <op:SumOp> <right:Product<StructOption>> <end:@R> => ctx.to_expr_with_source_ref(BinaryOperation { left, op, right }, start, end),
    Product<StructOption>,
}

SumOp: BinaryOperator = {
    "+" => BinaryOperator::Add,
    "-" => BinaryOperator::Sub,
}

Product<StructOption>: Box<Expression> = {
    <start:@L> <left:Product<StructOption>> <op:ProductOp> <right:Power<StructOption>> <end:@R> => ctx.to_expr_with_source_ref(BinaryOperation { left, op, right }, start, end),
    Power<StructOption>,
}

ProductOp: BinaryOperator = {
    "*" => BinaryOperator::Mul,
    "/" => BinaryOperator::Div,
    "%" => BinaryOperator::Mod,
}

Power<StructOption>: Box<Expression> = {
    <start:@L> <left:Term<StructOption>> <op:PowOp> <right:Power<StructOption>> <end:@R> => ctx.to_expr_with_source_ref(BinaryOperation { left, op, right }, start, end),
    Unary<StructOption>,
}

PowOp: BinaryOperator = {
    "**" => BinaryOperator::Pow,
}

Unary<StructOption>: Box<Expression> = {
    <start:@L> <op:PrefixUnaryOp> <expr:PostfixUnary<StructOption>> <end:@R> => ctx.to_expr_with_source_ref(UnaryOperation{op, expr}, start, end),
    PostfixUnary<StructOption>,
}

PrefixUnaryOp: UnaryOperator = {
    "-" => UnaryOperator::Minus,
    "!" => UnaryOperator::LogicalNot,
}

PostfixUnary<StructOption>: Box<Expression> = {
    <start:@L> <t:Term<StructOption>> <op:PostfixUnaryOp> <end:@R> => ctx.to_expr_with_source_ref(UnaryOperation{op, expr: t}, start, end),
    Term<StructOption>,
}

PostfixUnaryOp: UnaryOperator = {
    "'" => UnaryOperator::Next,
}

Term<StructOption>: Box<Expression> = {
    StructOption,
}

TermWithStruct: Box<Expression> = {
    TermCommon<TermWithStruct>,
    StructExpression,
}

TermWithoutStruct: Box<Expression> = {
    TermCommon<TermWithoutStruct>,
}


TermCommon<StructOption>: Box<Expression> = {
    <start:@L> <i:IndexAccess<StructOption>> <end:@R> => ctx.to_expr_with_source_ref(i, start, end),
    <start:@L> <f:FunctionCall<StructOption>> <end:@R> => ctx.to_expr_with_source_ref(f, start, end),
    <start:@L> <i:ConstantIdentifier> <end:@R> => ctx.to_expr_with_source_ref(NamespacedPolynomialReference::from_identifier(i), start, end),
    <start:@L> <g:GenericReference> <end:@R> => ctx.to_expr_with_source_ref(g, start, end),
    <start:@L> <p:PublicIdentifier> <end:@R> => Box::new(Expression::PublicReference(ctx.source_ref(start, end), p)),
    <start:@L> <value:Number> <end:@R> => ctx.to_expr_with_source_ref(Number {value: value.into(), type_: None}, start, end),
    <start:@L> <number:TypedNumber> <end:@R> => { let (value, ty) = number; ctx.to_expr_with_source_ref(Number {value, type_: Some(ty)}, start, end) },
    <start:@L> <s:StringLiteral> <end:@R> => Box::new(Expression::String(ctx.source_ref(start, end), s)),
    MatchExpression,
    IfExpression,
    BlockExpression,
    <start:@L> "[" <items:ExpressionList> "]" <end:@R> => ctx.to_expr_with_source_ref(ArrayLiteral{items}, start, end),
    <start:@L> "(" <head:Expression> "," <tail:ExpressionList> ")" <end:@R> => { let mut list = vec![head]; list.extend(tail); Box::new(Expression::Tuple(ctx.source_ref(start, end), list)) },
    <start:@L> "(" ")" <end:@R> => Box::new(Expression::Tuple(ctx.source_ref(start, end), vec![])),
    "(" <BoxedExpression> ")",
    <start:@L> "${" <b:BoxedExpression> "}" <end:@R> => Box::new(Expression::FreeInput(ctx.source_ref(start, end), b))
}

IndexAccess<StructOption>: IndexAccess = {
    <array:Term<StructOption>> "[" <index:BoxedExpression> "]" => IndexAccess{<>},
}

FunctionCall<StructOption>: FunctionCall = {
    <function:Term<StructOption>> "(" <arguments:ExpressionList> ")" => FunctionCall {<>},
}

NamespacedPolynomialReference: NamespacedPolynomialReference = {
    <SymbolPath> => <>.into(),
    <namespace:Identifier> "." <name:Identifier> => SymbolPath::from_parts([namespace, name].into_iter().map(Part::Named)).into(),
}

GenericReference: NamespacedPolynomialReference = {
    <namespace:Identifier> "." <name:Identifier> => SymbolPath::from_parts([namespace, name].into_iter().map(Part::Named)).into(),
    <path:GenericSymbolPath> => NamespacedPolynomialReference{path: path.0, type_args: path.1},
}

MatchExpression: Box<Expression> = {
    <start:@L> "match" <scrutinee:RestrictedBoxedExpression> "{" <arms:MatchArms> "}" <end:@R> => ctx.to_expr_with_source_ref(MatchExpression{scrutinee, arms}, start, end),
}

MatchArms: Vec<MatchArm> = {
    => vec![],
    <mut list:( <MatchArm> "," )*> <end:MatchArm> ","?  => { list.push(end); list }
}

MatchArm: MatchArm = {
    <pattern:Pattern> "=>" <value: Expression> => MatchArm{pattern, value},
}

IfExpression: Box<Expression> = {
    <start:@L> "if" <condition:RestrictedBoxedExpression>
        <body:BlockExpression>
        "else"
        <else_body:BlockExpression>
        <end:@R> => ctx.to_expr_with_source_ref(IfExpression{condition, body, else_body}, start, end),
}

StructExpression: Box<Expression> = {	
    <start:@L> <name:NamespacedPolynomialReference> "{" <fields:NamedExpressions> "}" <end:@R> => ctx.to_expr_with_source_ref(StructExpression{name, fields}, start, end),
}

BlockExpression: Box<Expression> = {
    <start:@L> "{}" <end:@R> => ctx.to_expr_with_source_ref(BlockExpression{statements: vec![], expr: None}, start, end),
    <start:@L> "{" <statements:StatementInsideBlock*> <expr:BoxedExpression?> "}" <end:@R> => ctx.to_expr_with_source_ref(BlockExpression{statements, expr}, start, end),
}

StatementInsideBlock: StatementInsideBlock = {
    "let" <pattern:Pattern> <ty:(":" <Type<ArrayLengthNumber>>)?> <value:("=" <Expression>)?> ";" => StatementInsideBlock::LetStatement(LetStatementInsideBlock{<>}),
    <Expression> ";" => StatementInsideBlock::Expression(<>),
}

NamedExpressions: Vec<NamedExpression<Box<Expression>>> = {
    => vec![],
    <mut list:( <NamedExpression> "," )*> <end:NamedExpression> ","?  => { list.push(end); list }
}

NamedExpression: NamedExpression<Box<Expression>> = {
    <name:Identifier> ":" <body:BoxedExpression> => NamedExpression { name, body }
}

NamedTypes: Vec<NamedType<Expression>> = {
    => vec![],
    <mut list:( <NamedType> "," )*> <end:NamedType> ","?  => { list.push(end); list }
}

NamedType: NamedType<Expression> = {
    <name:Identifier> ":" <ty:TypeTerm<Expression>> => NamedType { name, ty }
}

// ---------------------------- Pattern -----------------------------

Pattern: Pattern = {
    <start:@L> "_" <end:@R> => Pattern::CatchAll(ctx.source_ref(start, end)),
    <start:@L> <n:Number> <end:@R> => Pattern::Number(ctx.source_ref(start, end), n.into()),
    <start:@L> "-" <n:Number> <end:@R> => Pattern::Number(ctx.source_ref(start, end), -BigInt::from(n)),
    <start:@L> <l:StringLiteral> <end:@R> => Pattern::String(ctx.source_ref(start, end), l),
    TuplePattern,
    ArrayPattern,
    // We never parse Pattern::Variable directly. Instead, we
    // parse all identifiers (and symbol paths) as Pattern::Enum.
    // At symbol resolution stage, single identifiers that do not
    // exist in the current scope are then turned into Pattern::Variable
    // to allow `match x { (y, None) => ... }` to bind the first component
    // to `y` and match the enum variant `None` at the same time.
    EnumPattern,
}

PatternIncludingEllipsis: Pattern = {
    Pattern => <>,
    <start:@L> ".." <end:@R> => Pattern::Ellipsis(ctx.source_ref(start, end)),
}

TuplePattern: Pattern = {
    <start:@L> "(" ")" <end:@R> => Pattern::Tuple(ctx.source_ref(start, end), vec![]),
    <start:@L> "(" <mut items:(<Pattern> ",")+> <last:Pattern> ")" <end:@R> => Pattern::Tuple(ctx.source_ref(start, end), {items.push(last); items})
}

ArrayPattern: Pattern = {
    <start:@L> "[" "]" <end:@R> => Pattern::Array(ctx.source_ref(start, end), vec![]),
    <start:@L> "[" <mut items:(<PatternIncludingEllipsis> ",")*> <last:PatternIncludingEllipsis> "]" <end:@R> => Pattern::Array(ctx.source_ref(start, end), {items.push(last); items})
}

EnumPattern: Pattern = {
    <start:@L> <n:SymbolPath> <items:( "(" <PatternList> ")" )?> <end:@R> => Pattern::Enum(ctx.source_ref(start, end), n, items)
}

PatternList: Vec<Pattern> = {
    <mut list:( <Pattern> "," )*> <end:Pattern> ","? => { list.push(end); list },
    => vec![]
}

// ---------------------------- Trait/Impl Declaration -----------------------------

TraitDeclaration: TraitDeclaration<Expression> = {
    "trait" <name:Identifier> <type_vars:("<" <TraitVars> ">")> "{" <functions:TraitFunctions> "}" => TraitDeclaration { name, type_vars, functions }
}

TraitVars: Vec<String> = {
    <mut list:( <TypeVar> "," )*> <end:TypeVar> ","?  => { list.push(end); list }
}

TraitFunctions: Vec<NamedType<Expression>> = {
    => vec![],
    <mut list:( <TraitFunction> "," )*> <end:TraitFunction> ","?  => { list.push(end); list }
}

TraitFunction: NamedType<Expression> = {
    <name:Identifier> ":" <params:TypeTermList<Expression>> "->" <value:TypeTermBox<Expression>> => NamedType { name, ty: Type::Function(FunctionType{params, value}) }
}

TraitImplementation: TraitImplementation<Expression> = {
<<<<<<< HEAD
    <start:@L> "impl" <type_scheme: GenericTraitName> "{" <functions:NamedExpressions> "}" <end:@L> => TraitImplementation { name: type_scheme.0, source_ref: ctx.source_ref(start, end), type_scheme: type_scheme.1, functions }
=======
    <start:@L> "impl" <type_scheme: GenericTraitName> "{" <functions:NamedArcExpressions> "}" <end:@L> => TraitImplementation { name: type_scheme.0, source_ref: ctx.source_ref(start, end), type_scheme: type_scheme.1, functions }
>>>>>>> 0614f95e
}


NamedArcExpressions: Vec<NamedExpression<Arc<Expression>>> = {
    => vec![],
    <mut list:( <NamedArcExpression> "," )*> <end:NamedArcExpression> ","?  => { list.push(end); list }
}

NamedArcExpression: NamedExpression<Arc<Expression>> = {
    <name:Identifier> ":" <body:Expression> => NamedExpression { name, body: body.into() }
}

GenericTraitName: (SymbolPath, TypeScheme) = {
    <vars:("<" <TypeVarBounds> ">")?> <name:SymbolPath> <items:("<" <TypeTermList<ArrayLengthNumber>> ">")> =>
        (name, TypeScheme{ vars: vars.unwrap_or_default(), ty: Type::Tuple(TupleType{items}) })
}


// ---------------------------- Type Declarations -----------------------------

EnumDeclaration: EnumDeclaration<Expression> = {
    "enum" <name:Identifier> <type_vars:("<" <TypeVarBounds> ">")?> "{" <variants:EnumVariants> "}"
        => EnumDeclaration{name, type_vars: type_vars.unwrap_or_default(), variants}
}

EnumVariants: Vec<EnumVariant<Expression>> = {
    => vec![],
    <mut list:( <EnumVariant> "," )*> <end:EnumVariant> ","?  => { list.push(end); list }
}

EnumVariant: EnumVariant<Expression> = {
    <name:Identifier> <fields:("(" <TypeTermList<Expression>> ")")?> => EnumVariant{<>}
}

StructDeclaration: StructDeclaration<Expression> = {
    "struct" <name:Identifier> <type_vars:("<" <TypeVarBounds> ">")?> "{" <fields:NamedTypes> "}"
        => StructDeclaration{name, type_vars: type_vars.unwrap_or_default(), fields}
}

// ---------------------------- Type Names -----------------------------

pub TypeExpr = Type<Expression>;
pub TypeNumber = Type<Number>;

Type<ArrayLength>: Type<ArrayLength> = {
    <params:TypeTermList<ArrayLength>> "->" <value:TypeTermBox<ArrayLength>> => Type::Function(FunctionType{<>}),
    TypeTerm<ArrayLength>
}

TypeTermList<ArrayLength>: Vec<Type<ArrayLength>> = {
    => vec![],
    <mut list:( <TypeTerm<ArrayLength>> "," )*> <end:TypeTerm<ArrayLength>> ","? => { list.push(end); list }
}

TypeTermBox<ArrayLength>: Box<Type<ArrayLength>> = {
    TypeTerm<ArrayLength> => Box::new(<>)
}

TypeTerm<ArrayLength>: Type<ArrayLength> = {
    // The parser parses all identifiers as NamedTypes, some are translated
    // to TypeVars later.
    TypeSymbolPath ("<" <TypeTermList<ArrayLength>> ">")? => Type::NamedType(<>),
    "!" => Type::Bottom,
    "bool" => Type::Bool,
    "int" => Type::Int,
    "fe" => Type::Fe,
    "string" => Type::String,
    "col" => Type::Col,
    "inter" => Type::Inter,
    "expr" => Type::Expr,
    <base:TypeTerm<ArrayLength>> "[" <length:ArrayLength?> "]" => Type::Array(ArrayType{base: Box::new(base), length}),
    "(" <mut items:( <TypeTerm<ArrayLength>> "," )+> <end:TypeTerm<ArrayLength>> ")" => { items.push(end); Type::Tuple(TupleType{items}) },
    "(" ")" => Type::Tuple(TupleType{items: vec![]}),
    "(" <Type<ArrayLength>> ")",
}

ArrayLengthExpr: Expression = {
    Expression
}

ArrayLengthNumber: u64 = {
    Number => u64::try_from(<>).unwrap()
}

TypeVar: String = {
    UppercaseIdentifier => <>,
}


// bounds should be SymbolPaths in the future.
pub TypeVarBounds: TypeBounds = {
    => Default::default(),
    <list:( <TypeVarWithBounds> "," )*> <end:TypeVarWithBounds> ","? => TypeBounds::new(list.into_iter().chain(std::iter::once(end)))
}

TypeVarWithBounds: (String, BTreeSet<String>) = {
    <TypeVar> <TypeBoundsList> => (<>)
}

TypeBoundsList: BTreeSet<String> = {
    => Default::default(),
    ":" <list:( <Identifier> "+" )*> <end:Identifier>  => list.into_iter().chain(std::iter::once(end)).collect(),
}



// ---------------------------- Terminals -----------------------------



StringLiteral: String = {
    r#""[^\\"\n\r]*(\\[tnfbrx'"\\0-9][^\\"\n\r]*)*""# => unescape_string(<>)
}

Identifier: String = {
    r"[a-z_][a-zA-Z$_0-9@]*" => <>.to_string(),
    UppercaseIdentifier,
    SpecialIdentifier => <>.to_string(),
}

NonSpecialIdentifier: String = {
    r"[a-z_][a-zA-Z$_0-9@]*" => <>.to_string(),
    UppercaseIdentifier => <>.to_string(),
}

UppercaseIdentifier: String = {
    r"[A-Z][a-zA-Z$_0-9@]*" => <>.to_string(),
}

// These identifier are special in the way that the lexer would treat them as keywords,
// but these keywords can never occur in a place where an identifier can be expected,
// so we allow them as identifiers as well.
SpecialIdentifier: &'input str = {
    "file",
    "loc",
    "insn",
    "int",
    "inter",
    "fe",
    "expr",
    "bool",
}

ConstantIdentifier: String = {
    r"%[a-zA-Z_][a-zA-Z$_0-9@]*" => <>.to_string(),
}

PublicIdentifier: String = {
    r":[a-zA-Z_][a-zA-Z$_0-9@]*" => <>.strip_prefix(":").unwrap().to_string()
}

Number: BigUint = {
    r"[0-9][0-9_]*" => BigUint::from_str(&<>.replace('_', "")).unwrap().into(),
    <start:@L> <v:r"0x[0-9A-Fa-f][0-9A-Fa-f_]*"> <end:@R> =>?
        if v.ends_with("_fe") {
            // It would be too easy to confuse e.g. 0x12_fe with the field element 0x12.
            Err(ParseError::User{ error: ctx.source_ref(start, end).with_error("Hex literals cannot end in '_fe'.".to_string()) })
        } else {
            Ok(BigUint::from_str_radix(&v[2..].replace('_', ""), 16).unwrap().into())
        },
}

TypedNumber: (BigUint, Type) = {
    r"[0-9][0-9_]*_fe" => (BigUint::from_str(&<>.strip_suffix("_fe").unwrap().replace('_', "")).unwrap().into(), Type::Fe),
    // No hex with _fe suffix for now, because 'fe' is valid hex.
    r"[0-9][0-9_]*_int" => (BigUint::from_str(&<>.strip_suffix("_int").unwrap().replace('_', "")).unwrap().into(), Type::Int),
    r"0x[0-9A-Fa-f][0-9A-Fa-f_]*_int" => (BigUint::from_str_radix(&<>[2..].strip_suffix("_int").unwrap().replace('_', ""), 16).unwrap().into(), Type::Int),
    r"[0-9][0-9_]*_expr" => (BigUint::from_str(&<>.strip_suffix("_expr").unwrap().replace('_', "")).unwrap().into(), Type::Expr),
    r"0x[0-9A-Fa-f][0-9A-Fa-f_]*_expr" => (BigUint::from_str_radix(&<>[2..].strip_suffix("_expr").unwrap().replace('_', ""), 16).unwrap().into(), Type::Expr),
}

UnsignedInteger: BigUint = {
    r"[0-9][0-9_]*" => BigUint::from_str(&<>.replace('_', "")).unwrap(),
    r"0x[0-9A-Fa-f][0-9A-Fa-f_]*" => BigUint::from_str_radix(&<>[2..].replace('_', ""), 16).unwrap(),
}<|MERGE_RESOLUTION|>--- conflicted
+++ resolved
@@ -741,11 +741,7 @@
 }
 
 TraitImplementation: TraitImplementation<Expression> = {
-<<<<<<< HEAD
-    <start:@L> "impl" <type_scheme: GenericTraitName> "{" <functions:NamedExpressions> "}" <end:@L> => TraitImplementation { name: type_scheme.0, source_ref: ctx.source_ref(start, end), type_scheme: type_scheme.1, functions }
-=======
     <start:@L> "impl" <type_scheme: GenericTraitName> "{" <functions:NamedArcExpressions> "}" <end:@L> => TraitImplementation { name: type_scheme.0, source_ref: ctx.source_ref(start, end), type_scheme: type_scheme.1, functions }
->>>>>>> 0614f95e
 }
 
 
