use std::str::FromStr;
use std::collections::{BTreeSet};
use powdr_ast::parsed::{*, asm::*, types::*};
use powdr_number::{BigInt, BigUint};
use crate::{ParserContext, unescape_string};
use powdr_parser_util::Error;

grammar(ctx: &ParserContext);

extern {
    type Error = Error;
}

match {
    r"\s*" => { },
    r"//[^\n\r]*[\n\r]*" => { }, // Skip `// comments`
    r"/\*[^*]*\*+(?:[^/*][^*]*\*+)*/" => { },  // Skip `/* comments */`
    _,
}

pub PILFile: PILFile = {
    <PilStatement*> => PILFile(<>)
};

pub ASMModule: ASMModule = {
    (<ModuleStatement>)* => ASMModule { statements: <> }
};

ModuleStatement: ModuleStatement = {
    <MachineDefinition> => ModuleStatement::SymbolDefinition(<>),
    <LetStatementAtModuleLevel> => ModuleStatement::SymbolDefinition(<>),
    <EnumDeclaration> => ModuleStatement::SymbolDefinition(SymbolDefinition {
            name: <>.name.clone(),
            value: <>.into(),
        }),
    <StructDeclaration> => ModuleStatement::SymbolDefinition(SymbolDefinition {
            name: <>.name.clone(),
            value: <>.into(),
        }),
    <TraitImplementation> => ModuleStatement::TraitImplementation(<>),
    <TraitDeclaration> => ModuleStatement::SymbolDefinition(SymbolDefinition {
            name: <>.name.clone(),
            value: SymbolValue::TraitDeclaration(<>),
        }),
    <Import> => ModuleStatement::SymbolDefinition(<>),
    <ModuleDefinition> => ModuleStatement::SymbolDefinition(<>),
}

ModuleDefinition: SymbolDefinition = {
    "mod" <name:Identifier> ";" => SymbolDefinition { name: name.clone(), value: Module::External(name).into() }, 
    "mod" <name:Identifier> "{" <module:ASMModule> "}" => SymbolDefinition { name, value: Module::Local(module).into() }
}

Import: SymbolDefinition = {
    "use" <path:SymbolPath> <name:( "as" <Identifier> )?> ";" =>
        SymbolDefinition {
            name: name.unwrap_or(path.name().clone().try_into().unwrap()),
            value: Import {path}.into()
        }
}

pub SymbolPath: SymbolPath = {
    <abs:"::"?> <parts:( <Part> "::" )*> <end:Part>  => {
        SymbolPath::from_parts([
            abs.map(|_| vec![Part::Named(String::new())]).unwrap_or_default(),
            parts,
            vec![end],
        ].concat())
    },
}

Part: Part = {
    "super" => Part::Super,
    <name:Identifier> => Part::Named(name),
}

// Same as SymbolPath plus we allow "::<...>" at the end.
GenericSymbolPath: (SymbolPath, Option<Vec<Type<Expression>>>) = {
    // If we "inline" SymbolPath here, we get an ambiguity error.
    <abs:"::"?> <parts:( <Part> "::" )*> <end:Part> <types:("::" "<" <TypeTermList<Expression>> ">")?>  => (
        SymbolPath::from_parts([
            abs.map(|_| vec![Part::Named(String::new())]).unwrap_or_default(),
            parts,
            vec![end],
        ].concat()),
        types
    ),
}

/// Same as SymbolPath except that we do not allow 'int' and 'fe' to be parsed as identifiers.
TypeSymbolPath: SymbolPath = {
    <abs:"::"?> <parts:( <TypeSymbolPathPart> "::" )*> <end:TypeSymbolPathPart>  => {
        SymbolPath::from_parts([
            abs.map(|_| vec![Part::Named(String::new())]).unwrap_or_default(),
            parts,
            vec![end],
        ].concat())
    },
}

TypeSymbolPathPart: Part = {
    "super" => Part::Super,
    <name:NonSpecialIdentifier> => Part::Named(name),
}

LetStatementAtModuleLevel: SymbolDefinition = {
    "let" <name:GenericTypedName>  "=" <value:Expression> ";" =>
        SymbolDefinition {
            name: name.0,
            value: SymbolValue::Expression(TypedExpression{ e: value, type_scheme: name.1 })
        }
}

// ---------------------------- PIL part -----------------------------

pub PilStatement = {
    Include,
    Namespace,
    LetStatement,
    PolynomialDefinition,
    PublicDeclaration,
    PolynomialConstantDeclaration,
    PolynomialConstantDefinition,
    PolynomialCommitDeclaration,
    <start:@L> <decl:EnumDeclaration> <end:@R> => PilStatement::EnumDeclaration(ctx.source_ref(start, end), decl),
    <start:@L> <decl:StructDeclaration> <end:@R> => PilStatement::StructDeclaration(ctx.source_ref(start, end), decl),
    <start:@L> <impl_:TraitImplementation> <end:@R> => PilStatement::TraitImplementation(ctx.source_ref(start, end), impl_),
    <start:@L> <decl:TraitDeclaration> <end:@R> => PilStatement::TraitDeclaration(ctx.source_ref(start, end), decl),
    PlookupIdentityStatement,
    PermutationIdentityStatement,
    ConnectIdentityStatement,
    ExpressionStatement,
};

Include: PilStatement = {
    <start:@L> "include" <file:StringLiteral> <end:@R> ";" => PilStatement::Include(ctx.source_ref(start, end), file)
};

Namespace: PilStatement = {
    <start:@L> "namespace" <name:(SymbolPath)?> <pol_degree:("(" <Expression> ")")?> <end:@R> ";"
        => PilStatement::Namespace(ctx.source_ref(start, end), name.unwrap_or_default(), pol_degree)
}

LetStatement: PilStatement = {
    <start:@L> "let" <name:GenericTypedName> <expr:( "=" <Expression> )?> <end:@R> ";" =>
        PilStatement::LetStatement(ctx.source_ref(start, end), name.0, name.1, expr)
}

PolynomialDefinition: PilStatement = {
    <start:@L> PolCol <name:PolynomialName> "=" <expr:Expression> <end:@R> ";" => PilStatement::PolynomialDefinition(ctx.source_ref(start, end), name, expr)
}

PublicDeclaration: PilStatement = {
    <start:@L> "public" <id:Identifier> "="
        <poly:NamespacedPolynomialReference>
        <expr1:("[" <Expression> "]")?>
        "(" <expr2:Expression> ")" <end:@R> ";" => PilStatement::PublicDeclaration(ctx.source_ref(start, end), id, poly, expr1, expr2)
}

PolynomialConstantDeclaration: PilStatement = {
    <start:@L> PolCol ConstantFixed <list:PolynomialNameList> <end:@R> ";" => PilStatement::PolynomialConstantDeclaration(ctx.source_ref(start, end), list)
}

PolynomialConstantDefinition: PilStatement = {
    <start:@L> PolCol ConstantFixed <id:Identifier> <def:FunctionDefinition> <end:@R> ";"
        => PilStatement::PolynomialConstantDefinition(ctx.source_ref(start, end), id, def)
}

FunctionDefinition: FunctionDefinition = {
    <start:@L> "(" <params:ParameterList> ")" <body:BlockExpression> <end:@R>
        => FunctionDefinition::Expression(Expression::LambdaExpression(ctx.source_ref(start, end), LambdaExpression{
            kind: FunctionKind::Pure,
            params,
            body,
            outer_var_references: Default::default()
        })),
    <start:@L> "=" <array:ArrayLiteralExpression> <end:@R> => FunctionDefinition::Array(array),
}

ParameterList: Vec<Pattern> = {
    PatternList
}

ArrayLiteralExpression: ArrayExpression = {
    <ArrayLiteralExpression> "+" <ArrayLiteralTerm> => ArrayExpression::concat(<>),
    ArrayLiteralTerm,
}

ArrayLiteralTerm: ArrayExpression = {
    "[" <ExpressionList> "]" => ArrayExpression::value(<>),
    "[" <ExpressionList> "]" "*" => ArrayExpression::repeated_value(<>),
}

PolynomialCommitDeclaration: PilStatement = {
    <start:@L> PolCol CommitWitness <stage:Stage?> <list:PolynomialNameList> <end:@R> ";" => PilStatement::PolynomialCommitDeclaration(ctx.source_ref(start, end), stage, list, None),
    <start:@L> PolCol CommitWitness <stage:Stage?> <name:PolynomialName> "(" <params:ParameterList> ")" "query" <body:BoxedExpression> <end:@R> ";"
     => PilStatement::PolynomialCommitDeclaration(
        ctx.source_ref(start, end),
        stage,
        vec![name],
        Some(FunctionDefinition::Expression(Expression::LambdaExpression(ctx.source_ref(start, end), LambdaExpression{
            kind: FunctionKind::Query,
            params,
            body,
            outer_var_references: Default::default()
        })))
    )
}

Stage: u32 = {
    "stage" "(" <Number> ")" => u32::try_from(<>).unwrap()
}

PolynomialNameList: Vec<PolynomialName> = {
    <mut list:( <PolynomialName> "," )*> <end:PolynomialName>  => { list.push(end); list }
}

PolynomialName: PolynomialName = {
    <name:Identifier> <array_size:( "[" <Expression> "]" )?> => PolynomialName{<>}
}

PlookupIdentityStatement: PilStatement = {
    <PlookupIdentity> ";"
}

PlookupIdentity: PilStatement = {
    <start:@L> <se1:SelectedExpressions> "in" <se2:SelectedExpressions> <end:@R> => PilStatement::PlookupIdentity(ctx.source_ref(start, end), se1, se2)
}

SelectedExpressions: SelectedExpressions<Expression> = {
    <selector:(<Expression> "$")?> <expr:Expression> => SelectedExpressions{selector, expressions: Box::new(expr)},
}

PermutationIdentityStatement: PilStatement = {
    <PermutationIdentity> ";"
}

PermutationIdentity: PilStatement = {
    <start:@L> <se1:SelectedExpressions> "is" <se2:SelectedExpressions> <end:@R> => PilStatement::PermutationIdentity(ctx.source_ref(start, end), se1, se2)
}

ConnectIdentityStatement: PilStatement = {
    <ConnectIdentity> ";"
}

ConnectIdentity: PilStatement = {
    <start:@L> "[" <list1:ExpressionList> "]" "connect" "[" <list2:ExpressionList> "]" <end:@R> => PilStatement::ConnectIdentity(ctx.source_ref(start, end), list1, list2)
}

ExpressionStatement: PilStatement = {
    <ExpressionStatementWithoutSemicolon> ";"
}

ExpressionStatementWithoutSemicolon: PilStatement = {
    <start:@L> <expr:Expression> <end:@R> => PilStatement::Expression(ctx.source_ref(start, end), expr)
}

PolCol = {
    "pol", "col"
} 

CommitWitness = {
    "commit", "witness"
} 

ConstantFixed = {
    "constant", "fixed"
}

GenericTypedName: (String, Option<TypeScheme<Expression>>) = {
    <name:Identifier> => (name, None),
    <vars:("<" <TypeVarBounds> ">")?> <name:Identifier> <ty:(":" <Type<Expression>>)> =>
        (name, Some(TypeScheme{ vars: vars.unwrap_or_default(), ty }))
}


// ---------------------------- ASM part -----------------------------

MachineDefinition: SymbolDefinition = {
    "machine" <name:Identifier> <params:MachineParams> <properties:("with" <MachineProperties>)?> "{" <statements:(MachineStatement)*> "}" => SymbolDefinition { name, value: Machine { params, properties: properties.unwrap_or_default(), statements}.into() },
}

MachineProperties: MachineProperties = {
    <start:@L> <mut list:( <MachineProperty> "," )*> <last:MachineProperty> ","? <end:@R> =>? {
        list.push(last);
        Ok(MachineProperties::try_from_prop_list(ctx.source_ref(start, end), list)?)
    }
}

MachineProperty: (String, Expression) = {
    <name:Identifier> ":" <value:RestrictedExpression> => (name, value),
}

MachineParams: MachineParams = {
    => MachineParams::default(),
    "(" ")" => MachineParams::default(),
    <start:@L> "(" <mut list:( <Param> "," )*> <last:Param> ","? ")" <end:@R> =>? {
        list.push(last);
        Ok(MachineParams::try_from_params(ctx.source_ref(start, end), list)?)
    }
}

MachineStatement: MachineStatement = {
    Submachine,
    RegisterDeclaration,
    InstructionDeclaration,
    LinkDeclarationStatement,
    PilStatementInMachine,
    FunctionDeclaration,
    OperationDeclaration,
}

PilStatementInMachine: MachineStatement = {
    <start:@L> <stmt:PilStatement> <end:@R> => MachineStatement::Pil(ctx.source_ref(start, end), stmt)
}

Submachine: MachineStatement = {
    <start:@L> <path:SymbolPath> <id:Identifier> <args:("(" <ExpressionList> ")")?> <end:@R> ";" => MachineStatement::Submachine(ctx.source_ref(start, end), path, id, args.unwrap_or_default()),
}

pub RegisterDeclaration: MachineStatement = {
    // TODO default update
    <start:@L> "reg" <id:Identifier> <flag:( "[" <RegisterFlag> "]" )?> <end:@R> ";" => MachineStatement::RegisterDeclaration(ctx.source_ref(start, end), id, flag)

}

RegisterFlag: RegisterFlag = {
    "@pc" => RegisterFlag::IsPC,
    "<=" => RegisterFlag::IsAssignment,
    "@r" => RegisterFlag::IsReadOnly,
}

pub InstructionDeclaration: MachineStatement = {
    <start:@L> "instr" <id:Identifier> <instr:Instruction> <end:@R> => MachineStatement::InstructionDeclaration(ctx.source_ref(start, end), id, instr)
}

pub Instruction: Instruction = {
    <params:Params> <links:(<LinkDeclaration>)*> <body:InstructionBody> => Instruction { params, body, links },
    <params:Params> <links:(<LinkDeclaration>)+> ";" => Instruction { params, body: InstructionBody(vec![]), links },
}

pub LinkDeclarationStatement: MachineStatement = {
    <start:@L> <link:LinkDeclaration> <end:@R> ";" => MachineStatement::LinkDeclaration(ctx.source_ref(start, end), link),
}

pub LinkDeclaration: LinkDeclaration = {
    "link" <flag:LinkFlag> "=>" <link:RestrictedExpression> =>? Ok(LinkDeclaration { flag, link: link.try_into()?, is_permutation: false, }),
    "link" <flag:LinkFlag> "~>" <link:RestrictedExpression> =>? Ok(LinkDeclaration { flag, link: link.try_into()?, is_permutation: true, }),
}

pub LinkFlag: Expression = {
    "if" <Expression>,
    => 1.into(),
}

pub InstructionBody: InstructionBody = {
    "{}" => InstructionBody(vec![]),
    "{" <InstructionBodyElements> "}" => InstructionBody(<>),
}

InstructionBodyElements: Vec<PilStatement> = {
    <mut list:( <InstructionBodyElement> "," )*> <end:InstructionBodyElement>  => { list.push(end); list },
    => vec![]
}

InstructionBodyElement: PilStatement = {
    PlookupIdentity,
    PermutationIdentity,
    ExpressionStatementWithoutSemicolon,
}

Params: Params<Param> = {
    <_input: ParamList> "->" <output: ParamList> => Params::new(_input, output),
    // we can ommit the arrow if there are no outputs
    <_input: ParamList> => Params::new(_input, vec![])
}

ParamList: Vec<Param> = {
    => vec![],
    <mut list:( <Param> "," )*> <end:Param>  => { list.push(end); list }
}

Param: Param = {
    <name: Identifier> <index:("[" <Number> "]")?> <ty:(":" <SymbolPath>)?> => Param{<>}
}

FunctionDeclaration: MachineStatement = {
    <start:@L> "function" <id:Identifier> <params:Params> "{" <stmt:(<FunctionStatement>)*> "}" <end:@R> => MachineStatement::FunctionDeclaration(ctx.source_ref(start, end), id, params, stmt)
}

OperationDeclaration: MachineStatement = {
    <start:@L> "operation" <id:Identifier> <op:OperationId> <params:Params> <end:@R> ";" => MachineStatement::OperationDeclaration(ctx.source_ref(start, end), id, op, params)
}

OperationId: OperationId = {
    "<" <id:Number> ">" => OperationId { id: Some(id.into()) },
    => OperationId { id: None }
}

pub FunctionStatement: FunctionStatement = {
    AssignmentStatement,
    LabelStatement,
    DebugDirectiveStatement,
    ReturnStatement,
    InstructionStatement,
}

AssignmentStatement: FunctionStatement = {
    <start:@L> <ids:IdentifierList> <op:AssignOperator> <expr:BoxedExpression> <end:@R> ";" => FunctionStatement::Assignment(ctx.source_ref(start, end), ids, op, expr)
}

IdentifierList: Vec<String> = {
    <mut list:( <Identifier> "," )*> <end:Identifier>  => { list.push(end); list },
    => vec![]
}

AssignOperator: Option<Vec<AssignmentRegister>> = {
    "<==" => None,
    "<=" <AssignmentRegisterList> "=" => Some(<>)
}

AssignmentRegisterList: Vec<AssignmentRegister> = {
    <mut list:( <AssignmentRegister> "," )*> <end:AssignmentRegister>  => { list.push(end); list },
    => vec![]
}

AssignmentRegister: AssignmentRegister = {
    <Identifier> => AssignmentRegister::Register(<>),
    "_" => AssignmentRegister::Wildcard,
}

ReturnStatement: FunctionStatement = {
    <start:@L> "return" <list:ExpressionList> <end:@R> ";" => FunctionStatement::Return(ctx.source_ref(start, end), list)
}

InstructionStatement: FunctionStatement = {
    <start:@L> <id:Identifier> <list:ExpressionList> <end:@R> ";" => FunctionStatement::Instruction(ctx.source_ref(start, end), id, list)
}

DebugDirectiveStatement: FunctionStatement = {
    <start:@L> ".debug" "file" <n:UnsignedInteger> <d:StringLiteral> <f:StringLiteral> <end:@R> ";"
        => FunctionStatement::DebugDirective(ctx.source_ref(start, end), DebugDirective::File(n.try_into().unwrap(), d, f)),
    <start:@L> ".debug" "loc" <f:UnsignedInteger> <line:UnsignedInteger> <col:UnsignedInteger> <end:@R> ";"
        => FunctionStatement::DebugDirective(ctx.source_ref(start, end), DebugDirective::Loc(f.try_into().unwrap(), line.try_into().unwrap(), col.try_into().unwrap())),
    <start:@L> ".debug" "insn" <insn:StringLiteral> <end:@R> ";"
        => FunctionStatement::DebugDirective(ctx.source_ref(start, end), DebugDirective::OriginalInstruction(insn)),
}

LabelStatement: FunctionStatement = {
    <start:@L> <id:Identifier> ":" <end:@R> => FunctionStatement::Label(ctx.source_ref(start, end), id)
}

// ---------------------------- Expressions -----------------------------
// Expressions are parameterized with StructOption because in some cases, we want to disallow the parsing of struct expressions.
// This allow us to use expression in two diferrent ways:
//  Expression<TermWithStruct> allows structs (renamed as Expression)
//  Expression<TermWithoutStruct> does not allow structs (renamed as RestrictedExpression).
//  Same for BoxedExpression.

ExpressionList: Vec<Expression> = {
    => vec![],
    <mut list:( <Expression> "," )*> <end:Expression>  => { list.push(end); list }
}

pub Expression = MacroExpression<TermWithStruct>;
pub RestrictedExpression = MacroExpression<TermWithoutStruct>;

pub BoxedExpression = MacroBoxedExpression<TermWithStruct>;
pub RestrictedBoxedExpression = MacroBoxedExpression<TermWithoutStruct>;

MacroExpression<StructOption>: Expression = {
    MacroBoxedExpression<StructOption> => *<>,
}

MacroBoxedExpression<StructOption>: Box<Expression> = {
    LambdaExpression<StructOption>,
}

LambdaExpression<StructOption>: Box<Expression> = {
    <start:@L> <kind:FunctionKind> "||" <body:MacroBoxedExpression<StructOption>> <end:@R>
        => ctx.to_expr_with_source_ref(LambdaExpression{kind, params: vec![], body, outer_var_references: Default::default()}, start, end),
    <start:@L> <kind:FunctionKind> "|" <params:ParameterList> "|" <body:MacroBoxedExpression<StructOption>> <end:@R>
        => ctx.to_expr_with_source_ref(LambdaExpression{kind, params, body, outer_var_references: Default::default()}, start, end),
    LogicalOr<StructOption>
}

FunctionKind: FunctionKind = {
    => FunctionKind::Pure,
    "query" => FunctionKind::Query,
    "constr" => FunctionKind::Constr,
}

LogicalOr<StructOption>: Box<Expression> = {
    <start:@L> <left:LogicalOr<StructOption>> "||" <right:LogicalAnd<StructOption>> <end:@R> => ctx.to_expr_with_source_ref(BinaryOperation { left, op: BinaryOperator::LogicalOr, right }, start, end),
    LogicalAnd<StructOption>,
}

LogicalAnd<StructOption>: Box<Expression> = {
    <start:@L> <left:LogicalAnd<StructOption>> "&&" <right:Comparison<StructOption>> <end:@R> => ctx.to_expr_with_source_ref(BinaryOperation { left, op: BinaryOperator::LogicalAnd, right }, start, end),
    Comparison<StructOption>,
}

Comparison<StructOption>: Box<Expression> = {
    <start:@L> <left:BinaryOr<StructOption>> <op:ComparisonOp> <right:BinaryOr<StructOption>> <end:@R> => ctx.to_expr_with_source_ref(BinaryOperation { left, op: op, right }, start, end),
    BinaryOr<StructOption>
}

ComparisonOp: BinaryOperator = {
    "<" => BinaryOperator::Less,
    "<=" => BinaryOperator::LessEqual,
    "==" => BinaryOperator::Equal,
    "=" => BinaryOperator::Identity,
    "!=" => BinaryOperator::NotEqual,
    ">=" => BinaryOperator::GreaterEqual,
    ">" => BinaryOperator::Greater,
}

BinaryOr<StructOption>: Box<Expression> = {
    <start:@L> <left:BinaryOr<StructOption>> <op:BinaryOrOp> <right:BinaryXor<StructOption>> <end:@R> => ctx.to_expr_with_source_ref(BinaryOperation { left, op, right }, start, end),
    BinaryXor<StructOption>,
}

BinaryOrOp: BinaryOperator = {
    "|" => BinaryOperator::BinaryOr,
}

BinaryXor<StructOption>: Box<Expression> = {
    <start:@L> <left:BinaryXor<StructOption>> <op:BinaryXorOp> <right:BinaryAnd<StructOption>> <end:@R> => ctx.to_expr_with_source_ref(BinaryOperation { left, op, right }, start, end),
    BinaryAnd<StructOption>,
}

BinaryXorOp: BinaryOperator = {
    "^" => BinaryOperator::BinaryXor,
}

BinaryAnd<StructOption>: Box<Expression> = {
    <start:@L> <left:BinaryAnd<StructOption>> <op:BinaryAndOp> <right:BitShift<StructOption>> <end:@R> => ctx.to_expr_with_source_ref(BinaryOperation { left, op, right }, start, end),
    BitShift<StructOption>,
}

BinaryAndOp: BinaryOperator = {
    "&" => BinaryOperator::BinaryAnd,
}

BitShift<StructOption>: Box<Expression> = {
    <start:@L> <left:BitShift<StructOption>> <op:BitShiftOp> <right:Sum<StructOption>> <end:@R> => ctx.to_expr_with_source_ref(BinaryOperation { left, op, right }, start, end),
    Sum<StructOption>,
}

BitShiftOp: BinaryOperator = {
    "<<" => BinaryOperator::ShiftLeft,
    ">>" => BinaryOperator::ShiftRight,
}

Sum<StructOption>: Box<Expression> = {
    <start:@L> <left:Sum<StructOption>> <op:SumOp> <right:Product<StructOption>> <end:@R> => ctx.to_expr_with_source_ref(BinaryOperation { left, op, right }, start, end),
    Product<StructOption>,
}

SumOp: BinaryOperator = {
    "+" => BinaryOperator::Add,
    "-" => BinaryOperator::Sub,
}

Product<StructOption>: Box<Expression> = {
    <start:@L> <left:Product<StructOption>> <op:ProductOp> <right:Power<StructOption>> <end:@R> => ctx.to_expr_with_source_ref(BinaryOperation { left, op, right }, start, end),
    Power<StructOption>,
}

ProductOp: BinaryOperator = {
    "*" => BinaryOperator::Mul,
    "/" => BinaryOperator::Div,
    "%" => BinaryOperator::Mod,
}

Power<StructOption>: Box<Expression> = {
    <start:@L> <left:Term<StructOption>> <op:PowOp> <right:Power<StructOption>> <end:@R> => ctx.to_expr_with_source_ref(BinaryOperation { left, op, right }, start, end),
    Unary<StructOption>,
}

PowOp: BinaryOperator = {
    "**" => BinaryOperator::Pow,
}

Unary<StructOption>: Box<Expression> = {
    <start:@L> <op:PrefixUnaryOp> <expr:PostfixUnary<StructOption>> <end:@R> => ctx.to_expr_with_source_ref(UnaryOperation{op, expr}, start, end),
    PostfixUnary<StructOption>,
}

PrefixUnaryOp: UnaryOperator = {
    "-" => UnaryOperator::Minus,
    "!" => UnaryOperator::LogicalNot,
}

PostfixUnary<StructOption>: Box<Expression> = {
    <start:@L> <t:Term<StructOption>> <op:PostfixUnaryOp> <end:@R> => ctx.to_expr_with_source_ref(UnaryOperation{op, expr: t}, start, end),
    Term<StructOption>,
}

PostfixUnaryOp: UnaryOperator = {
    "'" => UnaryOperator::Next,
}

<<<<<<< HEAD
Term: Box<Expression> = {
    <start:@L> <i:IndexAccess> <end:@R> => ctx.to_expr_with_source_ref(i, start, end),
    <start:@L> <fa:FieldAccess> <end:@R> => ctx.to_expr_with_source_ref(fa, start, end),
    <start:@L> <f:FunctionCall> <end:@R> => ctx.to_expr_with_source_ref(f, start, end),
=======
Term<StructOption>: Box<Expression> = {
    StructOption,
}

TermWithStruct: Box<Expression> = {
    TermCommon<TermWithStruct>,
    StructExpression,
}

TermWithoutStruct: Box<Expression> = {
    TermCommon<TermWithoutStruct>,
}


TermCommon<StructOption>: Box<Expression> = {
    <start:@L> <i:IndexAccess<StructOption>> <end:@R> => ctx.to_expr_with_source_ref(i, start, end),
    <start:@L> <f:FunctionCall<StructOption>> <end:@R> => ctx.to_expr_with_source_ref(f, start, end),
>>>>>>> 83d9c7ad
    <start:@L> <i:ConstantIdentifier> <end:@R> => ctx.to_expr_with_source_ref(NamespacedPolynomialReference::from_identifier(i), start, end),
    <start:@L> <g:GenericReference> <end:@R> => ctx.to_expr_with_source_ref(g, start, end),
    <start:@L> <p:PublicIdentifier> <end:@R> => Box::new(Expression::PublicReference(ctx.source_ref(start, end), p)),
    <start:@L> <value:Number> <end:@R> => ctx.to_expr_with_source_ref(Number {value: value.into(), type_: None}, start, end),
    <start:@L> <s:StringLiteral> <end:@R> => Box::new(Expression::String(ctx.source_ref(start, end), s)),
    MatchExpression,
    IfExpression,
    BlockExpression,
    StructExpression,
    <start:@L> "[" <items:ExpressionList> "]" <end:@R> => ctx.to_expr_with_source_ref(ArrayLiteral{items}, start, end),
    <start:@L> "(" <head:Expression> "," <tail:ExpressionList> ")" <end:@R> => { let mut list = vec![head]; list.extend(tail); Box::new(Expression::Tuple(ctx.source_ref(start, end), list)) },
    <start:@L> "(" ")" <end:@R> => Box::new(Expression::Tuple(ctx.source_ref(start, end), vec![])),
    "(" <BoxedExpression> ")",
    <start:@L> "${" <b:BoxedExpression> "}" <end:@R> => Box::new(Expression::FreeInput(ctx.source_ref(start, end), b))
}

IndexAccess<StructOption>: IndexAccess = {
    <array:Term<StructOption>> "[" <index:BoxedExpression> "]" => IndexAccess{<>},
}

<<<<<<< HEAD
FieldAccess: FieldAccess = {
    <object:Term> "->" <field:Identifier> => FieldAccess{object, field},
}

FunctionCall: FunctionCall = {
    <function:Term> "(" <arguments:ExpressionList> ")" => FunctionCall {<>},
=======
FunctionCall<StructOption>: FunctionCall = {
    <function:Term<StructOption>> "(" <arguments:ExpressionList> ")" => FunctionCall {<>},
>>>>>>> 83d9c7ad
}

NamespacedPolynomialReference: NamespacedPolynomialReference = {
    <SymbolPath> => <>.into(),
    <namespace:Identifier> "." <name:Identifier> => SymbolPath::from_parts([namespace, name].into_iter().map(Part::Named)).into(),
}

GenericReference: NamespacedPolynomialReference = {
    <namespace:Identifier> "." <name:Identifier> => SymbolPath::from_parts([namespace, name].into_iter().map(Part::Named)).into(),
    <path:GenericSymbolPath> => NamespacedPolynomialReference{path: path.0, type_args: path.1},
}

MatchExpression: Box<Expression> = {
    <start:@L> "match" <scrutinee:RestrictedBoxedExpression> "{" <arms:MatchArms> "}" <end:@R> => ctx.to_expr_with_source_ref(MatchExpression{scrutinee, arms}, start, end),
}

MatchArms: Vec<MatchArm> = {
    => vec![],
    <mut list:( <MatchArm> "," )*> <end:MatchArm> ","?  => { list.push(end); list }
}

MatchArm: MatchArm = {
    <pattern:Pattern> "=>" <value: RestrictedExpression> => MatchArm{pattern, value},
}

IfExpression: Box<Expression> = {
    <start:@L> "if" <condition:RestrictedBoxedExpression>
        <body:BlockExpression>
        "else"
        <else_body:BlockExpression>
        <end:@R> => ctx.to_expr_with_source_ref(IfExpression{condition, body, else_body}, start, end),
}

<<<<<<< HEAD
StructExpression: Box<Expression> = {
    <start:@L> <name:Identifier> "with" "{" <fields:NamedExpressions> "}" <end:@R> => ctx.to_expr_with_source_ref(StructExpression{name, fields}, start, end),
}

=======
>>>>>>> 83d9c7ad
BlockExpression: Box<Expression> = {
    <start:@L> "{" <statements:StatementInsideBlock*> <expr:BoxedExpression?> "}" <end:@R> => ctx.to_expr_with_source_ref(BlockExpression{statements, expr}, start, end),
}

StatementInsideBlock: StatementInsideBlock = {
    "let" <pattern:Pattern> <ty:(":" <Type<ArrayLengthNumber>>)?> <value:("=" <Expression>)?> ";" => StatementInsideBlock::LetStatement(LetStatementInsideBlock{<>}),
    <Expression> ";" => StatementInsideBlock::Expression(<>),
}


// This rules are placeholder to test the parser. Structs are not implemented yet.
StructExpression: Box<Expression> = {
    <start:@L> <name:Identifier> "{" <fields:NamedExpressions> "}" <end:@R> => Box::new(Expression::Tuple(ctx.source_ref(start, end), vec![])),
}

// ---------------------------- Pattern -----------------------------

Pattern: Pattern = {
    <start:@L> "_" <end:@R> => Pattern::CatchAll(ctx.source_ref(start, end)),
    <start:@L> <n:Number> <end:@R> => Pattern::Number(ctx.source_ref(start, end), n.into()),
    <start:@L> "-" <n:Number> <end:@R> => Pattern::Number(ctx.source_ref(start, end), -BigInt::from(n)),
    <start:@L> <l:StringLiteral> <end:@R> => Pattern::String(ctx.source_ref(start, end), l),
    TuplePattern,
    ArrayPattern,
    // We never parse Pattern::Variable directly. Instead, we
    // parse all identifiers (and symbol paths) as Pattern::Enum.
    // At symbol resolution stage, single identifiers that do not
    // exist in the current scope are then turned into Pattern::Variable
    // to allow `match x { (y, None) => ... }` to bind the first component
    // to `y` and match the enum variant `None` at the same time.
    EnumPattern,
}

PatternIncludingEllipsis: Pattern = {
    Pattern => <>,
    <start:@L> ".." <end:@R> => Pattern::Ellipsis(ctx.source_ref(start, end)),
}

TuplePattern: Pattern = {
    <start:@L> "(" ")" <end:@R> => Pattern::Tuple(ctx.source_ref(start, end), vec![]),
    <start:@L> "(" <mut items:(<Pattern> ",")+> <last:Pattern> ")" <end:@R> => Pattern::Tuple(ctx.source_ref(start, end), {items.push(last); items})
}

ArrayPattern: Pattern = {
    <start:@L> "[" "]" <end:@R> => Pattern::Array(ctx.source_ref(start, end), vec![]),
    <start:@L> "[" <mut items:(<PatternIncludingEllipsis> ",")*> <last:PatternIncludingEllipsis> "]" <end:@R> => Pattern::Array(ctx.source_ref(start, end), {items.push(last); items})
}

EnumPattern: Pattern = {
    <start:@L> <n:SymbolPath> <items:( "(" <PatternList> ")" )?> <end:@R> => Pattern::Enum(ctx.source_ref(start, end), n, items)
}

PatternList: Vec<Pattern> = {
    <mut list:( <Pattern> "," )*> <end:Pattern>  => { list.push(end); list },
    => vec![]
}

// ---------------------------- Trait/Impl Declaration -----------------------------

TraitDeclaration: TraitDeclaration<Expression> = {
    "trait" <name:Identifier> <type_vars:("<" <TraitVars> ">")> "{" <functions:TraitFunctions> "}" => TraitDeclaration { name, type_vars, functions }
}

TraitVars: Vec<String> = {
    <mut list:( <TypeVar> "," )*> <end:TypeVar> ","?  => { list.push(end); list }
}

TraitFunctions: Vec<TraitFunction<Expression>> = {
    => vec![],
    <mut list:( <TraitFunction> "," )*> <end:TraitFunction> ","  => { list.push(end); list }
}

TraitFunction: TraitFunction<Expression> = {
    <name:Identifier> ":" <params:TypeTermList<Expression>> "->" <value:TypeTermBox<Expression>> => TraitFunction { name, ty: Type::Function(FunctionType{params, value}) }
}

TraitImplementation: TraitImplementation<Expression> = {
    "impl" <type_scheme: GenericTraitName> "{" <functions:NamedExpressions> "}" => TraitImplementation { name: type_scheme.0, type_scheme: type_scheme.1, functions }
}

NamedExpressions: Vec<NamedExpression<Expression>> = {
    => vec![],
    <mut list:( <NamedExpression> "," )*> <end:NamedExpression> ","?  => { list.push(end); list }
}

NamedExpression: NamedExpression<Expression> = {
    <name:Identifier> ":" <body:BoxedExpression> => NamedExpression { name, body }
}

GenericTraitName: (SymbolPath, TypeScheme) = {
    <vars:("<" <TypeVarBounds> ">")> <name:SymbolPath> <items:("<" <TypeTermList<ArrayLengthNumber>> ">")> =>
        (name, TypeScheme{ vars, ty: Type::Tuple(TupleType{items}) })
}


// ---------------------------- Type Declarations -----------------------------

EnumDeclaration: EnumDeclaration<Expression> = {
    "enum" <name:Identifier> <type_vars:("<" <TypeVarBounds> ">")?> "{" <variants:EnumVariants> "}"
        => EnumDeclaration{name, type_vars: type_vars.unwrap_or_default(), variants}
}

EnumVariants: Vec<EnumVariant<Expression>> = {
    => vec![],
    <mut list:( <EnumVariant> "," )*> <end:EnumVariant> ","?  => { list.push(end); list }
}

EnumVariant: EnumVariant<Expression> = {
    <name:Identifier> <fields:("(" <TypeTermList<Expression>> ")")?> => EnumVariant{<>}
}

StructDeclaration: StructDeclaration<Expression> = {
    "struct" <name:Identifier> <type_vars:("<" <TypeVarBounds> ">")?> "{" <fields:StructFields> "}"
        => StructDeclaration{name, type_vars: type_vars.unwrap_or_default(), fields}
}

StructFields: Vec<(String, Type<Expression>)> = {
    => Vec::new(),
    <mut fields:(<StructField> "," )*> <end:StructField> ","? => {
        fields.push(end);
        fields
    }
}

StructField: (String, Type<Expression>) = {
    <name:Identifier> ":" <type_:TypeTerm<Expression>> => (name, type_)
}

// ---------------------------- Type Names -----------------------------

pub TypeExpr = Type<Expression>;
pub TypeNumber = Type<Number>;

Type<ArrayLength>: Type<ArrayLength> = {
    <params:TypeTermList<ArrayLength>> "->" <value:TypeTermBox<ArrayLength>> => Type::Function(FunctionType{<>}),
    TypeTerm<ArrayLength>
}

TypeTermList<ArrayLength>: Vec<Type<ArrayLength>> = {
    => vec![],
    <mut list:( <TypeTerm<ArrayLength>> "," )*> <end:TypeTerm<ArrayLength>>  => { list.push(end); list }
}

TypeTermBox<ArrayLength>: Box<Type<ArrayLength>> = {
    TypeTerm<ArrayLength> => Box::new(<>)
}

TypeTerm<ArrayLength>: Type<ArrayLength> = {
    // The parser parses all identifiers as NamedTypes, some are translated
    // to TypeVars later.
    TypeSymbolPath ("<" <TypeTermList<ArrayLength>> ">")? => Type::NamedType(<>),
    "!" => Type::Bottom,
    "bool" => Type::Bool,
    "int" => Type::Int,
    "fe" => Type::Fe,
    "string" => Type::String,
    "col" => Type::Col,
    "inter" => Type::Inter,
    "expr" => Type::Expr,
    <base:TypeTerm<ArrayLength>> "[" <length:ArrayLength?> "]" => Type::Array(ArrayType{base: Box::new(base), length}),
    "(" <mut items:( <TypeTerm<ArrayLength>> "," )+> <end:TypeTerm<ArrayLength>> ")" => { items.push(end); Type::Tuple(TupleType{items}) },
    "(" ")" => Type::Tuple(TupleType{items: vec![]}),
    "(" <Type<ArrayLength>> ")",
}

ArrayLengthExpr: Expression = {
    Expression
}

ArrayLengthNumber: u64 = {
    Number => u64::try_from(<>).unwrap()
}

TypeVar: String = {
    UppercaseIdentifier => <>,
}


// bounds should be SymbolPaths in the future.
pub TypeVarBounds: TypeBounds = {
    => Default::default(),
    <list:( <TypeVarWithBounds> "," )*> <end:TypeVarWithBounds> => TypeBounds::new(list.into_iter().chain(std::iter::once(end)))
}

TypeVarWithBounds: (String, BTreeSet<String>) = {
    <TypeVar> <TypeBoundsList> => (<>)
}

TypeBoundsList: BTreeSet<String> = {
    => Default::default(),
    ":" <list:( <Identifier> "+" )*> <end:Identifier>  => list.into_iter().chain(std::iter::once(end)).collect(),
}



// ---------------------------- Terminals -----------------------------



StringLiteral: String = {
    r#""[^\\"\n\r]*(\\[tnfbrx'"\\0-9][^\\"\n\r]*)*""# => unescape_string(<>)
}

Identifier: String = {
    r"[a-z_][a-zA-Z$_0-9@]*" => <>.to_string(),
    UppercaseIdentifier,
    SpecialIdentifier => <>.to_string(),
}

NonSpecialIdentifier: String = {
    r"[a-z_][a-zA-Z$_0-9@]*" => <>.to_string(),
    UppercaseIdentifier => <>.to_string(),
}

UppercaseIdentifier: String = {
    r"[A-Z][a-zA-Z$_0-9@]*" => <>.to_string(),
}

// These identifier are special in the way that the lexer would treat them as keywords,
// but these keywords can never occur in a place where an identifier can be expected,
// so we allow them as identifiers as well.
SpecialIdentifier: &'input str = {
    "file",
    "loc",
    "insn",
    "int",
    "inter",
    "fe",
    "expr",
    "bool",
}

ConstantIdentifier: String = {
    r"%[a-zA-Z_][a-zA-Z$_0-9@]*" => <>.to_string(),
}

PublicIdentifier: String = {
    r":[a-zA-Z_][a-zA-Z$_0-9@]*" => <>.strip_prefix(":").unwrap().to_string()
}

Number: BigUint = {
    r"[0-9][0-9_]*" => BigUint::from_str(&<>.replace('_', "")).unwrap().into(),
    r"0x[0-9A-Fa-f][0-9A-Fa-f_]*" => BigUint::from_str_radix(&<>[2..].replace('_', ""), 16).unwrap().into(),
}

UnsignedInteger: BigUint = {
    r"[0-9][0-9_]*" => BigUint::from_str(&<>.replace('_', "")).unwrap(),
    r"0x[0-9A-Fa-f][0-9A-Fa-f_]*" => BigUint::from_str_radix(&<>[2..].replace('_', ""), 16).unwrap(),
}<|MERGE_RESOLUTION|>--- conflicted
+++ resolved
@@ -601,12 +601,6 @@
     "'" => UnaryOperator::Next,
 }
 
-<<<<<<< HEAD
-Term: Box<Expression> = {
-    <start:@L> <i:IndexAccess> <end:@R> => ctx.to_expr_with_source_ref(i, start, end),
-    <start:@L> <fa:FieldAccess> <end:@R> => ctx.to_expr_with_source_ref(fa, start, end),
-    <start:@L> <f:FunctionCall> <end:@R> => ctx.to_expr_with_source_ref(f, start, end),
-=======
 Term<StructOption>: Box<Expression> = {
     StructOption,
 }
@@ -623,8 +617,8 @@
 
 TermCommon<StructOption>: Box<Expression> = {
     <start:@L> <i:IndexAccess<StructOption>> <end:@R> => ctx.to_expr_with_source_ref(i, start, end),
+    <start:@L> <fa:FieldAccess> <end:@R> => ctx.to_expr_with_source_ref(fa, start, end),
     <start:@L> <f:FunctionCall<StructOption>> <end:@R> => ctx.to_expr_with_source_ref(f, start, end),
->>>>>>> 83d9c7ad
     <start:@L> <i:ConstantIdentifier> <end:@R> => ctx.to_expr_with_source_ref(NamespacedPolynomialReference::from_identifier(i), start, end),
     <start:@L> <g:GenericReference> <end:@R> => ctx.to_expr_with_source_ref(g, start, end),
     <start:@L> <p:PublicIdentifier> <end:@R> => Box::new(Expression::PublicReference(ctx.source_ref(start, end), p)),
@@ -633,7 +627,6 @@
     MatchExpression,
     IfExpression,
     BlockExpression,
-    StructExpression,
     <start:@L> "[" <items:ExpressionList> "]" <end:@R> => ctx.to_expr_with_source_ref(ArrayLiteral{items}, start, end),
     <start:@L> "(" <head:Expression> "," <tail:ExpressionList> ")" <end:@R> => { let mut list = vec![head]; list.extend(tail); Box::new(Expression::Tuple(ctx.source_ref(start, end), list)) },
     <start:@L> "(" ")" <end:@R> => Box::new(Expression::Tuple(ctx.source_ref(start, end), vec![])),
@@ -645,17 +638,12 @@
     <array:Term<StructOption>> "[" <index:BoxedExpression> "]" => IndexAccess{<>},
 }
 
-<<<<<<< HEAD
 FieldAccess: FieldAccess = {
-    <object:Term> "->" <field:Identifier> => FieldAccess{object, field},
+    <object:Term<StructOption>> "->" <field:Identifier> => FieldAccess{object, field},
 }
 
 FunctionCall: FunctionCall = {
-    <function:Term> "(" <arguments:ExpressionList> ")" => FunctionCall {<>},
-=======
-FunctionCall<StructOption>: FunctionCall = {
     <function:Term<StructOption>> "(" <arguments:ExpressionList> ")" => FunctionCall {<>},
->>>>>>> 83d9c7ad
 }
 
 NamespacedPolynomialReference: NamespacedPolynomialReference = {
@@ -689,13 +677,10 @@
         <end:@R> => ctx.to_expr_with_source_ref(IfExpression{condition, body, else_body}, start, end),
 }
 
-<<<<<<< HEAD
 StructExpression: Box<Expression> = {
-    <start:@L> <name:Identifier> "with" "{" <fields:NamedExpressions> "}" <end:@R> => ctx.to_expr_with_source_ref(StructExpression{name, fields}, start, end),
-}
-
-=======
->>>>>>> 83d9c7ad
+    <start:@L> <name:Identifier> "{" <fields:NamedExpressions> "}" <end:@R> => ctx.to_expr_with_source_ref(StructExpression{name, fields}, start, end),
+}
+
 BlockExpression: Box<Expression> = {
     <start:@L> "{" <statements:StatementInsideBlock*> <expr:BoxedExpression?> "}" <end:@R> => ctx.to_expr_with_source_ref(BlockExpression{statements, expr}, start, end),
 }
@@ -703,12 +688,6 @@
 StatementInsideBlock: StatementInsideBlock = {
     "let" <pattern:Pattern> <ty:(":" <Type<ArrayLengthNumber>>)?> <value:("=" <Expression>)?> ";" => StatementInsideBlock::LetStatement(LetStatementInsideBlock{<>}),
     <Expression> ";" => StatementInsideBlock::Expression(<>),
-}
-
-
-// This rules are placeholder to test the parser. Structs are not implemented yet.
-StructExpression: Box<Expression> = {
-    <start:@L> <name:Identifier> "{" <fields:NamedExpressions> "}" <end:@R> => Box::new(Expression::Tuple(ctx.source_ref(start, end), vec![])),
 }
 
 // ---------------------------- Pattern -----------------------------
