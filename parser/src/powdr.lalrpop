--- conflicted
+++ resolved
@@ -296,11 +296,7 @@
 }
 
 Submachine: MachineStatement = {
-<<<<<<< HEAD
-    <start:@L> <path:SymbolPath> <id:Identifier> <args:("(" <ExpressionList> ")")?> ";" => MachineStatement::Submachine(ctx.source_ref(start), path, id, args.unwrap_or_default()),
-=======
-    <start:@L> <path:SymbolPath> <id:Identifier> <end:@R> ";" => MachineStatement::Submachine(ctx.source_ref(start, end), path, id)
->>>>>>> 0c198f91
+    <start:@L> <path:SymbolPath> <id:Identifier> <args:("(" <ExpressionList> ")")?> <end:@R> ";" => MachineStatement::Submachine(ctx.source_ref(start, end), path, id, args.unwrap_or_default()),
 }
 
 pub RegisterDeclaration: MachineStatement = {
