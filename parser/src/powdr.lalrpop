--- conflicted
+++ resolved
@@ -545,11 +545,7 @@
 }
 
 Power: Box<Expression> = {
-<<<<<<< HEAD
-    <start:@L> <left:Power> <op:PowOp> <right:Term> => Box::new(Expression::BinaryOperation(ctx.source_ref(start), BinaryOperation{left, op, right})),
-=======
-    <Term> <PowOp> <Power> => Box::new(Expression::BinaryOperation(<>)),
->>>>>>> 9472671b
+    <start:@L> <left:Term> <op:PowOp> <right:Power> => Box::new(Expression::BinaryOperation(ctx.source_ref(start), BinaryOperation{left, op, right})),
     Unary,
 }
 
