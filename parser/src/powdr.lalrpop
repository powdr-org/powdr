--- conflicted
+++ resolved
@@ -469,21 +469,12 @@
     LambdaExpression<StructOption>,
 }
 
-<<<<<<< HEAD
-LambdaExpression: Box<Expression> = {
-    <start:@L> <kind:FunctionKind> "||" <body:BoxedExpression> <end:@R>
-        => ctx.to_expr_with_source_ref(LambdaExpression{kind, params: vec![], body}, start, end),
-    <start:@L> <kind:FunctionKind> "|" <params:ParameterList> "|" <body:BoxedExpression> <end:@R>
-        => ctx.to_expr_with_source_ref(LambdaExpression{kind, params, body}, start, end),
-    LogicalOr
-=======
 LambdaExpression<StructOption>: Box<Expression> = {
     <start:@L> <kind:FunctionKind> "||" <body:MacroBoxedExpression<StructOption>> <end:@R>
-        => ctx.to_expr_with_source_ref(LambdaExpression{kind, params: vec![], body, outer_var_references: Default::default()}, start, end),
+        => ctx.to_expr_with_source_ref(LambdaExpression{kind, params: vec![], body}, start, end),
     <start:@L> <kind:FunctionKind> "|" <params:ParameterList> "|" <body:MacroBoxedExpression<StructOption>> <end:@R>
-        => ctx.to_expr_with_source_ref(LambdaExpression{kind, params, body, outer_var_references: Default::default()}, start, end),
+        => ctx.to_expr_with_source_ref(LambdaExpression{kind, params, body}, start, end),
     LogicalOr<StructOption>
->>>>>>> ecf5535b
 }
 
 FunctionKind: FunctionKind = {
