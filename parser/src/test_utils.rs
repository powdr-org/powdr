--- conflicted
+++ resolved
@@ -113,13 +113,9 @@
             | PilStatement::ConnectIdentity(s, _, _)
             | PilStatement::Expression(s, _)
             | PilStatement::EnumDeclaration(s, _)
-<<<<<<< HEAD
             | PilStatement::StructDeclaration(s, _)
-            | PilStatement::TraitDeclaration(s, _) => *s = SourceRef::unknown(),
-=======
             | PilStatement::TraitDeclaration(s, _)
             | PilStatement::TraitImplementation(s, _) => *s = SourceRef::unknown(),
->>>>>>> 6cd2ba16
         }
     }
 }
