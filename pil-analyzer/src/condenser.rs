//! Component that turns data from the PILAnalyzer into Analyzed,
//! i.e. it turns more complex expressions in identities to simpler expressions.

use core::fmt::Debug;
use std::{
    collections::{hash_map::Entry, BTreeMap, HashMap, HashSet},
    iter::once,
    str::FromStr,
    sync::Arc,
};

use num_traits::sign::Signed;

use powdr_ast::{
    analyzed::{
        self, AlgebraicExpression, AlgebraicReference, Analyzed, DegreeRange, Expression,
        FunctionValueDefinition, Identity, IdentityKind, PolyID, PolynomialReference,
        PolynomialType, PublicDeclaration, Reference, SelectedExpressions, StatementIdentifier,
        Symbol, SymbolKind,
    },
    parsed::{
        self,
        asm::{AbsoluteSymbolPath, SymbolPath},
        display::format_type_scheme_around_name,
        types::{ArrayType, Type},
        visitor::{AllChildren, ExpressionVisitable},
        ArrayLiteral, BlockExpression, FunctionKind, LambdaExpression, LetStatementInsideBlock,
        Number, Pattern, TypedExpression, UnaryOperation,
    },
};
use powdr_number::{BigUint, FieldElement};
use powdr_parser_util::SourceRef;

use crate::{
<<<<<<< HEAD
    evaluator::{self, evaluate_function_call, Definitions, EvalError, SymbolLookup, Value},
=======
    evaluator::{self, Closure, Definitions, EvalError, SymbolLookup, Value},
>>>>>>> 0edb7686
    statement_processor::Counters,
};

type ParsedIdentity = Identity<parsed::SelectedExpressions<Expression>>;
type AnalyzedIdentity<T> = Identity<SelectedExpressions<AlgebraicExpression<T>>>;

pub fn condense<T: FieldElement>(
    mut definitions: HashMap<String, (Symbol, Option<FunctionValueDefinition>)>,
    solved_impls: HashMap<String, HashMap<Vec<Type>, Arc<Expression>>>,
    public_declarations: HashMap<String, PublicDeclaration>,
    identities: &[ParsedIdentity],
    source_order: Vec<StatementIdentifier>,
    auto_added_symbols: HashSet<String>,
) -> Analyzed<T> {
    let mut condenser = Condenser::new(&definitions, &solved_impls);

    let mut condensed_identities = vec![];
    let mut prover_functions = vec![];
    let mut intermediate_columns = HashMap::new();
<<<<<<< HEAD
    let mut new_witness_columns = vec![];
    let mut stages_to_set = vec![];
=======
    let mut new_columns = vec![];
    let mut new_values = HashMap::new();
>>>>>>> 0edb7686
    // Condense identities and intermediate columns and update the source order.
    let source_order = source_order
        .into_iter()
        .flat_map(|s| {
            // Potentially modify the current namespace.
            if let StatementIdentifier::Definition(name) = &s {
                let mut namespace =
                    AbsoluteSymbolPath::default().join(SymbolPath::from_str(name).unwrap());
                namespace.pop();
                condenser.set_namespace_and_degree(namespace, definitions[name].0.degree);
            }

            // Condense identities and definitions.
            let statement = match s {
                StatementIdentifier::Identity(index) => {
                    condenser.condense_identity(&identities[index]);
                    None
                }
                StatementIdentifier::Definition(name)
                    if matches!(
                        definitions[&name].0.kind,
                        SymbolKind::Poly(PolynomialType::Intermediate)
                    ) =>
                {
                    let (symbol, definition) = &definitions[&name];
                    let Some(FunctionValueDefinition::Expression(e)) = definition else {
                        panic!("Expected expression")
                    };
                    let value = if let Some(length) = symbol.length {
                        let scheme = e.type_scheme.as_ref();
                        assert!(
                            scheme.unwrap().vars.is_empty()
                                && matches!(
                                &scheme.unwrap().ty,
                                Type::Array(ArrayType { base, length: _ })
                                if base.as_ref() == &Type::Inter),
                            "Intermediate column type has to be inter[], but got: {}",
                            format_type_scheme_around_name(&name, &e.type_scheme)
                        );
                        let result = condenser.condense_to_array_of_algebraic_expressions(&e.e);
                        assert_eq!(result.len() as u64, length);
                        result
                    } else {
                        assert_eq!(
                            e.type_scheme,
                            Some(Type::Inter.into()),
                            "Intermediate column type has to be inter, but got: {}",
                            format_type_scheme_around_name(&name, &e.type_scheme)
                        );
                        vec![condenser.condense_to_algebraic_expression(&e.e)]
                    };
                    intermediate_columns.insert(name.clone(), (symbol.clone(), value));
                    condenser.set_non_fresh();
                    Some(StatementIdentifier::Definition(name))
                }
                StatementIdentifier::Definition(name)
                    if matches!(
                        definitions[&name].0.kind,
                        SymbolKind::Poly(PolynomialType::Committed)
                    ) =>
                {
                    if condenser.stage() != 0 {
                        stages_to_set.push((name.clone(), condenser.stage()));
                    }
                    condenser.set_non_fresh();
                    Some(StatementIdentifier::Definition(name))
                }
                s => Some(s),
            };

<<<<<<< HEAD
            // Extract and prepend the new witness columns, then identities
            // and finally the original statement (if it exists).
            let new_wits = condenser
                .extract_new_witness_columns()
=======
            let mut intermediate_values = condenser.extract_new_intermediate_column_values();

            // Extract and prepend the new columns, then identities, prover functions
            // and finally the original statement (if it exists).
            let new_cols = condenser
                .extract_new_columns()
>>>>>>> 0edb7686
                .into_iter()
                .map(|new_col| {
                    if new_col.kind == SymbolKind::Poly(PolynomialType::Intermediate) {
                        let name = new_col.absolute_name.clone();
                        let values = intermediate_values.remove(&name).unwrap();
                        intermediate_columns.insert(name, (new_col.clone(), values));
                    } else {
                        new_columns.push(new_col.clone());
                    }
                    StatementIdentifier::Definition(new_col.absolute_name)
                })
                .collect::<Vec<_>>();

            assert!(intermediate_values.is_empty(), "");

            let identity_statements = condenser
                .extract_new_constraints()
                .into_iter()
                .map(|identity| {
                    let index = condensed_identities.len();
                    condensed_identities.push(identity);
                    StatementIdentifier::Identity(index)
                })
                .collect::<Vec<_>>();

            let new_prover_functions = condenser
                .extract_new_prover_functions()
                .into_iter()
                .map(|f| {
                    let index = prover_functions.len();
                    prover_functions.push(f);
                    StatementIdentifier::ProverFunction(index)
                })
                .collect::<Vec<_>>();

            for (name, value) in condenser.extract_new_column_values() {
                if new_values.insert(name.clone(), value).is_some() {
                    panic!("Column {name} already has a hint set, but tried to add another one.",)
                }
            }

            new_cols
                .into_iter()
                .chain(identity_statements)
                .chain(new_prover_functions)
                .chain(statement)
        })
        .collect();

    let degree = condenser.degree();

    definitions.retain(|name, _| !intermediate_columns.contains_key(name));
    for symbol in new_columns {
        definitions.insert(symbol.absolute_name.clone(), (symbol, None));
    }
<<<<<<< HEAD
    for (name, stage) in stages_to_set {
        definitions.get_mut(&name).unwrap().0.set_stage(stage);
    }

    for decl in public_declarations.values_mut() {
        let symbol = &definitions
            .get(&decl.polynomial.name)
            .unwrap_or_else(|| panic!("Symbol {} not found.", decl.polynomial))
            .0;
        let reference = &mut decl.polynomial;
        // TODO this is the only point we still assign poly_id,
        // maybe move it into PublicDeclaration.
        reference.poly_id = Some(symbol.into());
=======
    for (name, new_value) in new_values {
        if let Some((_, value)) = definitions.get_mut(&name) {
            if !value.is_none() {
                panic!(
                    "Column {name} already has a value / hint set, but tried to add another one."
                )
            }
            *value = Some(new_value);
        } else {
            panic!("Column {name} not found.");
        }
>>>>>>> 0edb7686
    }

    Analyzed {
        definitions,
        solved_impls,
        public_declarations,
        intermediate_columns,
        identities: condensed_identities,
        prover_functions,
        source_order,
        auto_added_symbols,
    }
}

type SymbolCache<'a, T> = HashMap<String, BTreeMap<Option<Vec<Type>>, Arc<Value<'a, T>>>>;

pub struct Condenser<'a, T> {
    degree: Option<DegreeRange>,
    /// All the definitions from the PIL file.
    symbols: &'a HashMap<String, (Symbol, Option<FunctionValueDefinition>)>,
    /// Pointers to expressions for all referenced trait implementations and the concrete types.
    solved_impls: &'a HashMap<String, HashMap<Vec<Type>, Arc<Expression>>>,
    /// Evaluation cache.
    symbol_values: SymbolCache<'a, T>,
    /// Current namespace (for names of generated columns).
    namespace: AbsoluteSymbolPath,
<<<<<<< HEAD
    next_witness_id: u64,
    /// The generated witness columns since the last extraction.
    new_witnesses: Vec<Symbol>,
    /// The names of all new witness columns ever generated, to avoid duplicates.
    all_new_witness_names: HashSet<String>,
    new_constraints: Vec<IdentityWithoutID<AlgebraicExpression<T>>>,
    /// The current stage.
    stage: u32,
    /// If the stage is still empty, i.e. has neither constraints nor witness columns.
    stage_is_fresh: bool,
}

#[derive(Debug, PartialEq, Eq, Clone)]
pub struct IdentityWithoutID<Expr> {
    pub kind: IdentityKind,
    pub source: SourceRef,
    /// For a simple polynomial identity, the selector contains
    /// the actual expression (see expression_for_poly_id).
    pub left: SelectedExpressions<Expr>,
    pub right: SelectedExpressions<Expr>,
}

impl<Expr> IdentityWithoutID<Expr> {
    /// Constructs an Identity from a polynomial identity (expression assumed to be identical zero).
    pub fn from_polynomial_identity(source: SourceRef, identity: Expr) -> Self {
        Self {
            kind: IdentityKind::Polynomial,
            source,
            left: SelectedExpressions {
                selector: Some(identity),
                expressions: vec![],
            },
            right: Default::default(),
        }
    }

    pub fn into_identity(self, id: u64) -> Identity<Expr> {
        Identity {
            id,
            kind: self.kind,
            source: self.source,
            left: self.left,
            right: self.right,
        }
    }
=======
    /// ID dispensers.
    counters: Counters,
    /// The generated columns since the last extraction in creation order.
    new_columns: Vec<Symbol>,
    /// The hints and fixed column definitions added since the last extraction.
    new_column_values: HashMap<String, FunctionValueDefinition>,
    /// The values of intermediate columns generated since the last extraction.
    new_intermediate_column_values: HashMap<String, Vec<AlgebraicExpression<T>>>,
    /// The names of all new columns ever generated, to avoid duplicates.
    new_symbols: HashSet<String>,
    new_constraints: Vec<AnalyzedIdentity<T>>,
    new_prover_functions: Vec<Expression>,
>>>>>>> 0edb7686
}

impl<'a, T: FieldElement> Condenser<'a, T> {
    pub fn new(
        symbols: &'a HashMap<String, (Symbol, Option<FunctionValueDefinition>)>,
        solved_impls: &'a HashMap<String, HashMap<Vec<Type>, Arc<Expression>>>,
    ) -> Self {
        let counters = Counters::with_existing(symbols.values().map(|(sym, _)| sym), None, None);
        Self {
            degree: None,
            symbols,
            solved_impls,
            symbol_values: Default::default(),
            namespace: Default::default(),
            counters,
            new_columns: vec![],
            new_column_values: Default::default(),
            new_intermediate_column_values: Default::default(),
            new_symbols: HashSet::new(),
            new_constraints: vec![],
<<<<<<< HEAD
            stage: 0,
            stage_is_fresh: true,
=======
            new_prover_functions: vec![],
>>>>>>> 0edb7686
        }
    }

    pub fn condense_identity(&mut self, identity: &'a ParsedIdentity) {
        if identity.kind == IdentityKind::Polynomial {
            let expr = identity.expression_for_poly_id();
            evaluator::evaluate(expr, self)
                .and_then(|expr| {
                    if let Value::Tuple(items) = expr.as_ref() {
                        assert!(items.is_empty());
                        Ok(())
                    } else {
                        self.add_constraints(expr, identity.source.clone())
                    }
                })
                .unwrap_or_else(|err| {
                    panic!(
                        "Error reducing expression to constraint:\nExpression: {expr}\nError: {err:?}"
                    )
                });
        } else {
            let left = self.condense_selected_expressions(&identity.left);
            let right = self.condense_selected_expressions(&identity.right);
            self.new_constraints.push(Identity {
                id: self.counters.dispense_identity_id(),
                kind: identity.kind,
                source: identity.source.clone(),
                left,
                right,
            })
        }
    }

    /// Sets the current namespace which will be used for newly generated witness columns.
    pub fn set_namespace_and_degree(
        &mut self,
        namespace: AbsoluteSymbolPath,
        degree: Option<DegreeRange>,
    ) {
        self.namespace = namespace;
        self.degree = degree;
    }

<<<<<<< HEAD
    /// Sets the current stage to be "not fresh", i.e. there is at least one witness column
    /// or constraint in the current stage.
    pub fn set_non_fresh(&mut self) {
        self.stage_is_fresh = false;
    }

    /// Returns the current stage (index).
    pub fn stage(&self) -> u32 {
        self.stage
    }

    /// Returns the degree (potentially modified through the "capture_stage" builtin).
    pub fn degree(&self) -> Option<u64> {
        self.degree
    }

    /// Returns the witness columns generated since the last call to this function.
    pub fn extract_new_witness_columns(&mut self) -> Vec<Symbol> {
        std::mem::take(&mut self.new_witnesses)
=======
    /// Returns columns generated since the last call to this function.
    pub fn extract_new_columns(&mut self) -> Vec<Symbol> {
        std::mem::take(&mut self.new_columns)
    }

    /// Return the new column values (fixed column definitions or witness column hints)
    /// added since the last call to this function.
    pub fn extract_new_column_values(&mut self) -> HashMap<String, FunctionValueDefinition> {
        std::mem::take(&mut self.new_column_values)
    }

    /// Return the values of intermediate columns generated since the last call to this function.
    pub fn extract_new_intermediate_column_values(
        &mut self,
    ) -> HashMap<String, Vec<AlgebraicExpression<T>>> {
        std::mem::take(&mut self.new_intermediate_column_values)
>>>>>>> 0edb7686
    }

    /// Returns the new constraints generated since the last call to this function.
    pub fn extract_new_constraints(&mut self) -> Vec<AnalyzedIdentity<T>> {
        std::mem::take(&mut self.new_constraints)
    }

    /// Returns the new prover functions generated since the last call to this function.
    pub fn extract_new_prover_functions(&mut self) -> Vec<Expression> {
        std::mem::take(&mut self.new_prover_functions)
    }

    fn condense_selected_expressions(
        &mut self,
        sel_expr: &'a parsed::SelectedExpressions<Expression>,
    ) -> SelectedExpressions<AlgebraicExpression<T>> {
        SelectedExpressions {
            selector: sel_expr
                .selector
                .as_ref()
                .map(|expr| self.condense_to_algebraic_expression(expr)),
            expressions: self.condense_to_array_of_algebraic_expressions(&sel_expr.expressions),
        }
    }

    /// Evaluates the expression and expects it to result in an algebraic expression.
    fn condense_to_algebraic_expression(&mut self, e: &'a Expression) -> AlgebraicExpression<T> {
        let result = evaluator::evaluate(e, self).unwrap_or_else(|err| {
            panic!("Error reducing expression to constraint:\nExpression: {e}\nError: {err:?}")
        });
        match result.as_ref() {
            Value::Expression(expr) => expr.clone(),
            _ => panic!("Expected expression but got {result}"),
        }
    }

    /// Evaluates the expression and expects it to result in an array of algebraic expressions.
    fn condense_to_array_of_algebraic_expressions(
        &mut self,
        e: &'a Expression,
    ) -> Vec<AlgebraicExpression<T>> {
        let result = evaluator::evaluate(e, self).unwrap_or_else(|err| {
            panic!("Error reducing expression to constraint:\nExpression: {e}\nError: {err:?}")
        });
        match result.as_ref() {
            Value::Array(items) => items
                .iter()
                .map(|item| match item.as_ref() {
                    Value::Expression(expr) => expr.clone(),
                    _ => panic!("Expected expression but got {item}"),
                })
                .collect(),
            _ => panic!("Expected array of algebraic expressions but got {result}"),
        }
    }
}

impl<'a, T: FieldElement> SymbolLookup<'a, T> for Condenser<'a, T> {
    fn lookup(
        &mut self,
        name: &'a str,
        type_args: &Option<Vec<Type>>,
    ) -> Result<Arc<Value<'a, T>>, EvalError> {
        // Cache already computed values.
        // Note that the cache is essential because otherwise
        // we re-evaluate simple values, which users would not expect.
        if let Some(v) = self
            .symbol_values
            .get(name)
            .and_then(|map| map.get(type_args))
        {
            return Ok(v.clone());
        }
        let value = Definitions::lookup_with_symbols(
            self.symbols,
            self.solved_impls,
            name,
            type_args,
            self,
        )?;
        self.symbol_values
            .entry(name.to_string())
            .or_default()
            .entry(type_args.clone())
            .or_insert_with(|| value.clone());
        Ok(value)
    }

    fn lookup_public_reference(&self, name: &str) -> Result<Arc<Value<'a, T>>, EvalError> {
        Definitions {
            definitions: self.symbols,
            solved_impls: self.solved_impls,
        }
        .lookup_public_reference(name)
    }

    fn min_degree(&self) -> Result<Arc<Value<'a, T>>, EvalError> {
        let degree = self.degree.ok_or(EvalError::DataNotAvailable)?;
        Ok(Value::Integer(degree.min.into()).into())
    }

    fn max_degree(&self) -> Result<Arc<Value<'a, T>>, EvalError> {
        let degree = self.degree.ok_or(EvalError::DataNotAvailable)?;
        Ok(Value::Integer(degree.max.into()).into())
    }

    fn degree(&self) -> Result<Arc<Value<'a, T>>, EvalError> {
        let degree = self.degree.ok_or(EvalError::DataNotAvailable)?;
        if degree.min == degree.max {
            Ok(Value::Integer(degree.min.into()).into())
        } else {
            Err(EvalError::DataNotAvailable)
        }
    }

    fn new_column(
        &mut self,
        name: &str,
        ty: Option<&Type>,
        stage: Option<u32>,
        value: Option<Arc<Value<'a, T>>>,
        source: SourceRef,
    ) -> Result<Arc<Value<'a, T>>, EvalError> {
        let name = self.find_unused_name(name);
<<<<<<< HEAD
        let stage = (self.stage() > 0).then_some(self.stage());
=======
        let mut length = None;
        let mut is_array = false;
        let kind = match (ty, &value) {
            (Some(Type::Inter), Some(_)) => SymbolKind::Poly(PolynomialType::Intermediate),
            (Some(Type::Array(ArrayType { base, length: len })), Some(_))
                if base.as_ref() == &Type::Inter =>
            {
                is_array = true;
                length = *len;
                SymbolKind::Poly(PolynomialType::Intermediate)
            }
            (Some(Type::Col) | None, Some(_)) => SymbolKind::Poly(PolynomialType::Constant),
            (Some(Type::Col) | None, None) => SymbolKind::Poly(PolynomialType::Committed),
            _ => {
                return Err(EvalError::TypeError(format!(
                    "Invalid type for new column {name}: {}.",
                    ty.map(|ty| ty.to_string()).unwrap_or_default(),
                )))
            }
        };

        if kind == SymbolKind::Poly(PolynomialType::Intermediate) {
            let expr = if is_array {
                let Value::Array(exprs) = value.unwrap().as_ref().clone() else {
                    panic!("Expected array");
                };
                if let Some(length) = length {
                    if exprs.len() as u64 != length {
                        return Err(EvalError::TypeError(format!(
                            "Error creating intermediate column array {name}: Expected array of length {length} as value but it has {} elements." ,
                            exprs.len(),
                        )));
                    }
                } else {
                    length = Some(exprs.len() as u64);
                }
                exprs
                    .into_iter()
                    .map(|expr| {
                        let Value::Expression(expr) = expr.as_ref() else {
                            panic!("Expected algebraic expression");
                        };
                        expr.clone()
                    })
                    .collect()
            } else {
                let Value::Expression(expr) = value.unwrap().as_ref().clone() else {
                    panic!("Expected algebraic expression");
                };
                vec![expr]
            };
            self.new_intermediate_column_values
                .insert(name.clone(), expr);
        } else if let Some(value) = value {
            let value = try_to_function_value_definition(value.as_ref(), FunctionKind::Pure)
                .map_err(|e| match e {
                    EvalError::TypeError(e) => {
                        EvalError::TypeError(format!("Error creating fixed column {name}: {e}"))
                    }
                    _ => e,
                })?;

            self.new_column_values.insert(name.clone(), value);
        }

>>>>>>> 0edb7686
        let symbol = Symbol {
            id: self.counters.dispense_symbol_id(kind, length),
            source,
            absolute_name: name.clone(),
            stage,
<<<<<<< HEAD
            kind: SymbolKind::Poly(PolynomialType::Committed),
            length: None,
        };
        self.next_witness_id += 1;
        self.all_new_witness_names.insert(name.clone());
        self.new_witnesses.push(symbol.clone());
        self.set_non_fresh();
        Ok(
=======
            kind,
            length,
            degree: self.degree,
        };

        self.new_symbols.insert(name.clone());
        self.new_columns.push(symbol.clone());

        Ok((if is_array {
            Value::Array(
                symbol
                    .array_elements()
                    .map(|(name, poly_id)| {
                        Value::Expression(AlgebraicExpression::Reference(AlgebraicReference {
                            name,
                            poly_id,
                            next: false,
                        }))
                        .into()
                    })
                    .collect(),
            )
        } else {
>>>>>>> 0edb7686
            Value::Expression(AlgebraicExpression::Reference(AlgebraicReference {
                name,
                poly_id: PolyID::from(&symbol),
                next: false,
            }))
        })
        .into())
    }

    fn set_hint(
        &mut self,
        col: Arc<Value<'a, T>>,
        expr: Arc<Value<'a, T>>,
    ) -> Result<(), EvalError> {
        let name = match col.as_ref() {
            Value::Expression(AlgebraicExpression::Reference(AlgebraicReference {
                name,
                poly_id,
                next: false,
            })) => {
                if poly_id.ptype != PolynomialType::Committed {
                    return Err(EvalError::TypeError(format!(
                        "Expected reference to witness column as first argument for std::prelude::set_hint, but got {} column {name}.",
                        poly_id.ptype
                    )));
                }
                if name.contains('[') {
                    return Err(EvalError::TypeError(format!(
                        "Array elements are not supported for std::prelude::set_hint (called on {name})."
                    )));
                }
                name.clone()
            }
            col => {
                return Err(EvalError::TypeError(format!(
                    "Expected reference to witness column as first argument for std::prelude::set_hint, but got {col}: {}",
                    col.type_formatted()
                )));
            }
        };

        let value =
            try_to_function_value_definition(expr.as_ref(), FunctionKind::Query).map_err(|e| {
                match e {
                    EvalError::TypeError(e) => {
                        EvalError::TypeError(format!("Error setting hint for column {col}: {e}"))
                    }
                    _ => e,
                }
            })?;
        match self.new_column_values.entry(name) {
            Entry::Vacant(entry) => entry.insert(value),
            Entry::Occupied(_) => {
                return Err(EvalError::TypeError(format!(
                    "Column {col} already has a hint set, but tried to add another one."
                )));
            }
        };
        Ok(())
    }

    fn add_constraints(
        &mut self,
        constraints: Arc<Value<'a, T>>,
        source: SourceRef,
    ) -> Result<(), EvalError> {
        match constraints.as_ref() {
            Value::Array(items) => {
                for item in items {
                    self.new_constraints.push(to_constraint(
                        item,
                        source.clone(),
                        &mut self.counters,
                    ))
                }
            }
            Value::Closure(..) => {
                let e = try_value_to_expression(&constraints).map_err(|e| {
                    EvalError::TypeError(format!("Error adding prover function: {e}"))
                })?;

                self.new_prover_functions.push(e);
            }
            _ => self
                .new_constraints
                .push(to_constraint(&constraints, source, &mut self.counters)),
        }
        if !self.new_constraints.is_empty() {
            self.set_non_fresh();
        }
        Ok(())
    }

    fn capture_stage(&mut self, fun: Arc<Value<'a, T>>) -> Result<Arc<Value<'a, T>>, EvalError> {
        if !self.stage_is_fresh {
            return Err(EvalError::InvalidState("Cannot call \"capture_stage\": There are pre-existing constraints or witness columns.".to_string()));
        }

        let degree = evaluate_function_call(fun, vec![], self)?;
        let Value::Integer(degree) = degree.as_ref() else {
            panic!("Type error")
        };
        let degree: u64 = degree.try_into().unwrap();
        if self.degree.is_some() && self.degree != Some(degree) {
            return Err(EvalError::InvalidState(format!(
                    "Call to \"capture_stage\" returned degree {degree}, but the degree has already been set to {}.",
                    self.degree.unwrap()
                )));
        } else {
            self.degree = Some(degree);
        }
        self.stage += 1;
        self.stage_is_fresh = true;

        Ok(Value::Array(
            self.extract_new_constraints()
                .into_iter()
                .map(Into::into)
                .map(Arc::new)
                .collect(),
        )
        .into())
    }
}

impl<'a, T: FieldElement> Condenser<'a, T> {
    fn find_unused_name(&self, name: &str) -> String {
        once(None)
            .chain((1..).map(Some))
            .map(|cnt| format!("{name}{}", cnt.map(|c| format!("_{c}")).unwrap_or_default()))
            .map(|name| {
                self.namespace
                    .with_part(&name)
                    .relative_to(&Default::default())
                    .to_string()
            })
            .find(|name| !self.symbols.contains_key(name) && !self.new_symbols.contains(name))
            .unwrap()
    }
}

impl<'a, T: FieldElement> From<IdentityWithoutID<AlgebraicExpression<T>>> for Value<'a, T> {
    fn from(id: IdentityWithoutID<AlgebraicExpression<T>>) -> Self {
        match id.kind {
            IdentityKind::Polynomial => {
                let id = id.into_identity(0);
                let (left, right) = id.as_polynomial_identity();
                let right = right
                    .cloned()
                    .unwrap_or_else(|| AlgebraicExpression::Number(0.into()));
                let fields = vec![Arc::new(left.clone().into()), Arc::new(right.into())];

                Value::Enum("Identity", Some(fields))
            }
            IdentityKind::Plookup | IdentityKind::Permutation => {
                let name = if id.kind == IdentityKind::Plookup {
                    "Lookup"
                } else {
                    "Permutation"
                };
                Value::Enum(
                    name,
                    Some(vec![
                        to_option_expr_value(id.left.selector),
                        to_vec_expr_value(id.left.expressions),
                        to_option_expr_value(id.right.selector),
                        to_vec_expr_value(id.right.expressions),
                    ]),
                )
            }
            IdentityKind::Connect => Value::Enum(
                "Connection",
                Some(vec![
                    to_vec_expr_value(id.left.expressions),
                    to_vec_expr_value(id.right.expressions),
                ]),
            ),
        }
    }
}

fn to_constraint<T: FieldElement>(
    constraint: &Value<'_, T>,
    source: SourceRef,
    counters: &mut Counters,
) -> AnalyzedIdentity<T> {
    match constraint {
        Value::Enum("Identity", Some(fields)) => {
            assert_eq!(fields.len(), 2);
            AnalyzedIdentity::from_polynomial_identity(
                counters.dispense_identity_id(),
                source,
                to_expr(&fields[0]) - to_expr(&fields[1]),
            )
        }
        Value::Enum(kind @ "Lookup" | kind @ "Permutation", Some(fields)) => {
            assert_eq!(fields.len(), 2);
            let kind = if *kind == "Lookup" {
                IdentityKind::Plookup
            } else {
                IdentityKind::Permutation
            };

            let (sel_from, sel_to) = if let Value::Tuple(t) = fields[0].as_ref() {
                assert_eq!(t.len(), 2);
                (&t[0], &t[1])
            } else {
                unreachable!()
            };

            let (from, to): (Vec<_>, Vec<_>) = if let Value::Array(a) = fields[1].as_ref() {
                a.iter()
                    .map(|pair| {
                        if let Value::Tuple(pair) = pair.as_ref() {
                            assert_eq!(pair.len(), 2);
                            (pair[0].as_ref(), pair[1].as_ref())
                        } else {
                            unreachable!()
                        }
                    })
                    .unzip()
            } else {
                unreachable!()
            };

            Identity {
                id: counters.dispense_identity_id(),
                kind,
                source,
                left: to_selected_exprs(sel_from, from),
                right: to_selected_exprs(sel_to, to),
            }
        }
        Value::Enum("Connection", Some(fields)) => {
            assert_eq!(fields.len(), 1);

            let (from, to): (Vec<_>, Vec<_>) = if let Value::Array(a) = fields[0].as_ref() {
                a.iter()
                    .map(|pair| {
                        if let Value::Tuple(pair) = pair.as_ref() {
                            assert_eq!(pair.len(), 2);
                            (pair[0].as_ref(), pair[1].as_ref())
                        } else {
                            unreachable!()
                        }
                    })
                    .unzip()
            } else {
                unreachable!()
            };

            Identity {
                id: counters.dispense_identity_id(),
                kind: IdentityKind::Connect,
                source,
                left: analyzed::SelectedExpressions {
                    selector: None,
                    expressions: from.into_iter().map(to_expr).collect(),
                },
                right: analyzed::SelectedExpressions {
                    selector: None,
                    expressions: to.into_iter().map(to_expr).collect(),
                },
            }
        }
        _ => panic!("Expected constraint but got {constraint}"),
    }
}

fn to_selected_exprs<'a, T: Clone + Debug>(
    selector: &Value<'a, T>,
    exprs: Vec<&Value<'a, T>>,
) -> SelectedExpressions<AlgebraicExpression<T>> {
    SelectedExpressions {
        selector: to_option_expr(selector),
        expressions: exprs.into_iter().map(to_expr).collect(),
    }
}

fn to_option_expr<T: Clone + Debug>(value: &Value<'_, T>) -> Option<AlgebraicExpression<T>> {
    match value {
        Value::Enum("None", None) => None,
        Value::Enum("Some", Some(fields)) => {
            assert_eq!(fields.len(), 1);
            Some(to_expr(&fields[0]))
        }
        _ => panic!(),
    }
}

fn to_expr<T: Clone + Debug>(value: &Value<'_, T>) -> AlgebraicExpression<T> {
    if let Value::Expression(expr) = value {
        (*expr).clone()
    } else {
        panic!()
    }
}

<<<<<<< HEAD
fn to_option_expr_value<'a, T>(value: Option<AlgebraicExpression<T>>) -> Arc<Value<'a, T>> {
    Arc::new(match value {
        None => Value::Enum("None", None),
        Some(expr) => Value::Enum("Some", Some(vec![Arc::new(expr.into())])),
    })
}

fn to_vec_expr_value<'a, T>(items: Vec<AlgebraicExpression<T>>) -> Arc<Value<'a, T>> {
    Arc::new(Value::Array(
        items.into_iter().map(|e| Arc::new(e.into())).collect(),
    ))
=======
/// Turns a runtime value (usually a closure) into a FunctionValueDefinition
/// (i.e. an expression) and sets the expected function kind.
/// Does allow some forms of captured variables by prefixing them
/// via let statements.
fn try_to_function_value_definition<T: FieldElement>(
    value: &Value<'_, T>,
    expected_kind: FunctionKind,
) -> Result<FunctionValueDefinition, EvalError> {
    let mut e = try_value_to_expression(value)?;

    // Set the lambda kind since this is used to detect hints in some cases.
    // Can probably be removed once we have prover functions.
    if let Expression::LambdaExpression(_, LambdaExpression { kind, .. }) = &mut e {
        if *kind != FunctionKind::Pure && *kind != expected_kind {
            return Err(EvalError::TypeError(format!(
                "Expected {expected_kind} lambda expression but got {kind}.",
            )));
        }
        *kind = expected_kind;
    }

    Ok(FunctionValueDefinition::Expression(TypedExpression {
        e,
        type_scheme: None,
    }))
}

/// Turns a closure back into a (source) expression by prefixing
/// potentially captured variables as let statements.
fn try_closure_to_expression<T: FieldElement>(
    closure: &evaluator::Closure<'_, T>,
) -> Result<Expression, EvalError> {
    if !closure.type_args.is_empty() {
        return Err(EvalError::TypeError(
            "Lambda expression must not have type arguments.".to_string(),
        ));
    }

    // A closure essentially consists of a lambda expression (i.e. source code)
    // and an environment, which is a stack of runtime values. Some of these
    // values are captured, but not all of them.
    // If no values are captured, we can just return the lambda expression.
    // Otherwise, we will convert the captured values to expressions (using
    // try_value_to_expression) and introduce them as variables using let statements.

    // Create a map from old id to (new id, name, value) for all captured variables.
    let captured_var_refs = captured_var_refs(closure).collect::<BTreeMap<_, _>>();
    let env_map: BTreeMap<_, _> = closure
        .environment
        .iter()
        .enumerate()
        .filter_map(|(old_id, value)| {
            captured_var_refs
                .get(&(old_id as u64))
                .map(|name| (old_id as u64, (name, value)))
        })
        .enumerate()
        // Since we return a new expression we essentially start with an empty environment,
        // and thus the new IDs of the captured variables start with 0.
        // If we add more let statements further up in the call chain, they might be modified again.
        .map(|(new_id, (old_id, (&name, value)))| (old_id, (new_id as u64, name, value)))
        .collect();

    // Create the let statements for the captured variables.
    let statements = env_map
        .values()
        .map(|(new_id, name, value)| {
            let mut expr = try_value_to_expression(value.as_ref())?;
            // The call to try_value_to_expression assumed a fresh environment,
            // but we already have `new_id` let statements at this point,
            // so we adjust the local variable references inside `expr` accordingly.
            shift_local_var_refs(&mut expr, *new_id);

            Ok(LetStatementInsideBlock {
                pattern: Pattern::Variable(SourceRef::unknown(), (*name).clone()),
                // We do not know the type.
                ty: None,
                value: Some(expr),
            }
            .into())
        })
        .collect::<Result<Vec<_>, _>>()?;

    // Adjust the variable references inside the lambda expression
    // to the new environment.
    let e = convert_closure_body(closure, env_map).into();

    Ok(if statements.is_empty() {
        e
    } else {
        BlockExpression {
            statements,
            expr: Some(Box::new(e)),
        }
        .into()
    })
}

/// Returns an iterator over all references to variables declared outside the closure,
/// i.e. the captured variables.
/// This does not include references to module-level variables.
fn captured_var_refs<'a, T>(
    closure: &'a Closure<'_, T>,
) -> impl Iterator<Item = (u64, &'a String)> {
    let environment_size = closure.environment.len() as u64;
    closure.lambda.all_children().filter_map(move |e| {
        if let Expression::Reference(_, Reference::LocalVar(id, name)) = e {
            (*id < environment_size).then_some((*id, name))
        } else {
            None
        }
    })
}

/// Convert the IDs of local variable references in the body of the closure to match the new environment
/// and return the new LambdaExpression.
fn convert_closure_body<T: FieldElement, V>(
    closure: &Closure<'_, T>,
    env_map: BTreeMap<u64, (u64, &String, V)>,
) -> LambdaExpression<analyzed::Expression> {
    let mut lambda = closure.lambda.clone();

    let old_environment_size = closure.environment.len() as u64;
    let new_environment_size = env_map.len() as u64;
    lambda.pre_visit_expressions_mut(&mut |e| {
        if let Expression::Reference(_, Reference::LocalVar(id, _)) = e {
            if *id >= old_environment_size {
                // This is a parameter of the function or a local variable
                // defined inside the function, i.e. not a variable referencing
                // a captured value.
                // We keep the ID but shift it to match the new environment size.
                *id = *id - old_environment_size + new_environment_size;
            } else {
                // Assign the new ID from the environment map.
                *id = env_map[id].0;
            }
        }
    });
    lambda
}

/// Increments all local variable reference IDs in `e` by `shift`,
/// to counter the effect of adding new variable declarations.
fn shift_local_var_refs(e: &mut Expression, shift: u64) {
    if let Expression::Reference(_, Reference::LocalVar(id, _)) = e {
        *id += shift;
    }

    e.children_mut()
        .for_each(|e| shift_local_var_refs(e, shift));
}

/// Tries to convert an evaluator value to an expression with the same value.
fn try_value_to_expression<T: FieldElement>(value: &Value<'_, T>) -> Result<Expression, EvalError> {
    Ok(match value {
        Value::Integer(v) => {
            if v.is_negative() {
                UnaryOperation {
                    op: parsed::UnaryOperator::Minus,
                    expr: Box::new(try_value_to_expression(&Value::<T>::Integer(-v))?),
                }
                .into()
            } else {
                Number {
                    value: BigUint::try_from(v).unwrap(),
                    type_: Some(Type::Int),
                }
                .into()
            }
        }
        Value::FieldElement(v) => Number {
            value: v.to_arbitrary_integer(),
            type_: Some(Type::Fe),
        }
        .into(),
        Value::String(s) => Expression::String(SourceRef::unknown(), s.clone()),
        Value::Bool(b) => Expression::Reference(
            SourceRef::unknown(),
            Reference::Poly(PolynomialReference {
                name: if *b {
                    "std::prelude::true"
                } else {
                    "std::prelude::false"
                }
                .to_string(),
                type_args: None,
            }),
        ),
        Value::Tuple(items) => Expression::Tuple(
            SourceRef::unknown(),
            items
                .iter()
                .map(|i| try_value_to_expression(i))
                .collect::<Result<_, _>>()?,
        ),
        Value::Array(items) => ArrayLiteral {
            items: items
                .iter()
                .map(|i| try_value_to_expression(i))
                .collect::<Result<_, _>>()?,
        }
        .into(),
        Value::Closure(c) => try_closure_to_expression(c)?,
        Value::TypeConstructor(c) => {
            return Err(EvalError::TypeError(format!(
                "Type constructor as captured value not supported: {c}."
            )))
        }
        Value::Enum(variant, _items) => {
            // The main problem is that we do not know the type of the enum.
            return Err(EvalError::TypeError(format!(
                "Enum as captured value not supported: {variant}."
            )));
        }
        Value::BuiltinFunction(_) => {
            return Err(EvalError::TypeError(
                "Builtin function as captured value not supported.".to_string(),
            ))
        }
        Value::Expression(e) => match e {
            AlgebraicExpression::Reference(AlgebraicReference {
                name,
                poly_id: _,
                next: false,
            }) => Expression::Reference(
                SourceRef::unknown(),
                Reference::Poly(PolynomialReference {
                    name: name.clone(),
                    type_args: None,
                }),
            ),
            _ => {
                return Err(EvalError::TypeError(format!(
                    "Algebraic expression as captured value not supported: {e}."
                )))
            }
        },
    })
>>>>>>> 0edb7686
}<|MERGE_RESOLUTION|>--- conflicted
+++ resolved
@@ -32,11 +32,7 @@
 use powdr_parser_util::SourceRef;
 
 use crate::{
-<<<<<<< HEAD
-    evaluator::{self, evaluate_function_call, Definitions, EvalError, SymbolLookup, Value},
-=======
-    evaluator::{self, Closure, Definitions, EvalError, SymbolLookup, Value},
->>>>>>> 0edb7686
+    evaluator::{self, Closure, evaluate_function_call, Definitions, EvalError, SymbolLookup, Value},
     statement_processor::Counters,
 };
 
@@ -56,13 +52,9 @@
     let mut condensed_identities = vec![];
     let mut prover_functions = vec![];
     let mut intermediate_columns = HashMap::new();
-<<<<<<< HEAD
-    let mut new_witness_columns = vec![];
-    let mut stages_to_set = vec![];
-=======
     let mut new_columns = vec![];
     let mut new_values = HashMap::new();
->>>>>>> 0edb7686
+    let mut stages_to_set = vec![];
     // Condense identities and intermediate columns and update the source order.
     let source_order = source_order
         .into_iter()
@@ -133,19 +125,12 @@
                 s => Some(s),
             };
 
-<<<<<<< HEAD
-            // Extract and prepend the new witness columns, then identities
-            // and finally the original statement (if it exists).
-            let new_wits = condenser
-                .extract_new_witness_columns()
-=======
             let mut intermediate_values = condenser.extract_new_intermediate_column_values();
 
             // Extract and prepend the new columns, then identities, prover functions
             // and finally the original statement (if it exists).
             let new_cols = condenser
                 .extract_new_columns()
->>>>>>> 0edb7686
                 .into_iter()
                 .map(|new_col| {
                     if new_col.kind == SymbolKind::Poly(PolynomialType::Intermediate) {
@@ -201,21 +186,9 @@
     for symbol in new_columns {
         definitions.insert(symbol.absolute_name.clone(), (symbol, None));
     }
-<<<<<<< HEAD
     for (name, stage) in stages_to_set {
         definitions.get_mut(&name).unwrap().0.set_stage(stage);
     }
-
-    for decl in public_declarations.values_mut() {
-        let symbol = &definitions
-            .get(&decl.polynomial.name)
-            .unwrap_or_else(|| panic!("Symbol {} not found.", decl.polynomial))
-            .0;
-        let reference = &mut decl.polynomial;
-        // TODO this is the only point we still assign poly_id,
-        // maybe move it into PublicDeclaration.
-        reference.poly_id = Some(symbol.into());
-=======
     for (name, new_value) in new_values {
         if let Some((_, value)) = definitions.get_mut(&name) {
             if !value.is_none() {
@@ -227,7 +200,6 @@
         } else {
             panic!("Column {name} not found.");
         }
->>>>>>> 0edb7686
     }
 
     Analyzed {
@@ -254,53 +226,6 @@
     symbol_values: SymbolCache<'a, T>,
     /// Current namespace (for names of generated columns).
     namespace: AbsoluteSymbolPath,
-<<<<<<< HEAD
-    next_witness_id: u64,
-    /// The generated witness columns since the last extraction.
-    new_witnesses: Vec<Symbol>,
-    /// The names of all new witness columns ever generated, to avoid duplicates.
-    all_new_witness_names: HashSet<String>,
-    new_constraints: Vec<IdentityWithoutID<AlgebraicExpression<T>>>,
-    /// The current stage.
-    stage: u32,
-    /// If the stage is still empty, i.e. has neither constraints nor witness columns.
-    stage_is_fresh: bool,
-}
-
-#[derive(Debug, PartialEq, Eq, Clone)]
-pub struct IdentityWithoutID<Expr> {
-    pub kind: IdentityKind,
-    pub source: SourceRef,
-    /// For a simple polynomial identity, the selector contains
-    /// the actual expression (see expression_for_poly_id).
-    pub left: SelectedExpressions<Expr>,
-    pub right: SelectedExpressions<Expr>,
-}
-
-impl<Expr> IdentityWithoutID<Expr> {
-    /// Constructs an Identity from a polynomial identity (expression assumed to be identical zero).
-    pub fn from_polynomial_identity(source: SourceRef, identity: Expr) -> Self {
-        Self {
-            kind: IdentityKind::Polynomial,
-            source,
-            left: SelectedExpressions {
-                selector: Some(identity),
-                expressions: vec![],
-            },
-            right: Default::default(),
-        }
-    }
-
-    pub fn into_identity(self, id: u64) -> Identity<Expr> {
-        Identity {
-            id,
-            kind: self.kind,
-            source: self.source,
-            left: self.left,
-            right: self.right,
-        }
-    }
-=======
     /// ID dispensers.
     counters: Counters,
     /// The generated columns since the last extraction in creation order.
@@ -313,7 +238,10 @@
     new_symbols: HashSet<String>,
     new_constraints: Vec<AnalyzedIdentity<T>>,
     new_prover_functions: Vec<Expression>,
->>>>>>> 0edb7686
+    /// The current stage.
+    stage: u32,
+    /// If the stage is still empty, i.e. has neither constraints nor witness columns.
+    stage_is_fresh: bool,
 }
 
 impl<'a, T: FieldElement> Condenser<'a, T> {
@@ -334,12 +262,9 @@
             new_intermediate_column_values: Default::default(),
             new_symbols: HashSet::new(),
             new_constraints: vec![],
-<<<<<<< HEAD
+            new_prover_functions: vec![],
             stage: 0,
             stage_is_fresh: true,
-=======
-            new_prover_functions: vec![],
->>>>>>> 0edb7686
         }
     }
 
@@ -383,7 +308,6 @@
         self.degree = degree;
     }
 
-<<<<<<< HEAD
     /// Sets the current stage to be "not fresh", i.e. there is at least one witness column
     /// or constraint in the current stage.
     pub fn set_non_fresh(&mut self) {
@@ -400,10 +324,22 @@
         self.degree
     }
 
-    /// Returns the witness columns generated since the last call to this function.
-    pub fn extract_new_witness_columns(&mut self) -> Vec<Symbol> {
-        std::mem::take(&mut self.new_witnesses)
-=======
+    /// Sets the current stage to be "not fresh", i.e. there is at least one witness column
+    /// or constraint in the current stage.
+    pub fn set_non_fresh(&mut self) {
+        self.stage_is_fresh = false;
+    }
+
+    /// Returns the current stage (index).
+    pub fn stage(&self) -> u32 {
+        self.stage
+    }
+
+    /// Returns the degree (potentially modified through the "capture_stage" builtin).
+    pub fn degree(&self) -> Option<u64> {
+        self.degree
+    }
+
     /// Returns columns generated since the last call to this function.
     pub fn extract_new_columns(&mut self) -> Vec<Symbol> {
         std::mem::take(&mut self.new_columns)
@@ -420,7 +356,6 @@
         &mut self,
     ) -> HashMap<String, Vec<AlgebraicExpression<T>>> {
         std::mem::take(&mut self.new_intermediate_column_values)
->>>>>>> 0edb7686
     }
 
     /// Returns the new constraints generated since the last call to this function.
@@ -545,9 +480,6 @@
         source: SourceRef,
     ) -> Result<Arc<Value<'a, T>>, EvalError> {
         let name = self.find_unused_name(name);
-<<<<<<< HEAD
-        let stage = (self.stage() > 0).then_some(self.stage());
-=======
         let mut length = None;
         let mut is_array = false;
         let kind = match (ty, &value) {
@@ -613,22 +545,11 @@
             self.new_column_values.insert(name.clone(), value);
         }
 
->>>>>>> 0edb7686
         let symbol = Symbol {
             id: self.counters.dispense_symbol_id(kind, length),
             source,
             absolute_name: name.clone(),
             stage,
-<<<<<<< HEAD
-            kind: SymbolKind::Poly(PolynomialType::Committed),
-            length: None,
-        };
-        self.next_witness_id += 1;
-        self.all_new_witness_names.insert(name.clone());
-        self.new_witnesses.push(symbol.clone());
-        self.set_non_fresh();
-        Ok(
-=======
             kind,
             length,
             degree: self.degree,
@@ -652,7 +573,6 @@
                     .collect(),
             )
         } else {
->>>>>>> 0edb7686
             Value::Expression(AlgebraicExpression::Reference(AlgebraicReference {
                 name,
                 poly_id: PolyID::from(&symbol),
@@ -740,8 +660,6 @@
                 .new_constraints
                 .push(to_constraint(&constraints, source, &mut self.counters)),
         }
-        if !self.new_constraints.is_empty() {
-            self.set_non_fresh();
         }
         Ok(())
     }
@@ -951,19 +869,6 @@
     }
 }
 
-<<<<<<< HEAD
-fn to_option_expr_value<'a, T>(value: Option<AlgebraicExpression<T>>) -> Arc<Value<'a, T>> {
-    Arc::new(match value {
-        None => Value::Enum("None", None),
-        Some(expr) => Value::Enum("Some", Some(vec![Arc::new(expr.into())])),
-    })
-}
-
-fn to_vec_expr_value<'a, T>(items: Vec<AlgebraicExpression<T>>) -> Arc<Value<'a, T>> {
-    Arc::new(Value::Array(
-        items.into_iter().map(|e| Arc::new(e.into())).collect(),
-    ))
-=======
 /// Turns a runtime value (usually a closure) into a FunctionValueDefinition
 /// (i.e. an expression) and sets the expected function kind.
 /// Does allow some forms of captured variables by prefixing them
@@ -1202,5 +1107,4 @@
             }
         },
     })
->>>>>>> 0edb7686
 }