--- conflicted
+++ resolved
@@ -22,11 +22,7 @@
         asm::{AbsoluteSymbolPath, SymbolPath},
         display::format_type_scheme_around_name,
         types::{ArrayType, Type},
-<<<<<<< HEAD
-        visitor::AllChildren,
-=======
         visitor::{AllChildren, ExpressionVisitable},
->>>>>>> 277edbf5
         ArrayLiteral, BlockExpression, FunctionKind, LambdaExpression, LetStatementInsideBlock,
         Number, Pattern, TypedExpression, UnaryOperation,
     },
@@ -574,7 +570,7 @@
                 }
             }
             Value::Closure(..) => {
-                let e = try_value_to_expression(constraints.as_ref(), 0).map_err(|e| {
+                let e = try_value_to_expression(&constraints).map_err(|e| {
                     EvalError::TypeError(format!("Error adding prover function: {e}"))
                 })?;
 
@@ -729,11 +725,7 @@
     value: &Value<'_, T>,
     expected_kind: FunctionKind,
 ) -> Result<FunctionValueDefinition, EvalError> {
-<<<<<<< HEAD
-    let mut e = try_value_to_expression(value, 0)?;
-=======
     let mut e = try_value_to_expression(value)?;
->>>>>>> 277edbf5
 
     // Set the lambda kind since this is used to detect hints in some cases.
     // Can probably be removed once we have prover functions.
@@ -754,114 +746,14 @@
 
 /// Turns a closure back into a (source) expression by prefixing
 /// potentially captured variables as let statements.
-<<<<<<< HEAD
-/// The `outer_var_height` is the number of variable declarations
-/// that have already been prefixed.
 fn try_closure_to_expression<T: FieldElement>(
     closure: &evaluator::Closure<'_, T>,
-    outer_var_height: u64,
-=======
-fn try_closure_to_expression<T: FieldElement>(
-    closure: &evaluator::Closure<'_, T>,
->>>>>>> 277edbf5
 ) -> Result<Expression, EvalError> {
     if !closure.type_args.is_empty() {
         return Err(EvalError::TypeError(
             "Lambda expression must not have type arguments.".to_string(),
         ));
     }
-<<<<<<< HEAD
-
-    let outer_var_refs = outer_var_refs(closure).collect::<BTreeMap<_, _>>();
-
-    let mut lambda = (*closure.lambda).clone();
-
-    let old_var_height = closure.environment.len() as u64;
-    compact_var_refs(
-        &mut lambda.body,
-        &outer_var_refs.keys().copied().collect::<Vec<_>>(),
-        old_var_height,
-        outer_var_height,
-    );
-
-    let statements = outer_var_refs
-        .into_iter()
-        .enumerate()
-        .map(|(height, (v_id, name))| {
-            let value = Some(try_value_to_expression(
-                closure.environment[v_id as usize].as_ref(),
-                height as u64 + outer_var_height,
-            )?);
-
-            Ok(LetStatementInsideBlock {
-                pattern: Pattern::Variable(SourceRef::unknown(), name.clone()),
-                // We do not know the type.
-                ty: None,
-                value,
-            }
-            .into())
-        })
-        .collect::<Result<Vec<_>, _>>()?;
-    let e = Expression::LambdaExpression(SourceRef::unknown(), lambda);
-
-    Ok(if statements.is_empty() {
-        e
-    } else {
-        BlockExpression {
-            statements,
-            expr: Some(Box::new(e)),
-        }
-        .into()
-    })
-}
-
-/// Returns an iterator over all references to variables declared outside the closure,
-/// i.e. the captured variables.
-/// This does not include references to module-level variables.
-fn outer_var_refs<'a, T>(closure: &'a Closure<'_, T>) -> impl Iterator<Item = (u64, &'a String)> {
-    let environment_size = closure.environment.len() as u64;
-    closure.lambda.all_children().filter_map(move |e| {
-        if let Expression::Reference(_, Reference::LocalVar(id, name)) = e {
-            (*id < environment_size).then_some((*id, name))
-        } else {
-            None
-        }
-    })
-}
-
-/// Re-assigns local variable IDs inside `e` (the body of a lambda expression) to be
-/// compact so that variable declarations created from captured variables and
-/// references to those match up.
-/// The `referenced_outer_vars` are the sorted IDs of the captured variables inside e,
-/// `environment_size` is the original variable height before the lambda expression
-/// and `var_height_offset` is the number of variable declarations that have already
-/// been prefixed.
-fn compact_var_refs(
-    e: &mut Expression,
-    referenced_outer_vars: &[u64],
-    environment_size: u64,
-    var_height_offset: u64,
-) {
-    e.children_mut().for_each(|e| {
-        if let Expression::Reference(_, Reference::LocalVar(id, _)) = e {
-            *id = var_height_offset
-                + if *id >= environment_size {
-                    // This is a parameter of the function or a local variable
-                    // defined inside the function.
-                    *id - environment_size + referenced_outer_vars.len() as u64
-                } else {
-                    referenced_outer_vars.binary_search(id).unwrap() as u64
-                }
-        }
-    });
-}
-
-/// Tries to convert an evaluator value to an expression with the same value.
-fn try_value_to_expression<T: FieldElement>(
-    value: &Value<'_, T>,
-    var_height: u64,
-) -> Result<Expression, EvalError> {
-=======
 
     // A closure essentially consists of a lambda expression (i.e. source code)
     // and an environment, which is a stack of runtime values. Some of these
@@ -979,20 +871,12 @@
 
 /// Tries to convert an evaluator value to an expression with the same value.
 fn try_value_to_expression<T: FieldElement>(value: &Value<'_, T>) -> Result<Expression, EvalError> {
->>>>>>> 277edbf5
     Ok(match value {
         Value::Integer(v) => {
             if v.is_negative() {
                 UnaryOperation {
                     op: parsed::UnaryOperator::Minus,
-<<<<<<< HEAD
-                    expr: Box::new(try_value_to_expression(
-                        &Value::<T>::Integer(-v),
-                        var_height,
-                    )?),
-=======
                     expr: Box::new(try_value_to_expression(&Value::<T>::Integer(-v))?),
->>>>>>> 277edbf5
                 }
                 .into()
             } else {
@@ -1025,29 +909,17 @@
             SourceRef::unknown(),
             items
                 .iter()
-<<<<<<< HEAD
-                .map(|i| try_value_to_expression(i, var_height))
-=======
                 .map(|i| try_value_to_expression(i))
->>>>>>> 277edbf5
                 .collect::<Result<_, _>>()?,
         ),
         Value::Array(items) => ArrayLiteral {
             items: items
                 .iter()
-<<<<<<< HEAD
-                .map(|i| try_value_to_expression(i, var_height))
-                .collect::<Result<_, _>>()?,
-        }
-        .into(),
-        Value::Closure(c) => try_closure_to_expression(c, var_height)?,
-=======
                 .map(|i| try_value_to_expression(i))
                 .collect::<Result<_, _>>()?,
         }
         .into(),
         Value::Closure(c) => try_closure_to_expression(c)?,
->>>>>>> 277edbf5
         Value::TypeConstructor(c) => {
             return Err(EvalError::TypeError(format!(
                 "Type constructor as captured value not supported: {c}."
