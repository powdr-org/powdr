--- conflicted
+++ resolved
@@ -36,12 +36,8 @@
 
 pub fn condense<T: FieldElement>(
     mut definitions: HashMap<String, (Symbol, Option<FunctionValueDefinition>)>,
-<<<<<<< HEAD
     solved_impls: HashMap<(String, Vec<Type>), Arc<Expression>>,
-    mut public_declarations: HashMap<String, PublicDeclaration>,
-=======
     public_declarations: HashMap<String, PublicDeclaration>,
->>>>>>> 18ccb2fe
     identities: &[ParsedIdentity],
     source_order: Vec<StatementIdentifier>,
     auto_added_symbols: HashSet<String>,
