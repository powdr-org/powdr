//! Component that turns data from the PILAnalyzer into Analyzed,
//! i.e. it turns more complex expressions in identities to simpler expressions.

use std::{
    collections::{BTreeMap, HashMap, HashSet},
    iter::once,
    str::FromStr,
    sync::Arc,
};

use powdr_ast::{
    analyzed::{
        AlgebraicExpression, AlgebraicReference, Analyzed, Expression, FunctionValueDefinition,
        Identity, IdentityKind, PolynomialType, PublicDeclaration, SelectedExpressions,
        StatementIdentifier, Symbol, SymbolKind,
    },
    parsed::{
        self,
        asm::{AbsoluteSymbolPath, SymbolPath},
        display::format_type_scheme_around_name,
        types::{ArrayType, Type},
    },
};
use powdr_number::{DegreeType, FieldElement};
use powdr_parser_util::SourceRef;

use crate::{
    evaluator::{self, Definitions, EvalError, SymbolLookup, Value},
    statement_processor::Counters,
};

pub fn condense<T: FieldElement>(
    degree: Option<DegreeType>,
    mut definitions: HashMap<String, (Symbol, Option<FunctionValueDefinition>)>,
    mut public_declarations: HashMap<String, PublicDeclaration>,
    identities: &[Identity<parsed::SelectedExpressions<Expression>>],
    source_order: Vec<StatementIdentifier>,
    auto_added_symbols: HashSet<String>,
) -> Analyzed<T> {
    let mut condenser = Condenser::new(&definitions, degree);

    // Counter needed to re-assign identity IDs.
    let mut counters = Counters::default();

    let mut condensed_identities = vec![];
    let mut intermediate_columns = HashMap::new();
    let mut new_witness_columns = vec![];
    // Condense identities and intermediate columns and update the source order.
    let source_order = source_order
        .into_iter()
        .flat_map(|s| {
            if let StatementIdentifier::Definition(name) = &s {
                let mut namespace =
                    AbsoluteSymbolPath::default().join(SymbolPath::from_str(name).unwrap());
                namespace.pop();
                condenser.set_namespace(namespace);
            }
            let statement = match s {
                StatementIdentifier::Identity(index) => {
                    condenser.condense_identity(&identities[index]);
                    None
                }
                StatementIdentifier::Definition(name)
                    if matches!(
                        definitions[&name].0.kind,
                        SymbolKind::Poly(PolynomialType::Intermediate)
                    ) =>
                {
                    let (symbol, definition) = &definitions[&name];
                    let Some(FunctionValueDefinition::Expression(e)) = definition else {
                        panic!("Expected expression")
                    };
                    let value = if let Some(length) = symbol.length {
                        let scheme = e.type_scheme.as_ref();
                        assert!(
                            scheme.unwrap().vars.is_empty()
                                && matches!(
                                &scheme.unwrap().ty,
                                Type::Array(ArrayType { base, length: _ })
                                if base.as_ref() == &Type::Expr),
                            "Intermediate column type has to be expr[], but got: {}",
                            format_type_scheme_around_name(&name, &e.type_scheme)
                        );
                        let result = condenser.condense_to_array_of_algebraic_expressions(&e.e);
                        assert_eq!(result.len() as u64, length);
                        result
                    } else {
                        assert_eq!(
                            e.type_scheme,
                            Some(Type::Expr.into()),
                            "Intermediate column type has to be expr, but got: {}",
                            format_type_scheme_around_name(&name, &e.type_scheme)
                        );
                        vec![condenser.condense_to_algebraic_expression(&e.e)]
                    };
                    intermediate_columns.insert(name.clone(), (symbol.clone(), value));
                    Some(StatementIdentifier::Definition(name))
                }
                s => Some(s),
            };
            // Extract and prepend the new witness columns, then identites
            // and finally the original statment (if it exists).
            let new_wits = condenser
                .extract_new_witness_columns()
                .into_iter()
                .map(|new_wit| {
                    let name = new_wit.absolute_name.clone();
                    new_witness_columns.push(new_wit);
                    StatementIdentifier::Definition(name)
                })
                .collect::<Vec<_>>();

            let identity_statements = condenser
                .extract_new_constraints()
                .into_iter()
                .map(|identity| {
                    let index = condensed_identities.len();
                    let id = counters.dispense_identity_id();
                    condensed_identities.push(identity.into_identity(id));
                    StatementIdentifier::Identity(index)
                })
                .collect::<Vec<_>>();

            new_wits
                .into_iter()
                .chain(identity_statements)
                .chain(statement)
        })
        .collect();

    definitions.retain(|name, _| !intermediate_columns.contains_key(name));
    for wit in new_witness_columns {
        definitions.insert(wit.absolute_name.clone(), (wit, None));
    }

    for decl in public_declarations.values_mut() {
        let symbol = &definitions
            .get(&decl.polynomial.name)
            .unwrap_or_else(|| panic!("Symbol {} not found.", decl.polynomial))
            .0;
        let reference = &mut decl.polynomial;
        // TODO this is the only point we still assign poly_id,
        // maybe move it into PublicDeclaration.
        reference.poly_id = Some(symbol.into());
    }
    Analyzed {
        degree,
        definitions,
        public_declarations,
        intermediate_columns,
        identities: condensed_identities,
        source_order,
        auto_added_symbols,
    }
}

type SymbolCacheKey = (String, Option<Vec<Type>>);

pub struct Condenser<'a, T> {
    degree: Option<DegreeType>,
    /// All the definitions from the PIL file.
    symbols: &'a HashMap<String, (Symbol, Option<FunctionValueDefinition>)>,
    /// Evaluation cache.
    symbol_values: BTreeMap<SymbolCacheKey, Arc<Value<'a, T>>>,
    /// Current namespace (for names of generated witnesses).
    namespace: AbsoluteSymbolPath,
    next_witness_id: u64,
    /// The generated witness columns since the last extraction.
    new_witnesses: Vec<Symbol>,
    /// The names of all new witness columns ever generated, to avoid duplicates.
    all_new_witness_names: HashSet<String>,
    new_constraints: Vec<IdentityWithoutID<AlgebraicExpression<T>>>,
}

#[derive(Debug, PartialEq, Eq, Clone)]
pub struct IdentityWithoutID<Expr> {
    pub kind: IdentityKind,
    pub source: SourceRef,
    /// For a simple polynomial identity, the selector contains
    /// the actual expression (see expression_for_poly_id).
    pub left: powdr_ast::analyzed::SelectedExpressions<Expr>,
    pub right: powdr_ast::analyzed::SelectedExpressions<Expr>,
}

impl<Expr> IdentityWithoutID<Expr> {
    /// Constructs an Identity from a polynomial identity (expression assumed to be identical zero).
    pub fn from_polynomial_identity(source: SourceRef, identity: Expr) -> Self {
        Self {
            kind: IdentityKind::Polynomial,
            source,
            left: powdr_ast::analyzed::SelectedExpressions {
                selector: Some(identity),
                expressions: vec![],
            },
            right: Default::default(),
        }
    }

    pub fn into_identity(self, id: u64) -> Identity<SelectedExpressions<Expr>> {
        Identity {
            id,
            kind: self.kind,
            source: self.source,
            left: self.left,
            right: self.right,
        }
    }
}

impl<'a, T: FieldElement> Condenser<'a, T> {
    pub fn new(
        symbols: &'a HashMap<String, (Symbol, Option<FunctionValueDefinition>)>,
        degree: Option<DegreeType>,
    ) -> Self {
        let next_witness_id = symbols
            .values()
            .filter_map(|(sym, _)| match sym.kind {
                SymbolKind::Poly(PolynomialType::Committed) => {
                    Some(sym.id + sym.length.unwrap_or(1))
                }
                _ => None,
            })
            .max()
            .unwrap_or_default();
        Self {
            degree,
            symbols,
            symbol_values: Default::default(),
            namespace: Default::default(),
            next_witness_id,
            new_witnesses: vec![],
            all_new_witness_names: HashSet::new(),
            new_constraints: vec![],
        }
    }

    pub fn condense_identity(
        &mut self,
        identity: &'a Identity<parsed::SelectedExpressions<Expression>>,
    ) {
        if identity.kind == IdentityKind::Polynomial {
            let expr = identity.expression_for_poly_id();
            evaluator::evaluate(expr, self)
                .and_then(|expr| {
                    if let Value::Tuple(items) = expr.as_ref() {
<<<<<<< HEAD
                        assert_eq!(items.len(), 0);
=======
                        assert!(items.is_empty());
>>>>>>> 5eaa6991
                        Ok(())
                    } else {
                        self.add_constraints(expr, identity.source.clone())
                    }
                })
                .unwrap_or_else(|err| {
                    panic!(
                        "Error reducing expression to constraint:\nExpression: {expr}\nError: {err:?}"
                    )
                });
        } else {
            let left = self.condense_selected_expressions(&identity.left);
            let right = self.condense_selected_expressions(&identity.right);
            self.new_constraints.push(IdentityWithoutID {
                kind: identity.kind,
                source: identity.source.clone(),
                left,
                right,
            })
        }
    }

    /// Sets the current namespace which will be used for newly generated witness columns.
    pub fn set_namespace(&mut self, namespace: AbsoluteSymbolPath) {
        self.namespace = namespace;
    }

    /// Returns the witness columns generated since the last call to this function.
    pub fn extract_new_witness_columns(&mut self) -> Vec<Symbol> {
        std::mem::take(&mut self.new_witnesses)
    }

    /// Returns the new constraints generated since the last call to this function.
    pub fn extract_new_constraints(&mut self) -> Vec<IdentityWithoutID<AlgebraicExpression<T>>> {
        std::mem::take(&mut self.new_constraints)
    }

    fn condense_selected_expressions(
        &mut self,
        sel_expr: &'a powdr_ast::parsed::SelectedExpressions<Expression>,
    ) -> powdr_ast::analyzed::SelectedExpressions<AlgebraicExpression<T>> {
        powdr_ast::analyzed::SelectedExpressions {
            selector: sel_expr
                .selector
                .as_ref()
                .map(|expr| self.condense_to_algebraic_expression(expr)),
            expressions: self.condense_to_array_of_algebraic_expressions(&sel_expr.expressions),
        }
    }

    /// Evaluates the expression and expects it to result in an algebraic expression.
    fn condense_to_algebraic_expression(&mut self, e: &'a Expression) -> AlgebraicExpression<T> {
        let result = evaluator::evaluate(e, self).unwrap_or_else(|err| {
            panic!("Error reducing expression to constraint:\nExpression: {e}\nError: {err:?}")
        });
        match result.as_ref() {
            Value::Expression(expr) => expr.clone(),
            _ => panic!("Expected expression but got {result}"),
        }
    }

    /// Evaluates the expression and expects it to result in an array of algebraic expressions.
    fn condense_to_array_of_algebraic_expressions(
        &mut self,
        e: &'a Expression,
    ) -> Vec<AlgebraicExpression<T>> {
        let result = evaluator::evaluate(e, self).unwrap_or_else(|err| {
            panic!("Error reducing expression to constraint:\nExpression: {e}\nError: {err:?}")
        });
        match result.as_ref() {
            Value::Array(items) => items
                .iter()
                .map(|item| match item.as_ref() {
                    Value::Expression(expr) => expr.clone(),
                    _ => panic!("Expected expression but got {item}"),
                })
                .collect(),
            _ => panic!("Expected array of algebraic expressions, but got {result}"),
        }
    }
}

impl<'a, T: FieldElement> SymbolLookup<'a, T> for Condenser<'a, T> {
    fn lookup(
        &mut self,
        name: &'a str,
        type_args: Option<Vec<Type>>,
    ) -> Result<Arc<Value<'a, T>>, EvalError> {
        // Cache already computed values.
        // Note that the cache is essential because otherwise
        // we re-evaluate simple values, which users would not expect.
        let cache_key = (name.to_string(), type_args.clone());
        if let Some(v) = self.symbol_values.get(&cache_key) {
            return Ok(v.clone());
        }
        let value = Definitions::lookup_with_symbols(self.symbols, name, type_args, self)?;
        self.symbol_values
            .entry(cache_key)
            .or_insert_with(|| value.clone());
        Ok(value)
    }

    fn lookup_public_reference(&self, name: &str) -> Result<Arc<Value<'a, T>>, EvalError> {
        Definitions(self.symbols).lookup_public_reference(name)
    }

    fn degree(&self) -> Result<Arc<Value<'a, T>>, EvalError> {
        let degree = self.degree.ok_or(EvalError::DataNotAvailable)?;
        Ok(Value::Integer(degree.into()).into())
    }

    fn new_witness_column(
        &mut self,
        name: &str,
        source: SourceRef,
    ) -> Result<Arc<Value<'a, T>>, EvalError> {
        let name = self.find_unused_name(name);
        let symbol = Symbol {
            id: self.next_witness_id,
            source,
            absolute_name: name.clone(),
            stage: None,
            kind: SymbolKind::Poly(PolynomialType::Committed),
            length: None,
        };
        self.next_witness_id += 1;
        self.all_new_witness_names.insert(name.clone());
        self.new_witnesses.push(symbol.clone());
        Ok(
            Value::Expression(AlgebraicExpression::Reference(AlgebraicReference {
                name,
                poly_id: (&symbol).into(),
                next: false,
            }))
            .into(),
        )
    }

    fn add_constraints(
        &mut self,
        constraints: Arc<Value<'a, T>>,
        source: SourceRef,
    ) -> Result<(), EvalError> {
        match constraints.as_ref() {
            Value::Array(items) => {
                for item in items {
                    self.new_constraints
                        .push(to_constraint(item, source.clone()))
                }
            }
            _ => self
                .new_constraints
                .push(to_constraint(&constraints, source)),
        }
        Ok(())
    }
}

impl<'a, T: FieldElement> Condenser<'a, T> {
    fn find_unused_name(&self, name: &str) -> String {
        once(None)
            .chain((1..).map(Some))
            .map(|cnt| format!("{name}{}", cnt.map(|c| format!("_{c}")).unwrap_or_default()))
            .map(|name| self.namespace.with_part(&name).to_dotted_string())
            .find(|name| {
                !self.symbols.contains_key(name) && !self.all_new_witness_names.contains(name)
            })
            .unwrap()
    }
}

fn to_constraint<T: FieldElement>(
    constraint: &Value<'_, T>,
    source: SourceRef,
) -> IdentityWithoutID<AlgebraicExpression<T>> {
    match constraint {
        Value::Enum("Identity", Some(fields)) => {
            assert_eq!(fields.len(), 2);
            IdentityWithoutID::from_polynomial_identity(
                source,
                to_expr(&fields[0]) - to_expr(&fields[1]),
            )
        }
        Value::Enum(kind @ "Lookup" | kind @ "Permutation", Some(fields)) => {
            assert_eq!(fields.len(), 4);
            let kind = if *kind == "Lookup" {
                IdentityKind::Plookup
            } else {
                IdentityKind::Permutation
            };
            IdentityWithoutID {
                kind,
                source,
                left: to_selected_exprs(&fields[0], &fields[1]),
                right: to_selected_exprs(&fields[2], &fields[3]),
            }
        }
        Value::Enum("Connection", Some(fields)) => {
            assert_eq!(fields.len(), 2);
            IdentityWithoutID {
                kind: IdentityKind::Connect,
                source,
                left: powdr_ast::analyzed::SelectedExpressions {
                    selector: None,
                    expressions: to_vec_expr(&fields[0]),
                },
                right: powdr_ast::analyzed::SelectedExpressions {
                    selector: None,
                    expressions: to_vec_expr(&fields[1]),
                },
            }
        }
        _ => panic!("Expected constraint but got {constraint}"),
    }
}

fn to_selected_exprs<'a, T: Clone>(
    selector: &Value<'a, T>,
    exprs: &Value<'a, T>,
) -> powdr_ast::analyzed::SelectedExpressions<AlgebraicExpression<T>> {
    powdr_ast::analyzed::SelectedExpressions {
        selector: to_option_expr(selector),
        expressions: to_vec_expr(exprs),
    }
}

fn to_option_expr<T: Clone>(value: &Value<'_, T>) -> Option<AlgebraicExpression<T>> {
    match value {
        Value::Enum("None", None) => None,
        Value::Enum("Some", Some(fields)) => {
            assert_eq!(fields.len(), 1);
            Some(to_expr(&fields[0]))
        }
        _ => panic!(),
    }
}

fn to_vec_expr<T: Clone>(value: &Value<'_, T>) -> Vec<AlgebraicExpression<T>> {
    match value {
        Value::Array(items) => items.iter().map(|item| to_expr(item)).collect(),
        _ => panic!(),
    }
}

fn to_expr<T: Clone>(value: &Value<'_, T>) -> AlgebraicExpression<T> {
    if let Value::Expression(expr) = value {
        (*expr).clone()
    } else {
        panic!()
    }
}<|MERGE_RESOLUTION|>--- conflicted
+++ resolved
@@ -243,11 +243,7 @@
             evaluator::evaluate(expr, self)
                 .and_then(|expr| {
                     if let Value::Tuple(items) = expr.as_ref() {
-<<<<<<< HEAD
-                        assert_eq!(items.len(), 0);
-=======
                         assert!(items.is_empty());
->>>>>>> 5eaa6991
                         Ok(())
                     } else {
                         self.add_constraints(expr, identity.source.clone())
