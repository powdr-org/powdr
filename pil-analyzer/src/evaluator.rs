use std::{
    collections::HashMap,
    fmt::{self, Display},
    sync::Arc,
};

use itertools::Itertools;
use num_traits::Signed;

use powdr_ast::{
    analyzed::{
        AlgebraicBinaryOperator, AlgebraicExpression, AlgebraicReference, Challenge, Expression,
        FunctionValueDefinition, Reference, Symbol, SymbolKind, TypedExpression,
    },
    parsed::{
        display::quote,
        types::{Type, TypeScheme},
        ArrayLiteral, BinaryOperator, FunctionCall, IfExpression, IndexAccess, LambdaExpression,
<<<<<<< HEAD
        LetStatementInsideBlock, MatchArm, Number, Pattern, StatementInsideBlock, UnaryOperation,
=======
        LetStatementInsideBlock, MatchArm, MatchExpression, Pattern, StatementInsideBlock,
>>>>>>> e1390789
        UnaryOperator,
    },
    SourceRef,
};
use powdr_number::{BigInt, BigUint, FieldElement, LargeInt};

/// Evaluates an expression given a hash map of definitions.
pub fn evaluate_expression<'a, T: FieldElement>(
    expr: &'a Expression,
    definitions: &'a HashMap<String, (Symbol, Option<FunctionValueDefinition>)>,
) -> Result<Arc<Value<'a, T>>, EvalError> {
    evaluate(expr, &mut Definitions(definitions))
}

/// Evaluates an expression given a symbol lookup implementation
pub fn evaluate<'a, T: FieldElement>(
    expr: &'a Expression,
    symbols: &mut impl SymbolLookup<'a, T>,
) -> Result<Arc<Value<'a, T>>, EvalError> {
    evaluate_generic(expr, &Default::default(), symbols)
}

/// Evaluates a generic expression given a symbol lookup implementation
/// and values for the generic type parameters.
pub fn evaluate_generic<'a, 'b, T: FieldElement>(
    expr: &'a Expression,
    type_args: &'b HashMap<String, Type>,
    symbols: &mut impl SymbolLookup<'a, T>,
) -> Result<Arc<Value<'a, T>>, EvalError> {
    Evaluator::evaluate_expression(symbols, expr, type_args.clone())
}

/// Evaluates a function call.
pub fn evaluate_function_call<'a, T: FieldElement>(
    function: Arc<Value<'a, T>>,
    arguments: Vec<Arc<Value<'a, T>>>,
    symbols: &mut impl SymbolLookup<'a, T>,
) -> Result<Arc<Value<'a, T>>, EvalError> {
    Evaluator::evaluate_function_call(symbols, function, arguments, Default::default())
}

/// Turns an optional type scheme and a list of generic type arguments into a mapping
/// from type name to type.
pub fn type_arg_mapping(
    type_scheme: &Option<TypeScheme>,
    args: Option<Vec<Type>>,
) -> HashMap<String, Type> {
    let Some(type_scheme) = type_scheme else {
        return Default::default();
    };
    let Some(args) = args else {
        assert!(
            type_scheme.vars.is_empty(),
            "Tried to call a generic function without properly set type parameters."
        );
        return Default::default();
    };
    assert_eq!(
        type_scheme.vars.len(),
        args.len(),
        "Invalid number of generic arguments:\ngiven: {}\nexpected: {}.\nThis might happen if you call generic functions for array length type expressions.",
        args.iter().format(", "),
        type_scheme.vars.vars().format(", ")
    );
    type_scheme
        .vars
        .vars()
        .cloned()
        .zip(args.iter().cloned())
        .collect()
}

/// Evaluation errors.
/// TODO Most of these errors should be converted to panics as soon as we have a proper type checker.
#[derive(Debug)]
pub enum EvalError {
    /// Type error, for example non-number used as array index.
    TypeError(String),
    /// Fundamentally unsupported operation (regardless of type), e.g. access to public variables.
    Unsupported(String),
    /// Array index access out of bounds.
    OutOfBounds(String),
    /// Unable to match pattern. TODO As soon as we have "Option", patterns should be exhaustive
    /// This error occurs quite often and thus should not require allocation.
    NoMatch(),
    /// Reference to an undefined symbol
    SymbolNotFound(String),
    /// Data not (yet) available
    DataNotAvailable,
    /// Failed assertion, with reason.
    FailedAssertion(String),
}

impl Display for EvalError {
    fn fmt(&self, f: &mut fmt::Formatter<'_>) -> fmt::Result {
        match self {
            EvalError::TypeError(msg) => write!(f, "Type error: {msg}"),
            EvalError::Unsupported(msg) => write!(f, "Operation unsupported: {msg}"),
            EvalError::OutOfBounds(msg) => write!(f, "Out of bounds access: {msg}"),
            EvalError::NoMatch() => write!(f, "Unable to match pattern."),
            EvalError::SymbolNotFound(msg) => write!(f, "Symbol not found: {msg}"),
            EvalError::DataNotAvailable => write!(f, "Data not (yet) available."),
            EvalError::FailedAssertion(msg) => write!(f, "Assertion failed: {msg}"),
        }
    }
}

#[derive(Clone, Debug)]
pub enum Value<'a, T> {
    Bool(bool),
    Integer(BigInt),
    FieldElement(T),
    String(String),
    Tuple(Vec<Arc<Self>>),
    Array(Vec<Arc<Self>>),
    Closure(Closure<'a, T>),
    TypeConstructor(&'a str),
    Enum(&'a str, Option<Vec<Arc<Self>>>),
    BuiltinFunction(BuiltinFunction),
    Expression(AlgebraicExpression<T>),
}

impl<'a, T: FieldElement> From<T> for Value<'a, T> {
    fn from(value: T) -> Self {
        Value::FieldElement(value)
    }
}

impl<'a, T: FieldElement> From<AlgebraicExpression<T>> for Value<'a, T> {
    fn from(value: AlgebraicExpression<T>) -> Self {
        Value::Expression(value)
    }
}

impl<'a, T: FieldElement> Value<'a, T> {
    /// Tries to convert the value to a field element. For integers, this only works
    /// if the integer is non-negative and less than the modulus.
    pub fn try_to_field_element(&self) -> Result<T, EvalError> {
        match self {
            Value::FieldElement(x) => Ok(*x),
            Value::Integer(x) => {
                if let Ok(x) = BigUint::try_from(x.clone()) {
                    if x < T::modulus().to_arbitrary_integer() {
                        Ok(T::from(x))
                    } else {
                        Err(EvalError::TypeError(format!(
                            "Expected field element but got integer outside field range: {x}"
                        )))
                    }
                } else {
                    Err(EvalError::TypeError(format!(
                        "Expected field element but got negative integer: {x}"
                    )))
                }
            }
            v => Err(EvalError::TypeError(format!(
                "Expected field element but got {v}"
            ))),
        }
    }

    /// Tries to convert the result into a integer.
    /// Everything else than Value::Integer results in an error.
    pub fn try_to_integer(&self) -> Result<BigInt, EvalError> {
        match self {
            Value::Integer(x) => Ok(x.clone()),
            Value::FieldElement(x) => Ok(x.to_arbitrary_integer().into()),
            v => Err(EvalError::TypeError(format!(
                "Expected integer but got {v}: {}",
                v.type_formatted()
            ))),
        }
    }

    pub fn type_formatted(&self) -> String {
        match self {
            Value::Bool(_) => "bool".to_string(),
            Value::Integer(_) => "int".to_string(),
            Value::FieldElement(_) => "fe".to_string(),
            Value::String(_) => "string".to_string(),
            Value::Tuple(elements) => {
                format!(
                    "({})",
                    elements.iter().map(|e| e.type_formatted()).format(", ")
                )
            }
            Value::Array(elements) => {
                format!(
                    "[{}]",
                    elements.iter().map(|e| e.type_formatted()).format(", ")
                )
            }
            Value::Closure(c) => c.type_formatted(),
            Value::TypeConstructor(name) => format!("{name}_constructor"),
            Value::Enum(name, _) => name.to_string(),
            Value::BuiltinFunction(b) => format!("builtin_{b:?}"),
            Value::Expression(_) => "expr".to_string(),
        }
    }

    /// Tries to match this value against the given pattern.
    /// Returns local variable bindings on success.
    pub fn try_match_pattern<'b>(
        v: &Arc<Value<'b, T>>,
        pattern: &Pattern,
    ) -> Option<Vec<Arc<Value<'b, T>>>> {
        match pattern {
            Pattern::Ellipsis => unreachable!("Should be handled higher up"),
            Pattern::CatchAll => Some(vec![]),
            Pattern::Number(n) => match v.as_ref() {
                Value::Integer(x) if x == n => Some(vec![]),
                Value::FieldElement(x) if BigInt::from(x.to_arbitrary_integer()) == *n => {
                    Some(vec![])
                }
                _ => None,
            },
            Pattern::String(s) => match v.as_ref() {
                Value::String(x) if x == s => Some(vec![]),
                _ => None,
            },
            Pattern::Tuple(items) => match v.as_ref() {
                Value::Tuple(values) => Value::try_match_pattern_list(values, items),
                _ => unreachable!(),
            },
            Pattern::Array(items) => {
                let Value::Array(values) = v.as_ref() else {
                    panic!("Type error")
                };
                // Index of ".."
                let ellipsis_pos = items.iter().position(|i| *i == Pattern::Ellipsis);
                // Check if the value is too short.
                let length_matches = match ellipsis_pos {
                    Some(_) => values.len() >= items.len() - 1,
                    None => values.len() == items.len(),
                };
                if !length_matches {
                    return None;
                }
                // Split value into "left" and "right" part.
                let left_len = ellipsis_pos.unwrap_or(values.len());
                let right_len = ellipsis_pos.map(|p| items.len() - p - 1).unwrap_or(0);
                let left = values.iter().take(left_len);
                let right = values.iter().skip(values.len() - right_len);
                assert_eq!(
                    left.len() + right.len(),
                    items.len() - ellipsis_pos.map(|_| 1).unwrap_or_default()
                );
                left.chain(right)
                    .zip(items.iter().filter(|&i| *i != Pattern::Ellipsis))
                    .try_fold(vec![], |mut vars, (e, p)| {
                        Value::try_match_pattern(e, p).map(|v| {
                            vars.extend(v);
                            vars
                        })
                    })
            }
            Pattern::Variable(_) => Some(vec![v.clone()]),
            Pattern::Enum(name, fields_pattern) => {
                let Value::Enum(n, data) = v.as_ref() else {
                    panic!()
                };
                if name.name() != n {
                    return None;
                }
                if let Some(fields) = fields_pattern {
                    Value::try_match_pattern_list(data.as_ref().unwrap(), fields)
                } else {
                    Some(vec![])
                }
            }
        }
    }

    fn try_match_pattern_list<'b>(
        values: &[Arc<Value<'b, T>>],
        patterns: &[Pattern],
    ) -> Option<Vec<Arc<Value<'b, T>>>> {
        assert_eq!(values.len(), patterns.len());
        patterns
            .iter()
            .zip(values.iter())
            .try_fold(vec![], |mut vars, (p, e)| {
                Value::try_match_pattern(e, p).map(|v| {
                    vars.extend(v);
                    vars
                })
            })
    }
}

const BUILTINS: [(&str, BuiltinFunction); 10] = [
    ("std::array::len", BuiltinFunction::ArrayLen),
    ("std::check::panic", BuiltinFunction::Panic),
    ("std::convert::expr", BuiltinFunction::ToExpr),
    ("std::convert::fe", BuiltinFunction::ToFe),
    ("std::convert::int", BuiltinFunction::ToInt),
    ("std::debug::print", BuiltinFunction::Print),
    ("std::field::modulus", BuiltinFunction::Modulus),
    ("std::prover::challenge", BuiltinFunction::Challenge),
    ("std::prover::degree", BuiltinFunction::Degree),
    ("std::prover::eval", BuiltinFunction::Eval),
];

#[derive(Clone, Copy, Debug)]
pub enum BuiltinFunction {
    /// std::array::len: _[] -> int, returns the length of an array
    ArrayLen,
    /// std::field::modulus: -> int, returns the field modulus as int
    Modulus,
    /// std::check::panic: string -> !, fails evaluation and uses its parameter for error reporting.
    /// Does not return.
    Panic,
    /// std::debug::print: string -> [], prints its argument on stdout.
    /// Returns an empty array.
    Print,
    /// std::convert::expr: fe/int -> expr, converts fe to expr
    ToExpr,
    /// std::convert::int: fe/int -> int, converts fe to int
    ToInt,
    /// std::convert::fe: int/fe -> fe, converts int to fe
    ToFe,
    /// std::prover::challenge: int, int -> expr, constructs a challenge with a given stage and ID.
    Challenge,
    /// std::prover::degree: -> int, returns the current column length / degree.
    Degree,
    /// std::prover::eval: expr -> fe, evaluates an expression on the current row
    Eval,
}

impl<'a, T: Display> Display for Value<'a, T> {
    fn fmt(&self, f: &mut std::fmt::Formatter<'_>) -> std::fmt::Result {
        match self {
            Value::Bool(b) => write!(f, "{b}"),
            Value::Integer(x) => write!(f, "{x}"),
            Value::FieldElement(x) => write!(f, "{x}"),
            Value::String(s) => write!(f, "{}", quote(s)),
            Value::Tuple(items) => write!(f, "({})", items.iter().format(", ")),
            Value::Array(elements) => write!(f, "[{}]", elements.iter().format(", ")),
            Value::Closure(closure) => write!(f, "{closure}"),
            Value::TypeConstructor(name) => write!(f, "{name}_constructor"),
            Value::Enum(name, data) => {
                write!(f, "{name}")?;
                if let Some(data) = data {
                    write!(f, "({})", data.iter().format(", "))?;
                }
                Ok(())
            }
            Value::BuiltinFunction(b) => write!(f, "{b:?}"),
            Value::Expression(e) => write!(f, "{e}"),
        }
    }
}

#[derive(Clone, Debug)]
pub struct Closure<'a, T> {
    pub lambda: &'a LambdaExpression<Expression>,
    pub environment: Vec<Arc<Value<'a, T>>>,
    pub type_args: HashMap<String, Type>,
}

impl<'a, T: Display> Display for Closure<'a, T> {
    fn fmt(&self, f: &mut std::fmt::Formatter<'_>) -> std::fmt::Result {
        write!(f, "{}", self.lambda)
    }
}

impl<'a, T> From<Closure<'a, T>> for Value<'a, T> {
    fn from(value: Closure<'a, T>) -> Self {
        Value::Closure(value)
    }
}

impl<'a, T> Closure<'a, T> {
    pub fn type_formatted(&self) -> String {
        // TODO should use proper types as soon as we have them
        "closure".to_string()
    }
}

pub struct Definitions<'a>(pub &'a HashMap<String, (Symbol, Option<FunctionValueDefinition>)>);

impl<'a> Definitions<'a> {
    /// Implementation of `lookup` that allows to provide a different implementation
    /// of SymbolLookup for the recursive call.
    pub fn lookup_with_symbols<T: FieldElement>(
        definitions: &'a HashMap<String, (Symbol, Option<FunctionValueDefinition>)>,
        name: &str,
        type_args: Option<Vec<Type>>,
        symbols: &mut impl SymbolLookup<'a, T>,
    ) -> Result<Arc<Value<'a, T>>, EvalError> {
        let name = name.to_string();

        let (symbol, value) = definitions
            .get(&name)
            .ok_or_else(|| EvalError::SymbolNotFound(format!("Symbol {name} not found.")))?;

        Ok(if matches!(symbol.kind, SymbolKind::Poly(_)) {
            if symbol.is_array() {
                let items = symbol
                    .array_elements()
                    .map(|(name, poly_id)| {
                        Value::from(AlgebraicExpression::Reference(AlgebraicReference {
                            name,
                            poly_id,
                            next: false,
                        }))
                        .into()
                    })
                    .collect();
                Value::Array(items).into()
            } else {
                Value::from(AlgebraicExpression::Reference(AlgebraicReference {
                    name,
                    poly_id: symbol.into(),
                    next: false,
                }))
                .into()
            }
        } else {
            match value {
                Some(FunctionValueDefinition::Expression(TypedExpression {
                    e: value,
                    type_scheme,
                })) => {
                    let type_args = type_arg_mapping(type_scheme, type_args);
                    evaluate_generic(value, &type_args, symbols)?
                }
                Some(FunctionValueDefinition::TypeConstructor(_type_name, variant)) => {
                    if variant.fields.is_none() {
                        Value::Enum(&variant.name, None).into()
                    } else {
                        Value::TypeConstructor(&variant.name).into()
                    }
                }
                _ => Err(EvalError::Unsupported(
                    "Cannot evaluate arrays and queries.".to_string(),
                ))?,
            }
        })
    }
}

impl<'a, T: FieldElement> SymbolLookup<'a, T> for Definitions<'a> {
    fn lookup(
        &mut self,
        name: &str,
        type_args: Option<Vec<Type>>,
    ) -> Result<Arc<Value<'a, T>>, EvalError> {
        Self::lookup_with_symbols(self.0, name, type_args, self)
    }

    fn lookup_public_reference(&self, name: &str) -> Result<Arc<Value<'a, T>>, EvalError> {
        Ok(Value::from(AlgebraicExpression::PublicReference(name.to_string())).into())
    }
}

impl<'a> From<&'a HashMap<String, (Symbol, Option<FunctionValueDefinition>)>> for Definitions<'a> {
    fn from(value: &'a HashMap<String, (Symbol, Option<FunctionValueDefinition>)>) -> Self {
        Definitions(value)
    }
}

pub trait SymbolLookup<'a, T> {
    fn lookup(
        &mut self,
        name: &'a str,
        type_args: Option<Vec<Type>>,
    ) -> Result<Arc<Value<'a, T>>, EvalError>;

    fn lookup_public_reference(&self, name: &str) -> Result<Arc<Value<'a, T>>, EvalError> {
        Err(EvalError::Unsupported(format!(
            "Cannot evaluate public reference: {name}"
        )))
    }

    fn eval_expr(&self, _expr: &AlgebraicExpression<T>) -> Result<Arc<Value<'a, T>>, EvalError> {
        Err(EvalError::DataNotAvailable)
    }

    fn degree(&self) -> Result<Arc<Value<'a, T>>, EvalError> {
        Err(EvalError::Unsupported(
            "Cannot evaluate degree.".to_string(),
        ))
    }

    fn new_witness_column(
        &mut self,
        name: &str,
        _source: SourceRef,
    ) -> Result<Arc<Value<'a, T>>, EvalError> {
        Err(EvalError::Unsupported(format!(
            "Tried to create witness column outside of statement context: {name}"
        )))
    }

    fn add_constraints(
        &mut self,
        _constraints: Arc<Value<'a, T>>,
        _source: SourceRef,
    ) -> Result<(), EvalError> {
        Err(EvalError::Unsupported(
            "Tried to add constraints outside of statement context.".to_string(),
        ))
    }
}

/// Operations to be performed by the evaluator.
enum Operation<'a, T> {
    /// Expand a complex expression or evaluate a leaf expression.
    Expand(&'a Expression),
    /// Evaluate an expanded non-leaf expression once all its
    /// sub-expressions have been evaluated.
    Combine(&'a Expression),
    /// Truncate the local variables to a given length
    TruncateLocals(usize),
    /// Replace the environment (local variables and type args).
    SetEnvironment(Vec<Arc<Value<'a, T>>>, HashMap<String, Type>),
    /// Evaluate a let statement, adding matched pattern variables to the local variables.
    LetStatement(&'a LetStatementInsideBlock<Expression>),
    /// Add a constraint to the constraint set.
    AddConstraint,
}

/// We use a non-recursive algorithm to evaluate potentially recursive expressions.
/// This allows arbitrarily deep recursion in PIL on a physical machine with limited stack.
/// SymbolLookup might still do regular recursive calls into the evaluator,
/// but this is very limited.
struct Evaluator<'a, 'b, T, S: SymbolLookup<'a, T>> {
    symbols: &'b mut S,
    local_vars: Vec<Arc<Value<'a, T>>>,
    type_args: HashMap<String, Type>,
    op_stack: Vec<Operation<'a, T>>,
    value_stack: Vec<Arc<Value<'a, T>>>,
}

impl<'a, 'b, T: FieldElement, S: SymbolLookup<'a, T>> Evaluator<'a, 'b, T, S> {
    fn new(symbols: &'b mut S, type_args: HashMap<String, Type>) -> Self {
        Self {
            symbols,
            local_vars: vec![],
            type_args,
            op_stack: vec![],
            value_stack: vec![],
        }
    }

    pub fn evaluate_expression(
        symbols: &'b mut S,
        expr: &'a Expression,
        type_args: HashMap<String, Type>,
    ) -> Result<Arc<Value<'a, T>>, EvalError> {
        let mut ev = Self::new(symbols, type_args);
        ev.expand(expr)?;
        ev.evaluate()
    }

    pub fn evaluate_function_call(
        symbols: &'b mut S,
        function: Arc<Value<'a, T>>,
        arguments: Vec<Arc<Value<'a, T>>>,
        type_args: HashMap<String, Type>,
    ) -> Result<Arc<Value<'a, T>>, EvalError> {
        let mut ev = Self::new(symbols, type_args);
        ev.combine_function_call(function, arguments)?;
        ev.evaluate()
    }

    /// The main evaluation loop. Repeatedly takes the topmost element from the
    /// operation stack and performs the operation until the operation stack is empty.
    fn evaluate(&mut self) -> Result<Arc<Value<'a, T>>, EvalError> {
        while let Some(op) = self.op_stack.pop() {
            match op {
                Operation::Expand(expr) => self.expand(expr)?,
                Operation::Combine(expr) => self.combine(expr)?,
                Operation::TruncateLocals(len) => self.local_vars.truncate(len),
                Operation::SetEnvironment(new_locals, new_type_args) => {
                    self.local_vars = new_locals;
                    self.type_args = new_type_args;
                }
                Operation::LetStatement(s) => {
                    let value = if s.value.is_some() {
                        self.value_stack.pop().unwrap()
                    } else {
                        let Pattern::Variable(name) = &s.pattern else {
                            unreachable!()
                        };
                        self.symbols
                            .new_witness_column(name, SourceRef::unknown())?
                    };
                    self.local_vars.extend(
                        Value::try_match_pattern(&value, &s.pattern).unwrap_or_else(|| {
                            panic!("Irrefutable pattern did not match: {} = {value}", s.pattern)
                        }),
                    );
                }
                Operation::AddConstraint => {
                    let result = self.value_stack.pop().unwrap();
                    self.symbols.add_constraints(result, SourceRef::unknown())?;
                }
            };
        }
        assert_eq!(self.value_stack.len(), 1);
        Ok(self.value_stack.pop().unwrap())
    }

    /// Evaluates a leaf expression or expands a complex expression.
    /// Modifies the operation and value stack.
    fn expand(&mut self, expr: &'a Expression) -> Result<(), EvalError> {
        match expr {
            Expression::Reference(reference) => {
                let v = self.evaluate_reference(reference)?;
                self.value_stack.push(v)
            }
            Expression::PublicReference(name) => self
                .value_stack
                .push(self.symbols.lookup_public_reference(name)?),
            Expression::Number(Number {
                value: n,
                type_: ty,
            }) => self
                .value_stack
                .push(evaluate_literal(n.clone(), ty, &self.type_args)?),
            Expression::String(s) => self.value_stack.push(Value::String(s.clone()).into()),
            Expression::Tuple(items) => {
                self.op_stack.push(Operation::Combine(expr));
                if !items.is_empty() {
                    self.op_stack
                        .extend(items.iter().skip(1).rev().map(Operation::Expand));
                    self.expand(&items[0])?;
                }
            }
            Expression::ArrayLiteral(ArrayLiteral { items }) => {
                self.op_stack.push(Operation::Combine(expr));
                if !items.is_empty() {
                    self.op_stack
                        .extend(items.iter().skip(1).rev().map(Operation::Expand));
                    self.expand(&items[0])?;
                }
            }
            Expression::BinaryOperation(l, _, r) => {
                self.op_stack.push(Operation::Combine(expr));
                self.op_stack.push(Operation::Expand(r));
                self.expand(l)?;
            }
            Expression::UnaryOperation(UnaryOperation { op: _, expr: inner }) => {
                self.op_stack.push(Operation::Combine(expr));
                self.expand(inner)?;
            }
            Expression::LambdaExpression(lambda) => {
                // TODO only copy the part of the environment that is actually referenced?
                self.value_stack.push(
                    Value::from(Closure {
                        lambda,
                        environment: self.local_vars.to_vec(),
                        type_args: self.type_args.clone(),
                    })
                    .into(),
                )
            }
            Expression::IndexAccess(IndexAccess { array, index }) => {
                self.op_stack.push(Operation::Combine(expr));
                self.op_stack.push(Operation::Expand(index));
                self.expand(array)?;
            }
            Expression::FunctionCall(FunctionCall {
                function,
                arguments,
            }) => {
                self.op_stack.push(Operation::Combine(expr));
                self.op_stack
                    .extend(arguments.iter().rev().map(Operation::Expand));
                self.expand(function)?;
            }
            Expression::MatchExpression(MatchExpression {
                expr: condition,
                arms: _,
            })
            | Expression::IfExpression(IfExpression { condition, .. }) => {
                // Only handle the scrutinee / condition for now, we do not want to evaluate all arms.
                self.op_stack.push(Operation::Combine(expr));
                self.expand(condition)?;
            }
            Expression::BlockExpression(statements, expr) => {
                self.op_stack
                    .push(Operation::TruncateLocals(self.local_vars.len()));
                self.op_stack.push(Operation::Expand(expr));
                for s in statements.iter().rev() {
                    match s {
                        StatementInsideBlock::LetStatement(s) => {
                            self.op_stack.push(Operation::LetStatement(s));
                            if let Some(v) = &s.value {
                                self.op_stack.push(Operation::Expand(v));
                            }
                        }
                        StatementInsideBlock::Expression(expr) => {
                            self.op_stack.push(Operation::AddConstraint);
                            self.op_stack.push(Operation::Expand(expr));
                        }
                    }
                }
            }
            Expression::FreeInput(_) => Err(EvalError::Unsupported(
                "Cannot evaluate free input.".to_string(),
            ))?,
        };
        Ok(())
    }

    fn evaluate_reference(
        &mut self,
        reference: &'a Reference,
    ) -> Result<Arc<Value<'a, T>>, EvalError> {
        Ok(match reference {
            Reference::LocalVar(i, _name) => self.local_vars[*i as usize].clone(),
            Reference::Poly(poly) => {
                if let Some((_, b)) = BUILTINS.iter().find(|(n, _)| (n == &poly.name)) {
                    Value::BuiltinFunction(*b).into()
                } else {
                    let type_args = poly.type_args.clone().map(|mut ta| {
                        for ty in &mut ta {
                            ty.substitute_type_vars(&self.type_args);
                        }
                        ta
                    });
                    self.symbols.lookup(&poly.name, type_args)?
                }
            }
        })
    }

    /// Evaluate a complex expression given the values for all sub-expressions.
    fn combine(&mut self, expr: &'a Expression) -> Result<(), EvalError> {
        let value = match expr {
            Expression::Tuple(items) => {
                let inner_values = self
                    .value_stack
                    .split_off(self.value_stack.len() - items.len());
                Value::Tuple(inner_values).into()
            }
            Expression::ArrayLiteral(ArrayLiteral { items }) => {
                let inner_values = self
                    .value_stack
                    .split_off(self.value_stack.len() - items.len());
                Value::Array(inner_values).into()
            }
            Expression::BinaryOperation(_, op, _) => {
                let right = self.value_stack.pop().unwrap();
                let left = self.value_stack.pop().unwrap();
                evaluate_binary_operation(&left, *op, &right)?
            }
            Expression::UnaryOperation(UnaryOperation { op, expr: _ }) => {
                let inner = self.value_stack.pop().unwrap();
                match (op, inner.as_ref()) {
                    (UnaryOperator::Minus, Value::FieldElement(e)) => {
                        Value::FieldElement(-*e).into()
                    }
                    (UnaryOperator::LogicalNot, Value::Bool(b)) => Value::Bool(!b).into(),
                    (UnaryOperator::Minus, Value::Integer(n)) => Value::Integer(-n).into(),
                    (UnaryOperator::Next, Value::Expression(e)) => {
                        let AlgebraicExpression::Reference(reference) = e else {
                            return Err(EvalError::TypeError(format!(
                                "Expected column for \"'\" operator, but got: {e}"
                            )));
                        };

                        if reference.next {
                            return Err(EvalError::TypeError(format!(
                                "Double application of \"'\" on: {reference}"
                            )));
                        }
                        Value::from(AlgebraicExpression::Reference(AlgebraicReference {
                            next: true,
                            ..reference.clone()
                        }))
                        .into()
                    }
                    (op, Value::Expression(e)) => Value::from(AlgebraicExpression::UnaryOperation(
                        (*op).try_into().unwrap(),
                        e.clone().into(),
                    ))
                    .into(),
                    (_, inner) => Err(EvalError::TypeError(format!(
                        "Operator {op} not supported on types: {inner}: {}",
                        inner.type_formatted()
                    )))?,
                }
            }
            Expression::IndexAccess(_) => {
                let index = self.value_stack.pop().unwrap();
                let array = self.value_stack.pop().unwrap();
                let Value::Array(elements) = array.as_ref() else {
                    panic!()
                };
                match index.as_ref() {
                    Value::Integer(index)
                        if index.is_negative()
                            || *index >= (elements.len() as u64).into() =>
                    {
                        Err(EvalError::OutOfBounds(format!(
                            "Index access out of bounds: Tried to access element {index} of array of size {} in: {expr}.",
                            elements.len()
                        )))?
                    }
                    Value::Integer(index) => {
                        elements[usize::try_from(index).unwrap()].clone()
                    }
                    index => Err(EvalError::TypeError(format!(
                            "Expected integer for array index access but got {index}: {}",
                            index.type_formatted()
                    )))?,
                }
            }
            Expression::FunctionCall(FunctionCall { arguments, .. }) => {
                let arguments = self
                    .value_stack
                    .split_off(self.value_stack.len() - arguments.len());
                let function = self.value_stack.pop().unwrap();
                return self.combine_function_call(function, arguments);
            }
            Expression::MatchExpression(MatchExpression { expr: _, arms }) => {
                let v = self.value_stack.pop().unwrap();
                let (vars, body) = arms
                    .iter()
                    .find_map(|MatchArm { pattern, value }| {
                        Value::try_match_pattern(&v, pattern).map(|vars| (vars, value))
                    })
                    .ok_or_else(EvalError::NoMatch)?;
                if !vars.is_empty() {
                    self.op_stack
                        .push(Operation::TruncateLocals(self.local_vars.len()));
                    self.local_vars.extend(vars);
                }
                return self.expand(body);
            }
            Expression::IfExpression(IfExpression {
                body, else_body, ..
            }) => {
                let v = self.value_stack.pop().unwrap();
                let condition = match v.as_ref() {
                    Value::Bool(b) => Ok(b),
                    x => Err(EvalError::TypeError(format!(
                        "Expected boolean value but got {x}"
                    ))),
                }?;
                let body = if *condition { body } else { else_body };
                return self.expand(body);
            }

            _ => unreachable!(),
        };
        self.value_stack.push(value);
        Ok(())
    }

    fn combine_function_call(
        &mut self,
        function: Arc<Value<'a, T>>,
        arguments: Vec<Arc<Value<'a, T>>>,
    ) -> Result<(), EvalError> {
        match function.as_ref() {
            Value::BuiltinFunction(b) => {
                self.value_stack
                    .push(evaluate_builtin_function(*b, arguments, self.symbols)?)
            }
            Value::TypeConstructor(name) => self
                .value_stack
                .push(Value::Enum(name, Some(arguments)).into()),
            Value::Closure(Closure {
                lambda,
                environment,
                type_args,
            }) => {
                assert_eq!(lambda.params.len(), arguments.len());
                let matched_arguments =
                    arguments
                        .iter()
                        .zip(&lambda.params)
                        .flat_map(|(arg, pattern)| {
                            Value::try_match_pattern(arg, pattern).unwrap_or_else(|| {
                                panic!("Irrefutable pattern did not match: {pattern} = {arg}")
                            })
                        });

                let local_vars = environment
                    .iter()
                    .cloned()
                    .chain(matched_arguments)
                    .collect::<Vec<_>>();

                self.op_stack.push(Operation::SetEnvironment(
                    std::mem::take(&mut self.local_vars),
                    std::mem::take(&mut self.type_args),
                ));
                self.local_vars = local_vars;
                self.type_args = type_args.clone();
                self.expand(&lambda.body)?;
            }
            e => panic!("Expected function but got {e}"),
        };
        Ok(())
    }
}

fn evaluate_literal<'a, T: FieldElement>(
    n: BigUint,
    ty: &Option<Type<u64>>,
    type_args: &HashMap<String, Type>,
) -> Result<Arc<Value<'a, T>>, EvalError> {
    let ty = if let Some(Type::TypeVar(tv)) = ty {
        match &type_args[tv] {
            Type::Fe => Type::Fe,
            Type::Int => Type::Int,
            Type::Expr => Type::Expr,
            t => Err(EvalError::TypeError(format!(
                "Invalid type name for number literal: {t}"
            )))?,
        }
    } else {
        ty.as_ref().cloned().unwrap_or_else(|| Type::Int)
    };
    if ty == Type::Int {
        return Ok(Value::Integer(n.into()).into());
    }
    let fe = T::checked_from(n.clone()).ok_or_else(|| {
        EvalError::TypeError(format!(
            "Number literal {n} is too large for field element."
        ))
    })?;
    Ok((if ty == Type::Fe {
        Value::FieldElement(fe)
    } else if ty == Type::Expr {
        AlgebraicExpression::Number(fe).into()
    } else {
        unreachable!();
    })
    .into())
}

fn evaluate_binary_operation<'a, T: FieldElement>(
    left: &Value<'a, T>,
    op: BinaryOperator,
    right: &Value<'a, T>,
) -> Result<Arc<Value<'a, T>>, EvalError> {
    Ok(match (left, op, right) {
        (Value::Array(l), BinaryOperator::Add, Value::Array(r)) => {
            Value::Array(l.iter().chain(r).cloned().collect::<Vec<_>>()).into()
        }
        (Value::String(l), BinaryOperator::Add, Value::String(r)) => {
            Value::String(l.clone() + r).into()
        }
        (Value::String(l), BinaryOperator::Equal, Value::String(r)) => Value::Bool(l == r).into(),
        (Value::String(l), BinaryOperator::NotEqual, Value::String(r)) => {
            Value::Bool(l != r).into()
        }
        (Value::Bool(l), BinaryOperator::LogicalOr, Value::Bool(r)) => Value::Bool(*l || *r).into(),
        (Value::Bool(l), BinaryOperator::LogicalAnd, Value::Bool(r)) => {
            Value::Bool(*l && *r).into()
        }
        (Value::Integer(l), _, Value::Integer(r)) => evaluate_binary_operation_integer(l, op, r)?,
        (Value::FieldElement(l), _, Value::FieldElement(r)) => {
            evaluate_binary_operation_field(*l, op, *r)?
        }
        (Value::FieldElement(l), BinaryOperator::Pow, Value::Integer(r)) => {
            let exp: u64 = r
                .clone()
                .try_into()
                .map_err(|_| EvalError::TypeError(format!("Exponent in {l}**{r} is too large.")))?;
            Value::FieldElement(l.pow(exp.into())).into()
        }
        (Value::Expression(l), BinaryOperator::Pow, Value::Integer(r)) => {
            let exp: u64 = r
                .clone()
                .try_into()
                .map_err(|_| EvalError::TypeError(format!("Exponent in {l}**{r} is too large.")))?;
            match l {
                AlgebraicExpression::Number(l) => {
                    Value::Expression(AlgebraicExpression::Number(l.pow(exp.into()))).into()
                }
                l => {
                    assert!(
                        BigUint::from(exp) < T::modulus().to_arbitrary_integer(),
                        "Exponent too large: {exp}"
                    );
                    Value::from(AlgebraicExpression::BinaryOperation(
                        Box::new(l.clone()),
                        AlgebraicBinaryOperator::Pow,
                        Box::new(T::from(exp).into()),
                    ))
                    .into()
                }
            }
        }
        (l @ Value::Expression(_), BinaryOperator::Identity, r @ Value::Expression(_)) => {
            Value::Enum("Identity", Some(vec![l.clone().into(), r.clone().into()])).into()
        }
        (Value::Expression(l), op, Value::Expression(r)) => match (l, r) {
            (AlgebraicExpression::Number(l), AlgebraicExpression::Number(r)) => {
                let res = evaluate_binary_operation_field::<'a, T>(*l, op, *r)?;
                let Value::FieldElement(result) = res.as_ref() else {
                    panic!()
                };
                Value::from(AlgebraicExpression::Number(*result)).into()
            }
            (l, r) => Value::from(AlgebraicExpression::BinaryOperation(
                Box::new(l.clone()),
                op.try_into().unwrap(),
                Box::new(r.clone()),
            ))
            .into(),
        },
        (l, op, r) => Err(EvalError::TypeError(format!(
            "Operator {op} not supported on types: {l}: {}, {r}: {}",
            l.type_formatted(),
            r.type_formatted()
        )))?,
    })
}

#[allow(clippy::print_stdout)]
fn evaluate_builtin_function<'a, T: FieldElement>(
    b: BuiltinFunction,
    mut arguments: Vec<Arc<Value<'a, T>>>,
    symbols: &mut impl SymbolLookup<'a, T>,
) -> Result<Arc<Value<'a, T>>, EvalError> {
    let params = match b {
        BuiltinFunction::ArrayLen => 1,
        BuiltinFunction::Modulus => 0,
        BuiltinFunction::Panic => 1,
        BuiltinFunction::Print => 1,
        BuiltinFunction::ToExpr => 1,
        BuiltinFunction::ToFe => 1,
        BuiltinFunction::ToInt => 1,
        BuiltinFunction::Challenge => 2,
        BuiltinFunction::Degree => 0,
        BuiltinFunction::Eval => 1,
    };

    if arguments.len() != params {
        Err(EvalError::TypeError(format!(
                "Invalid function call: Supplied {} arguments to function that takes {params} parameters.",
                arguments.len(),
            )))?
    }
    Ok(match b {
        BuiltinFunction::ArrayLen => match arguments.pop().unwrap().as_ref() {
            Value::Array(arr) => Value::Integer((arr.len() as u64).into()).into(),
            v => panic!(
                "Expected array for std::array::len, but got {v}: {}",
                v.type_formatted()
            ),
        },
        BuiltinFunction::Panic => {
            let msg = match arguments.pop().unwrap().as_ref() {
                Value::String(msg) => msg.clone(),
                v => panic!(
                    "Expected string for std::check::panic, but got {v}: {}",
                    v.type_formatted()
                ),
            };
            Err(EvalError::FailedAssertion(msg))?
        }
        BuiltinFunction::Print => {
            let msg = arguments.pop().unwrap();
            if let Value::String(s) = msg.as_ref() {
                print!("{s}");
            } else {
                print!("{msg}");
            }
            Value::Array(Default::default()).into()
        }
        BuiltinFunction::ToExpr => {
            let arg = arguments.pop().unwrap();
            Value::from(AlgebraicExpression::Number(arg.try_to_field_element()?)).into()
        }
        BuiltinFunction::ToInt => {
            let arg = arguments.pop().unwrap();
            Value::Integer(arg.try_to_integer()?).into()
        }
        BuiltinFunction::ToFe => {
            let arg = arguments.pop().unwrap();
            Value::FieldElement(arg.try_to_field_element()?).into()
        }
        BuiltinFunction::Modulus => {
            Value::Integer(T::modulus().to_arbitrary_integer().into()).into()
        }
        BuiltinFunction::Challenge => {
            let [stage, index] = &arguments[..] else {
                panic!()
            };
            let Value::Integer(stage) = (**stage).clone() else {
                panic!()
            };
            let Value::Integer(id) = (**index).clone() else {
                panic!()
            };
            Value::Expression(AlgebraicExpression::Challenge(Challenge {
                id: u64::try_from(id).unwrap(),
                stage: u32::try_from(stage).unwrap(),
            }))
            .into()
        }
        BuiltinFunction::Degree => symbols.degree()?,
        BuiltinFunction::Eval => {
            let arg = arguments.pop().unwrap();
            match arg.as_ref() {
                Value::Expression(e) => symbols.eval_expr(e)?,
                v => panic!(
                    "Expected expression for std::prover::eval, but got {v}: {}",
                    v.type_formatted()
                ),
            }
        }
    })
}

pub fn evaluate_binary_operation_field<'a, T: FieldElement>(
    left: T,
    op: BinaryOperator,
    right: T,
) -> Result<Arc<Value<'a, T>>, EvalError> {
    Ok(match op {
        BinaryOperator::Add => Value::FieldElement(left + right),
        BinaryOperator::Sub => Value::FieldElement(left - right),
        BinaryOperator::Mul => Value::FieldElement(left * right),
        BinaryOperator::Equal => Value::Bool(left == right),
        BinaryOperator::NotEqual => Value::Bool(left != right),
        _ => Err(EvalError::TypeError(format!(
            "Invalid operator {op} on field elements: {left} {op} {right}"
        )))?,
    }
    .into())
}

pub fn evaluate_binary_operation_integer<'a, T>(
    left: &BigInt,
    op: BinaryOperator,
    right: &BigInt,
) -> Result<Arc<Value<'a, T>>, EvalError> {
    Ok(match op {
        BinaryOperator::Add => Value::Integer(left + right),
        BinaryOperator::Sub => Value::Integer(left - right),
        BinaryOperator::Mul => Value::Integer(left * right),
        BinaryOperator::Div => Value::Integer(left / right),
        BinaryOperator::Pow => Value::Integer(left.pow(usize::try_from(right).unwrap())),
        BinaryOperator::Mod => Value::Integer(left % right),
        BinaryOperator::BinaryAnd => Value::Integer(left & right),
        BinaryOperator::BinaryXor => Value::Integer(left ^ right),
        BinaryOperator::BinaryOr => Value::Integer(left | right),
        BinaryOperator::ShiftLeft => Value::Integer(left << usize::try_from(right).unwrap()),
        BinaryOperator::ShiftRight => Value::Integer(left >> usize::try_from(right).unwrap()),
        BinaryOperator::Less => Value::Bool(left < right),
        BinaryOperator::LessEqual => Value::Bool(left <= right),
        BinaryOperator::Equal => Value::Bool(left == right),
        BinaryOperator::NotEqual => Value::Bool(left != right),
        BinaryOperator::GreaterEqual => Value::Bool(left >= right),
        BinaryOperator::Greater => Value::Bool(left > right),
        _ => Err(EvalError::TypeError(format!(
            "Invalid operator {op} on integers: {left} {op} {right}"
        )))?,
    }
    .into())
}

#[cfg(test)]
mod test {
    use powdr_number::GoldilocksField;
    use pretty_assertions::assert_eq;

    use crate::analyze_string;

    use super::*;

    fn parse_and_evaluate_symbol(input: &str, symbol: &str) -> String {
        let analyzed = analyze_string::<GoldilocksField>(input);
        let Some(FunctionValueDefinition::Expression(TypedExpression {
            e: symbol,
            type_scheme: _,
        })) = &analyzed.definitions[symbol].1
        else {
            panic!()
        };
        evaluate::<GoldilocksField>(symbol, &mut Definitions(&analyzed.definitions))
            .unwrap()
            .to_string()
    }

    #[test]
    fn trivial() {
        let src = r#"namespace Main(16);
            let x: int = 1 + 20;
        "#;
        let result = parse_and_evaluate_symbol(src, "Main.x");
        assert_eq!(result, r#"21"#);
    }

    #[test]
    fn recursion() {
        let src = r#"namespace Main(16);
            let x: int -> int = |i| match i { 0 => 0, _ => x(i - 1) + 1 };
            let y = x(4);
        "#;
        let result = parse_and_evaluate_symbol(src, "Main.y");
        assert_eq!(result, r#"4"#);
    }

    #[test]
    fn arrays_and_strings() {
        let src = r#"namespace Main(16);
            let words = ["the", "quick", "brown", "fox"];
            let translate = |w| match w {
                "the" => "franz",
                "quick" => "jagt",
                "brown" => "mit",
                "fox" => "dem",
                _ => "?",
            };
            let map_array = |arr, f| [f(arr[0]), f(arr[1]), f(arr[2]), f(arr[3])];
            let translated = map_array(words, translate);
        "#;
        let result = parse_and_evaluate_symbol(src, "Main.translated");
        assert_eq!(result, r#"["franz", "jagt", "mit", "dem"]"#);
    }

    #[test]
    fn fibonacci() {
        let src = r#"namespace Main(16);
            let fib: int -> int = |i| match i {
                0 => 0,
                1 => 1,
                _ => fib(i - 1) + fib(i - 2),
            };
            let result = fib(20);
        "#;
        assert_eq!(
            parse_and_evaluate_symbol(src, "Main.result"),
            "6765".to_string()
        );
    }

    #[test]
    fn capturing() {
        let src = r#"namespace Main(16);
            let f: int, (int -> int) -> (int -> int) = |n, g| match n { 99 => |i| n, 1 => g };
            let result = f(1, f(99, |x| x + 3000))(0);
        "#;
        // If the lambda function returned by the expression f(99, ...) does not
        // properly capture the value of n in a closure, then f(1, ...) would return 1.
        assert_eq!(
            parse_and_evaluate_symbol(src, "Main.result"),
            "99".to_string()
        );
    }

    #[test]
    fn array_len() {
        let src = r#"
            let N: int = 2;
            namespace std::array(N);
            let len = 123;
            namespace F(N);
            let x = std::array::len([1, N, 3]);
            let empty: int[] = [];
            let y = std::array::len(empty);
        "#;
        assert_eq!(parse_and_evaluate_symbol(src, "F.x"), "3".to_string());
        assert_eq!(parse_and_evaluate_symbol(src, "F.y"), "0".to_string());
    }

    #[test]
    #[should_panic = r#"FailedAssertion("this text")"#]
    fn panic_complex() {
        let src = r#"
            constant %N = 2;
            namespace std::check(%N);
            let panic = 123;
            namespace F(%N);
            let concat = |a, b| a + b;
            let arg: int = 1;
            let x: int[] = (|i| if i == 1 { std::check::panic(concat("this ", "text")) } else { [9] })(arg);
        "#;
        parse_and_evaluate_symbol(src, "F.x");
    }

    #[test]
    #[should_panic = r#"FailedAssertion("text")"#]
    fn panic_string() {
        let src = r#"
            constant %N = 2;
            namespace std::check(%N);
            let panic = 123;
            namespace F(%N);
            let x: int = std::check::panic("text");
        "#;
        parse_and_evaluate_symbol(src, "F.x");
    }

    #[test]
    fn hex_number_outside_field() {
        // This tests that the parser does not lose precision when parsing large integers.
        let src = r#"
            let N: int = 0x9999999999999999999999999999999;
        "#;
        parse_and_evaluate_symbol(src, "N");
    }

    #[test]
    fn decimal_number_outside_field() {
        // This tests that the parser does not lose precision when parsing large integers.
        let src = r#"
            let N: int = 9999999999999999999999999999999;
        "#;
        parse_and_evaluate_symbol(src, "N");
    }

    #[test]
    #[should_panic = "Number literal 9999999999999999999999999999999 is too large for field element."]
    fn decimal_number_outside_field_for_fe() {
        let src = r#"
            let N: fe = 9999999999999999999999999999999;
        "#;
        parse_and_evaluate_symbol(src, "N");
    }

    #[test]
    fn zero_power_zero() {
        let src = r#"
        let zpz_int: int = 0**0;
        let zpz_fe: fe = 0**0;
        "#;
        assert_eq!(parse_and_evaluate_symbol(src, "zpz_int"), "1".to_string());
        assert_eq!(parse_and_evaluate_symbol(src, "zpz_fe"), "1".to_string());
    }

    #[test]
    fn debug_print() {
        let src = r#"
            namespace std::debug(8);
            let print = 2;
            let N = std::debug::print("test output\n");
        "#;
        parse_and_evaluate_symbol(src, "std::debug::N");
    }

    #[test]
    fn debug_print_complex() {
        let src = r#"
            namespace std::debug(8);
            let print = 2;
            let t: fe = 9;
            let x: int = 2;
            let N = {
                let _ = std::debug::print((t, [x, 3], "test output\n"));
                std::debug::print("\n")
            };
        "#;
        parse_and_evaluate_symbol(src, "std::debug::N");
    }

    #[test]
    fn local_vars() {
        let src = r#"
            let f: int -> int = |i| {
                let x = i + 1;
                let y = x - 1;
                let z = y - i;
                z
            };
            let t = f(8);
        "#;
        assert_eq!(parse_and_evaluate_symbol(src, "t"), "0".to_string());
    }

    #[test]
    fn match_pattern() {
        let src = r#"
            let f: int[] -> int = |arr| match arr {
                [] => 0,
                [x] => x,
                [_, x] => x + 9,
                [_, x, y] => x + y,
                _ => 99,
            };
            let t = [
                f([]), f([1]), f([1, 2]), f([1, 2, 3]), f([1, 2, 3, 4])
            ];
        "#;
        assert_eq!(
            parse_and_evaluate_symbol(src, "t"),
            "[0, 1, 11, 5, 99]".to_string()
        );
    }

    #[test]
    fn match_pattern_complex() {
        let src = r#"
            let f: ((int, int), int[]) -> int = |q| match q {
                ((1, _), [x, 4]) => 1 + x,
                ((1, 2), [y]) => 2 + y,
                ((_, 2), [y, z]) => 3 + y + z,
                ((x, 3), _) => x,
                ((x, -1), _) => x,
                (t, [_, r]) => r
            };
            let res = [
                f(((1, 9), [20, 4])),
                f(((1, 2), [3])),
                f(((9, 2), [300, 4])),
                f(((9, 3), [900, 8])),
                f(((90, 3), [900, 8, 7])),
                f(((99, -1), [900, 8, 7])),
                f(((1, 1), [-3, -1]))
            ];
        "#;
        assert_eq!(
            parse_and_evaluate_symbol(src, "res"),
            "[21, 5, 307, 9, 90, 99, -1]".to_string()
        );
    }

    #[test]
    fn match_skip_array() {
        let src = r#"
            let f: int[] -> int = |arr| match arr {
                [x, .., y] => x + y,
                [] => 19,
                _ => 99,
            };
            let t = [f([]), f([1]), f([1, 2]), f([1, 2, 3]), f([1, 2, 3, 4])];
        "#;
        assert_eq!(
            parse_and_evaluate_symbol(src, "t"),
            "[19, 99, 3, 4, 5]".to_string()
        );
    }

    #[test]
    fn match_skip_array_2() {
        let src = r#"
            let f: int[] -> int = |arr| match arr {
                [.., y] => y,
                _ => 99,
            };
            let t = [f([]), f([1]), f([1, 2]), f([1, 2, 3]), f([1, 2, 3, 4])];
        "#;
        assert_eq!(
            parse_and_evaluate_symbol(src, "t"),
            "[99, 1, 2, 3, 4]".to_string()
        );
    }

    #[test]
    fn match_skip_array_3() {
        let src = r#"
            let f: int[] -> int = |arr| match arr {
                [.., x, y] => x,
                [..] => 99,
            };
            let t = [f([]), f([1]), f([1, 2]), f([1, 2, 3]), f([1, 2, 3, 4])];
        "#;
        assert_eq!(
            parse_and_evaluate_symbol(src, "t"),
            "[99, 99, 1, 2, 3]".to_string()
        );
    }

    #[test]
    fn match_skip_array_4() {
        let src = r#"
            let f: int[] -> int = |arr| match arr {
                [x, y, ..] => y,
                [..] => 99,
            };
            let t = [f([]), f([1]), f([1, 2]), f([1, 2, 3]), f([1, 2, 3, 4])];
        "#;
        assert_eq!(
            parse_and_evaluate_symbol(src, "t"),
            "[99, 99, 2, 2, 2]".to_string()
        );
    }

    #[test]
    fn unpack_fun() {
        let src = r#"
            let t: (int, fe, int), int -> int[] = |(x, _, y), z| [x, y, z];
            let x: int[] = t((1, 2, 3), 4);
        "#;
        assert_eq!(parse_and_evaluate_symbol(src, "x"), "[1, 3, 4]".to_string());
    }

    #[test]
    fn unpack_let() {
        let src = r#"
            let x: int[] = {
                let (a, (_, b), (c, _, _, d, _)) = (1, ((), 3), (4, (), (), 7, ()));
                [a, b, c, d]
            };
        "#;
        assert_eq!(
            parse_and_evaluate_symbol(src, "x"),
            "[1, 3, 4, 7]".to_string()
        );
    }

    #[test]
    pub fn match_enum() {
        let src = r#"
            enum X {
                A,
                B(),
                C(int, int),
                D(int, X)
            }
            let f = |x| match x {
                X::A => 1,
                X::B() => 2,
                X::C(a, b) => a + b,
                X::D(0, X::A) => 10001,
                X::D(c, y) => c + f(y),
            };
            let t = [f(X::A), f(X::B()), f(X::C(3, 4)), f(X::D(0, X::A)), f(X::D(0, X::B())), f(X::D(100, X::C(4, 5)))];
        "#;
        assert_eq!(
            parse_and_evaluate_symbol(src, "t"),
            "[1, 2, 7, 10001, 2, 109]".to_string()
        );
    }

    #[test]
    pub fn gigantic_stack() {
        let src = r#"
            let arr_new: int, (int -> int) -> int[] = |n, f| if n == 0 { [] } else { arr_new(n - 1, f) + [f(n - 1)] };
            let arr_rev: int[], int, int -> int[] = |a, i, n| if i >= n { [] } else { arr_rev(a, i + 1, n) + [a[i]] };
            let l = 10000;
            let t = arr_new(l, |i| i);
            let r = arr_rev(t, 0, l);
            let x = r[7];
        "#;
        assert_eq!(parse_and_evaluate_symbol(src, "x"), "9992".to_string());
    }

    #[test]
    pub fn string_eq() {
        let src = r#"
            let yes = "abc" != "def";
            let no = "abc" == "def";
            let yes2 = "abc" == "abc";
            let no2 = "abc" != "abc";
            let yes3 = "ab" != "abc";
            let no3 = "ab" == "abc";
        "#;
        assert_eq!(parse_and_evaluate_symbol(src, "yes"), "true".to_string());
        assert_eq!(parse_and_evaluate_symbol(src, "yes2"), "true".to_string());
        assert_eq!(parse_and_evaluate_symbol(src, "yes3"), "true".to_string());
        assert_eq!(parse_and_evaluate_symbol(src, "no"), "false".to_string());
        assert_eq!(parse_and_evaluate_symbol(src, "no2"), "false".to_string());
        assert_eq!(parse_and_evaluate_symbol(src, "no3"), "false".to_string());
    }
}<|MERGE_RESOLUTION|>--- conflicted
+++ resolved
@@ -16,12 +16,8 @@
         display::quote,
         types::{Type, TypeScheme},
         ArrayLiteral, BinaryOperator, FunctionCall, IfExpression, IndexAccess, LambdaExpression,
-<<<<<<< HEAD
-        LetStatementInsideBlock, MatchArm, Number, Pattern, StatementInsideBlock, UnaryOperation,
-=======
-        LetStatementInsideBlock, MatchArm, MatchExpression, Pattern, StatementInsideBlock,
->>>>>>> e1390789
-        UnaryOperator,
+        LetStatementInsideBlock, MatchArm, MatchExpression, Number, Pattern, StatementInsideBlock,
+        UnaryOperation, UnaryOperator,
     },
     SourceRef,
 };
