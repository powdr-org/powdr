use std::{
    collections::HashMap,
    fmt::{self, Display},
    sync::Arc,
};

use itertools::Itertools;
use num_traits::Signed;

use powdr_ast::{
    analyzed::{
        AlgebraicBinaryOperation, AlgebraicBinaryOperator, AlgebraicExpression, AlgebraicReference,
        AlgebraicUnaryOperation, AlgebraicUnaryOperator, Challenge, Expression,
        FunctionValueDefinition, Reference, Symbol, SymbolKind, TypedExpression,
    },
    parsed::{
        display::quote,
        types::{ArrayType, Type, TypeScheme},
        ArrayLiteral, BinaryOperation, BinaryOperator, BlockExpression, EnumDeclaration,
        FunctionCall, IfExpression, IndexAccess, LambdaExpression, LetStatementInsideBlock,
        MatchArm, MatchExpression, Number, Pattern, StatementInsideBlock, UnaryOperation,
        UnaryOperator,
    },
};
use powdr_number::{BigInt, BigUint, FieldElement, LargeInt};
use powdr_parser_util::SourceRef;

/// Evaluates an expression given a hash map of definitions.
pub fn evaluate_expression<'a, T: FieldElement>(
    expr: &'a Expression,
    definitions: &'a HashMap<String, (Symbol, Option<FunctionValueDefinition>)>,
    solved_impls: &'a HashMap<String, HashMap<Vec<Type>, Arc<Expression>>>,
) -> Result<Arc<Value<'a, T>>, EvalError> {
    evaluate(
        expr,
        &mut Definitions {
            definitions,
            solved_impls,
        },
    )
}

/// Evaluates an expression given a symbol lookup implementation
pub fn evaluate<'a, T: FieldElement>(
    expr: &'a Expression,
    symbols: &mut impl SymbolLookup<'a, T>,
) -> Result<Arc<Value<'a, T>>, EvalError> {
    evaluate_generic(expr, &Default::default(), symbols)
}

/// Evaluates a generic expression given a symbol lookup implementation
/// and values for the generic type parameters.
pub fn evaluate_generic<'a, 'b, T: FieldElement>(
    expr: &'a Expression,
    type_args: &'b HashMap<String, Type>,
    symbols: &mut impl SymbolLookup<'a, T>,
) -> Result<Arc<Value<'a, T>>, EvalError> {
    Evaluator::evaluate_expression(symbols, expr, type_args.clone())
}

/// Evaluates a function call.
pub fn evaluate_function_call<'a, T: FieldElement>(
    function: Arc<Value<'a, T>>,
    arguments: Vec<Arc<Value<'a, T>>>,
    symbols: &mut impl SymbolLookup<'a, T>,
) -> Result<Arc<Value<'a, T>>, EvalError> {
    Evaluator::evaluate_function_call(symbols, function, arguments, Default::default())
}

/// Turns an optional type scheme and a list of generic type arguments into a mapping
/// from type name to type.
pub fn type_arg_mapping(
    type_scheme: &Option<TypeScheme>,
    args: &Option<Vec<Type>>,
) -> HashMap<String, Type> {
    let Some(type_scheme) = type_scheme else {
        return Default::default();
    };
    let Some(args) = args else {
        assert!(
            type_scheme.vars.is_empty(),
            "Tried to call a generic function without properly set type parameters."
        );
        return Default::default();
    };
    assert_eq!(
        type_scheme.vars.len(),
        args.len(),
        "Invalid number of generic arguments:\ngiven: {}\nexpected: {}.\nThis might happen if you call generic functions for array length type expressions.",
        args.iter().format(", "),
        type_scheme.vars.vars().format(", ")
    );
    type_scheme
        .vars
        .vars()
        .cloned()
        .zip(args.iter().cloned())
        .collect()
}

/// Evaluation errors.
/// TODO Most of these errors should be converted to panics as soon as we have a proper type checker.
#[derive(Debug)]
pub enum EvalError {
    /// Type error, for example non-number used as array index.
    TypeError(String),
    /// Fundamentally unsupported operation (regardless of type), e.g. access to public variables.
    Unsupported(String),
    /// Array index access out of bounds.
    OutOfBounds(String),
    /// Unable to match pattern. TODO As soon as we have "Option", patterns should be exhaustive
    /// This error occurs quite often and thus should not require allocation.
    NoMatch(),
    /// Reference to an undefined symbol
    SymbolNotFound(String),
    /// Data not (yet) available
    DataNotAvailable,
    /// Failed assertion, with reason.
    FailedAssertion(String),
    /// Failure when running a prover function (non-recoverable).
    ProverError(String),
}

impl Display for EvalError {
    fn fmt(&self, f: &mut fmt::Formatter<'_>) -> fmt::Result {
        match self {
            EvalError::TypeError(msg) => write!(f, "Type error: {msg}"),
            EvalError::Unsupported(msg) => write!(f, "Operation unsupported: {msg}"),
            EvalError::OutOfBounds(msg) => write!(f, "Out of bounds access: {msg}"),
            EvalError::NoMatch() => write!(f, "Unable to match pattern."),
            EvalError::SymbolNotFound(msg) => write!(f, "Symbol not found: {msg}"),
            EvalError::DataNotAvailable => write!(f, "Data not (yet) available."),
            EvalError::FailedAssertion(msg) => write!(f, "Assertion failed: {msg}"),
            EvalError::ProverError(msg) => write!(f, "Error executing prover function: {msg}"),
        }
    }
}

#[derive(Clone, Debug)]
pub enum Value<'a, T> {
    Bool(bool),
    Integer(BigInt),
    FieldElement(T),
    String(String),
    Tuple(Vec<Arc<Self>>),
    Array(Vec<Arc<Self>>),
    Closure(Closure<'a, T>),
    TypeConstructor(TypeConstructorValue<'a>),
    Enum(EnumValue<'a, T>),
    BuiltinFunction(BuiltinFunction),
    Expression(AlgebraicExpression<T>),
}

impl<'a, T: FieldElement> From<T> for Value<'a, T> {
    fn from(value: T) -> Self {
        Value::FieldElement(value)
    }
}

impl<'a, T: FieldElement> From<AlgebraicExpression<T>> for Value<'a, T> {
    fn from(value: AlgebraicExpression<T>) -> Self {
        Value::Expression(value)
    }
}

impl<'a, T: FieldElement> Value<'a, T> {
    /// Tries to convert the value to a field element. For integers, this only works
    /// if the integer is non-negative and less than the modulus.
    pub fn try_to_field_element(&self) -> Result<T, EvalError> {
        match self {
            Value::FieldElement(x) => Ok(*x),
            Value::Integer(x) => {
                if let Ok(x) = BigUint::try_from(x.clone()) {
                    if x < T::modulus().to_arbitrary_integer() {
                        Ok(T::from(x))
                    } else {
                        Err(EvalError::TypeError(format!(
                            "Expected field element but got integer outside field range: {x}"
                        )))
                    }
                } else {
                    Err(EvalError::TypeError(format!(
                        "Expected field element but got negative integer: {x}"
                    )))
                }
            }
            v => Err(EvalError::TypeError(format!(
                "Expected field element but got {v}"
            ))),
        }
    }

    /// Tries to convert the result into a integer.
    /// Everything else than Value::Integer results in an error.
    pub fn try_to_integer(&self) -> Result<BigInt, EvalError> {
        match self {
            Value::Integer(x) => Ok(x.clone()),
            Value::FieldElement(x) => Ok(x.to_arbitrary_integer().into()),
            v => Err(EvalError::TypeError(format!(
                "Expected integer but got {v}: {}",
                v.type_formatted()
            ))),
        }
    }

    pub fn type_formatted(&self) -> String {
        match self {
            Value::Bool(_) => "bool".to_string(),
            Value::Integer(_) => "int".to_string(),
            Value::FieldElement(_) => "fe".to_string(),
            Value::String(_) => "string".to_string(),
            Value::Tuple(elements) => {
                format!(
                    "({})",
                    elements.iter().map(|e| e.type_formatted()).format(", ")
                )
            }
            Value::Array(elements) => {
                format!(
                    "[{}]",
                    elements.iter().map(|e| e.type_formatted()).format(", ")
                )
            }
            Value::Closure(c) => c.type_formatted(),
            Value::TypeConstructor(tc) => tc.type_formatted(),
            Value::Enum(enum_val) => enum_val.type_formatted(),
            Value::BuiltinFunction(b) => format!("builtin_{b:?}"),
            Value::Expression(_) => "expr".to_string(),
        }
    }

    /// Tries to match this value against the given pattern.
    /// Returns local variable bindings on success.
    pub fn try_match_pattern<'b>(
        v: &Arc<Value<'b, T>>,
        pattern: &Pattern,
    ) -> Option<Vec<Arc<Value<'b, T>>>> {
        match pattern {
            Pattern::Ellipsis(_) => unreachable!("Should be handled higher up"),
            Pattern::CatchAll(_) => Some(vec![]),
            Pattern::Number(_, n) => match v.as_ref() {
                Value::Integer(x) if x == n => Some(vec![]),
                Value::FieldElement(x) if BigInt::from(x.to_arbitrary_integer()) == *n => {
                    Some(vec![])
                }
                _ => None,
            },
            Pattern::String(_, s) => match v.as_ref() {
                Value::String(x) if x == s => Some(vec![]),
                _ => None,
            },
            Pattern::Tuple(_, items) => match v.as_ref() {
                Value::Tuple(values) => Value::try_match_pattern_list(values, items),
                _ => unreachable!(),
            },
            Pattern::Array(_, items) => {
                let Value::Array(values) = v.as_ref() else {
                    panic!("Type error")
                };
                // Index of ".."
                let ellipsis_pos = items.iter().position(|i| matches!(i, Pattern::Ellipsis(_)));
                // Check if the value is too short.
                let length_matches = match ellipsis_pos {
                    Some(_) => values.len() >= items.len() - 1,
                    None => values.len() == items.len(),
                };
                if !length_matches {
                    return None;
                }
                // Split value into "left" and "right" part.
                let left_len = ellipsis_pos.unwrap_or(values.len());
                let right_len = ellipsis_pos.map(|p| items.len() - p - 1).unwrap_or(0);
                let left = values.iter().take(left_len);
                let right = values.iter().skip(values.len() - right_len);
                assert_eq!(
                    left.len() + right.len(),
                    items.len() - ellipsis_pos.map(|_| 1).unwrap_or_default()
                );
                left.chain(right)
                    .zip(items.iter().filter(|&i| !matches!(i, Pattern::Ellipsis(_))))
                    .try_fold(vec![], |mut vars, (e, p)| {
                        Value::try_match_pattern(e, p).map(|v| {
                            vars.extend(v);
                            vars
                        })
                    })
            }
            Pattern::Variable(_, _) => Some(vec![v.clone()]),
            Pattern::Enum(_, name, fields_pattern) => {
                let Value::Enum(enum_value) = v.as_ref() else {
                    panic!()
                };
                if name.name() != enum_value.variant {
                    return None;
                }
                if let Some(fields) = fields_pattern {
                    Value::try_match_pattern_list(enum_value.data.as_ref().unwrap(), fields)
                } else {
                    Some(vec![])
                }
            }
        }
    }

    fn try_match_pattern_list<'b>(
        values: &[Arc<Value<'b, T>>],
        patterns: &[Pattern],
    ) -> Option<Vec<Arc<Value<'b, T>>>> {
        assert_eq!(values.len(), patterns.len());
        patterns
            .iter()
            .zip(values.iter())
            .try_fold(vec![], |mut vars, (p, e)| {
                Value::try_match_pattern(e, p).map(|v| {
                    vars.extend(v);
                    vars
                })
            })
    }
}

<<<<<<< HEAD
const BUILTINS: [(&str, BuiltinFunction); 19] = [
=======
/// An enum variant with its data as a value.
/// The enum declaration is provided to allow proper printing and other functions.
#[derive(Clone, Debug)]
pub struct EnumValue<'a, T> {
    pub enum_decl: &'a EnumDeclaration,
    pub variant: &'a str,
    pub data: Option<Vec<Arc<Value<'a, T>>>>,
}

impl<'a, T: Display> EnumValue<'a, T> {
    pub fn type_formatted(&self) -> String {
        self.enum_decl.name.to_string()
    }
}

impl<'a, T: Display> Display for EnumValue<'a, T> {
    fn fmt(&self, f: &mut std::fmt::Formatter<'_>) -> std::fmt::Result {
        write!(f, "{}::{}", self.enum_decl.name, self.variant)?;
        if let Some(data) = &self.data {
            write!(f, "({})", data.iter().format(", "))?;
        }
        Ok(())
    }
}

/// An enum type constructor value, i.e. the value arising from referencing an
/// enum variant that takes data.
#[derive(Clone, Debug)]
pub struct TypeConstructorValue<'a> {
    pub enum_decl: &'a EnumDeclaration,
    pub variant: &'a str,
}

impl<'a> TypeConstructorValue<'a> {
    pub fn type_formatted(&self) -> String {
        self.enum_decl.name.to_string()
    }

    pub fn to_enum_value<T>(&self, data: Vec<Arc<Value<'a, T>>>) -> EnumValue<'a, T> {
        EnumValue {
            enum_decl: self.enum_decl,
            variant: self.variant,
            data: Some(data),
        }
    }
}

impl<'a> Display for TypeConstructorValue<'a> {
    fn fmt(&self, f: &mut std::fmt::Formatter<'_>) -> std::fmt::Result {
        write!(f, "{}::{}", self.enum_decl.name, self.variant)
    }
}

// Some enums from the prelude. We can remove this once we implement the
// `$`, `in`, `is` and `connect` operators using traits.
// The declarations are wrong, but we only need their name for now.
lazy_static::lazy_static! {
    static ref OPTION: EnumDeclaration = EnumDeclaration { name: "std::prelude::Option".to_string(), type_vars: Default::default(), variants: Default::default() };
    static ref SELECTED_EXPRS: EnumDeclaration = EnumDeclaration { name: "std::prelude::SelectedExprs".to_string(), type_vars: Default::default(), variants: Default::default() };
    static ref CONSTR: EnumDeclaration = EnumDeclaration { name: "std::prelude::Constr".to_string(), type_vars: Default::default(), variants: Default::default() };
}

/// Convenience functions to build an Option::Some value.
fn some_value<T>(data: Arc<Value<'_, T>>) -> Value<'_, T> {
    Value::Enum(EnumValue {
        enum_decl: &OPTION,
        variant: "Some",
        data: Some(vec![data]),
    })
}

/// Convenience functions to build an Option::None value.
fn none_value<'a, T>() -> Value<'a, T> {
    Value::Enum(EnumValue {
        enum_decl: &OPTION,
        variant: "None",
        data: None,
    })
}

const BUILTINS: [(&str, BuiltinFunction); 20] = [
>>>>>>> 4f2587e7
    ("std::array::len", BuiltinFunction::ArrayLen),
    ("std::check::panic", BuiltinFunction::Panic),
    ("std::convert::expr", BuiltinFunction::ToExpr),
    ("std::convert::fe", BuiltinFunction::ToFe),
    ("std::convert::int", BuiltinFunction::ToInt),
    ("std::debug::print", BuiltinFunction::Print),
    ("std::field::modulus", BuiltinFunction::Modulus),
    ("std::prelude::challenge", BuiltinFunction::Challenge),
    (
        "std::prover::new_witness_col_at_stage",
        BuiltinFunction::NewWitAtStage,
    ),
    ("std::prover::provide_value", BuiltinFunction::ProvideValue),
    ("std::prelude::set_hint", BuiltinFunction::SetHint),
    ("std::prover::min_degree", BuiltinFunction::MinDegree),
    ("std::prover::max_degree", BuiltinFunction::MaxDegree),
    ("std::prover::degree", BuiltinFunction::Degree),
    ("std::prover::eval", BuiltinFunction::Eval),
    ("std::prover::try_eval", BuiltinFunction::TryEval),
    ("std::prover::try_eval", BuiltinFunction::TryEval),
    ("std::prover::get_input", BuiltinFunction::GetInput),
    (
        "std::prover::get_input_from_channel",
        BuiltinFunction::GetInputFromChannel,
    ),
    ("std::prover::output_byte", BuiltinFunction::OutputByte),
];

#[derive(Clone, Copy, Debug)]
pub enum BuiltinFunction {
    /// std::array::len: _[] -> int, returns the length of an array
    ArrayLen,
    /// std::field::modulus: -> int, returns the field modulus as int
    Modulus,
    /// std::check::panic: string -> !, fails evaluation and uses its parameter for error reporting.
    /// Does not return.
    Panic,
    /// std::debug::print: string -> [], prints its argument on stdout.
    /// Returns an empty array.
    Print,
    /// std::convert::expr: fe/int -> expr, converts fe to expr
    ToExpr,
    /// std::convert::int: fe/int -> int, converts fe to int
    ToInt,
    /// std::convert::fe: int/fe -> fe, converts int to fe
    ToFe,
    /// std::prover::challenge: int, int -> expr, constructs a challenge with a given stage and ID.
    Challenge,
    /// std::prover::new_witness_col_at_stage: string, int -> expr, creates a new witness column at a certain proof stage.
    NewWitAtStage,
    /// std::prover::provide_value: expr, int, fe -> (), provides a value for a witness column at a given row.
    ProvideValue,
    /// std::prelude::set_hint: expr, (int -> std::prelude::Query) -> (), adds a hint to a witness column.
    SetHint,
    /// std::prover::min_degree: -> int, returns the minimum column length / degree.
    MinDegree,
    /// std::prover::max_degree: -> int, returns the maximum column length / degree.
    MaxDegree,
    /// std::prover::degree: -> int, returns the column length / degree, if the minimum and maximum are equal.
    Degree,
    /// std::prover::eval: expr -> fe, evaluates an expression on the current row
    Eval,
    /// std::prover::try_eval: expr -> std::prelude::Option<fe>, evaluates an expression on the current row
    TryEval,
    /// std::prover::get_input: int -> fe, returns the value of a prover-provided and uncommitted input
    GetInput,
    /// std::prover::get_input_from_channel: int, int -> fe, returns the value of a prover-provided and uncommitted input from a certain channel
    GetInputFromChannel,
    /// std::prover::output_byte: int, int -> (), outputs a byte to a file descriptor
    OutputByte,
}

impl<'a, T: Display> Display for Value<'a, T> {
    fn fmt(&self, f: &mut std::fmt::Formatter<'_>) -> std::fmt::Result {
        match self {
            Value::Bool(b) => write!(f, "{b}"),
            Value::Integer(x) => write!(f, "{x}"),
            Value::FieldElement(x) => write!(f, "{x}"),
            Value::String(s) => write!(f, "{}", quote(s)),
            Value::Tuple(items) => write!(f, "({})", items.iter().format(", ")),
            Value::Array(elements) => write!(f, "[{}]", elements.iter().format(", ")),
            Value::Closure(closure) => write!(f, "{closure}"),
            Value::TypeConstructor(tc) => write!(f, "{tc}"),
            Value::Enum(enum_value) => write!(f, "{enum_value}"),
            Value::BuiltinFunction(b) => write!(f, "{b:?}"),
            Value::Expression(e) => write!(f, "{e}"),
        }
    }
}

#[derive(Clone, Debug)]
pub struct Closure<'a, T> {
    pub lambda: &'a LambdaExpression<Expression>,
    pub environment: Vec<Arc<Value<'a, T>>>,
    pub type_args: HashMap<String, Type>,
}

impl<'a, T: Display> Display for Closure<'a, T> {
    fn fmt(&self, f: &mut std::fmt::Formatter<'_>) -> std::fmt::Result {
        write!(f, "{}", self.lambda)
    }
}

impl<'a, T> From<Closure<'a, T>> for Value<'a, T> {
    fn from(value: Closure<'a, T>) -> Self {
        Value::Closure(value)
    }
}

impl<'a, T> Closure<'a, T> {
    pub fn type_formatted(&self) -> String {
        // TODO should use proper types as soon as we have them
        "closure".to_string()
    }
}

pub struct Definitions<'a> {
    pub definitions: &'a HashMap<String, (Symbol, Option<FunctionValueDefinition>)>,
    pub solved_impls: &'a HashMap<String, HashMap<Vec<Type>, Arc<Expression>>>,
}

impl<'a> Definitions<'a> {
    /// Implementation of `lookup` that allows to provide a different implementation
    /// of SymbolLookup for the recursive call.
    pub fn lookup_with_symbols<T: FieldElement>(
        definitions: &'a HashMap<String, (Symbol, Option<FunctionValueDefinition>)>,
        solved_impls: &'a HashMap<String, HashMap<Vec<Type>, Arc<Expression>>>,
        name: &str,
        type_args: &Option<Vec<Type>>,
        symbols: &mut impl SymbolLookup<'a, T>,
    ) -> Result<Arc<Value<'a, T>>, EvalError> {
        let name = name.to_string();
        let (symbol, value) = definitions
            .get(&name)
            .ok_or_else(|| EvalError::SymbolNotFound(format!("Symbol {name} not found.")))?;

        Ok(if matches!(symbol.kind, SymbolKind::Poly(_)) {
            if symbol.is_array() {
                let items = symbol
                    .array_elements()
                    .map(|(name, poly_id)| {
                        Value::from(AlgebraicExpression::Reference(AlgebraicReference {
                            name,
                            poly_id,
                            next: false,
                        }))
                        .into()
                    })
                    .collect();
                Value::Array(items).into()
            } else {
                Value::from(AlgebraicExpression::Reference(AlgebraicReference {
                    name,
                    poly_id: symbol.into(),
                    next: false,
                }))
                .into()
            }
        } else {
            match value {
                Some(FunctionValueDefinition::Expression(TypedExpression {
                    e: value,
                    type_scheme,
                })) => {
                    let type_args = type_arg_mapping(type_scheme, type_args);
                    evaluate_generic(value, &type_args, symbols)?
                }
                Some(FunctionValueDefinition::TypeConstructor(type_name, variant)) => {
                    if variant.fields.is_none() {
                        Value::Enum(EnumValue {
                            enum_decl: type_name.as_ref(),
                            variant: &variant.name,
                            data: None,
                        })
                        .into()
                    } else {
                        Value::TypeConstructor(TypeConstructorValue {
                            enum_decl: type_name.as_ref(),
                            variant: &variant.name,
                        })
                        .into()
                    }
                }
                Some(FunctionValueDefinition::TraitFunction(_, _)) => {
                    let type_arg = type_args.as_ref().unwrap();
                    let Expression::LambdaExpression(_, lambda) =
                        solved_impls[&name][type_arg].as_ref()
                    else {
                        unreachable!()
                    };
                    let closure = Closure {
                        lambda,
                        environment: vec![],
                        type_args: HashMap::new(),
                    };
                    Value::Closure(closure).into()
                }
                _ => Err(EvalError::Unsupported(
                    "Cannot evaluate arrays and queries.".to_string(),
                ))?,
            }
        })
    }
}

impl<'a, T: FieldElement> SymbolLookup<'a, T> for Definitions<'a> {
    fn lookup(
        &mut self,
        name: &str,
        type_args: &Option<Vec<Type>>,
    ) -> Result<Arc<Value<'a, T>>, EvalError> {
        Self::lookup_with_symbols(self.definitions, self.solved_impls, name, type_args, self)
    }

    fn lookup_public_reference(&self, name: &str) -> Result<Arc<Value<'a, T>>, EvalError> {
        Ok(Value::from(AlgebraicExpression::PublicReference(name.to_string())).into())
    }
}

pub trait SymbolLookup<'a, T: FieldElement> {
    fn lookup(
        &mut self,
        name: &'a str,
        type_args: &Option<Vec<Type>>,
    ) -> Result<Arc<Value<'a, T>>, EvalError>;

    fn lookup_public_reference(&self, name: &str) -> Result<Arc<Value<'a, T>>, EvalError> {
        Err(EvalError::Unsupported(format!(
            "Cannot evaluate public reference: {name}"
        )))
    }

    fn eval_expr(&self, expr: &AlgebraicExpression<T>) -> Result<Arc<Value<'a, T>>, EvalError> {
        Ok(match expr {
            AlgebraicExpression::Reference(reference) => self.eval_reference(reference)?,
            AlgebraicExpression::PublicReference(_) => unimplemented!(),
            AlgebraicExpression::Challenge(challenge) => self.eval_challenge(challenge)?,
            AlgebraicExpression::Number(n) => Value::FieldElement(*n).into(),
            AlgebraicExpression::BinaryOperation(AlgebraicBinaryOperation { left, op, right }) => {
                let left = self.eval_expr(left)?;
                let right = self.eval_expr(right)?;
                match (left.as_ref(), right.as_ref()) {
                    (Value::FieldElement(left), Value::FieldElement(right)) => {
                        evaluate_binary_operation_field(*left, (*op).into(), *right)?
                    }
                    _ => panic!("Expected field elements"),
                }
            }
            AlgebraicExpression::UnaryOperation(AlgebraicUnaryOperation { op, expr: operand }) => {
                match op {
                    AlgebraicUnaryOperator::Minus => {
                        let operand = self.eval_expr(operand)?;
                        match operand.as_ref() {
                            Value::FieldElement(fe) => Value::FieldElement(-*fe).into(),
                            _ => panic!("Expected field element"),
                        }
                    }
                }
            }
        })
    }

    fn eval_challenge(&self, _challenge: &Challenge) -> Result<Arc<Value<'a, T>>, EvalError> {
        Err(EvalError::DataNotAvailable)
    }

    fn eval_reference(
        &self,
        _reference: &AlgebraicReference,
    ) -> Result<Arc<Value<'a, T>>, EvalError> {
        Err(EvalError::DataNotAvailable)
    }

    fn min_degree(&self) -> Result<Arc<Value<'a, T>>, EvalError> {
        Err(EvalError::Unsupported(
            "Cannot evaluate min degree.".to_string(),
        ))
    }

    fn max_degree(&self) -> Result<Arc<Value<'a, T>>, EvalError> {
        Err(EvalError::Unsupported(
            "Cannot evaluate max degree.".to_string(),
        ))
    }

    fn degree(&self) -> Result<Arc<Value<'a, T>>, EvalError> {
        Err(EvalError::Unsupported(
            "Cannot evaluate degree.".to_string(),
        ))
    }

    fn new_column(
        &mut self,
        name: &str,
        _type: Option<&Type>,
        _stage: Option<u32>,
        _value: Option<Arc<Value<'a, T>>>,
        _source: SourceRef,
    ) -> Result<Arc<Value<'a, T>>, EvalError> {
        Err(EvalError::Unsupported(format!(
            "Tried to create column outside of statement context: {name}"
        )))
    }

    fn set_hint(
        &mut self,
        _col: Arc<Value<'a, T>>,
        _expr: Arc<Value<'a, T>>,
    ) -> Result<(), EvalError> {
        Err(EvalError::Unsupported(
            "Tried to add hint to column outside of statement context.".to_string(),
        ))
    }

    fn add_proof_items(
        &mut self,
        _items: Arc<Value<'a, T>>,
        _source: SourceRef,
    ) -> Result<(), EvalError> {
        Err(EvalError::Unsupported(
            "Tried to add proof items outside of statement context.".to_string(),
        ))
    }

    fn provide_value(
        &mut self,
        _col: Arc<Value<'a, T>>,
        _row: Arc<Value<'a, T>>,
        _value: Arc<Value<'a, T>>,
    ) -> Result<(), EvalError> {
        Err(EvalError::Unsupported(
            "Tried to provide value outside of prover function.".to_string(),
        ))
    }

    fn get_input(&mut self, _index: usize) -> Result<Arc<Value<'a, T>>, EvalError> {
        Err(EvalError::Unsupported(
            "Tried to get input outside of prover function.".to_string(),
        ))
    }

    fn get_input_from_channel(
        &mut self,
        _channel: u32,
        _index: usize,
    ) -> Result<Arc<Value<'a, T>>, EvalError> {
        Err(EvalError::Unsupported(
            "Tried to get input from channel outside of prover function.".to_string(),
        ))
    }

    fn output_byte(&mut self, _fd: u32, _byte: u8) -> Result<(), EvalError> {
        Err(EvalError::Unsupported(
            "Tried to output byte outside of prover function.".to_string(),
        ))
    }
}

/// Operations to be performed by the evaluator.
enum Operation<'a, T> {
    /// Expand a complex expression or evaluate a leaf expression.
    Expand(&'a Expression),
    /// Evaluate an expanded non-leaf expression once all its
    /// sub-expressions have been evaluated.
    Combine(&'a Expression),
    /// Truncate the local variables to a given length
    TruncateLocals(usize),
    /// Replace the environment (local variables and type args).
    SetEnvironment(Vec<Arc<Value<'a, T>>>, HashMap<String, Type>),
    /// Evaluate a let statement, adding matched pattern variables to the local variables.
    LetStatement(&'a LetStatementInsideBlock<Expression>),
    /// Add a constraint to the constraint set.
    AddProofItem,
}

/// We use a non-recursive algorithm to evaluate potentially recursive expressions.
/// This allows arbitrarily deep recursion in PIL on a physical machine with limited stack.
/// SymbolLookup might still do regular recursive calls into the evaluator,
/// but this is very limited.
struct Evaluator<'a, 'b, T: FieldElement, S: SymbolLookup<'a, T>> {
    symbols: &'b mut S,
    local_vars: Vec<Arc<Value<'a, T>>>,
    type_args: HashMap<String, Type>,
    op_stack: Vec<Operation<'a, T>>,
    value_stack: Vec<Arc<Value<'a, T>>>,
}

impl<'a, 'b, T: FieldElement, S: SymbolLookup<'a, T>> Evaluator<'a, 'b, T, S> {
    fn new(symbols: &'b mut S, type_args: HashMap<String, Type>) -> Self {
        Self {
            symbols,
            local_vars: vec![],
            type_args,
            op_stack: vec![],
            value_stack: vec![],
        }
    }

    pub fn evaluate_expression(
        symbols: &'b mut S,
        expr: &'a Expression,
        type_args: HashMap<String, Type>,
    ) -> Result<Arc<Value<'a, T>>, EvalError> {
        let mut ev = Self::new(symbols, type_args);
        ev.expand(expr)?;
        ev.evaluate()
    }

    pub fn evaluate_function_call(
        symbols: &'b mut S,
        function: Arc<Value<'a, T>>,
        arguments: Vec<Arc<Value<'a, T>>>,
        type_args: HashMap<String, Type>,
    ) -> Result<Arc<Value<'a, T>>, EvalError> {
        let mut ev = Self::new(symbols, type_args);
        ev.combine_function_call(function, arguments)?;
        ev.evaluate()
    }

    /// The main evaluation loop. Repeatedly takes the topmost element from the
    /// operation stack and performs the operation until the operation stack is empty.
    fn evaluate(&mut self) -> Result<Arc<Value<'a, T>>, EvalError> {
        while let Some(op) = self.op_stack.pop() {
            match op {
                Operation::Expand(expr) => self.expand(expr)?,
                Operation::Combine(expr) => self.combine(expr)?,
                Operation::TruncateLocals(len) => self.local_vars.truncate(len),
                Operation::SetEnvironment(new_locals, new_type_args) => {
                    self.local_vars = new_locals;
                    self.type_args = new_type_args;
                }
                Operation::LetStatement(s) => self.evaluate_let_statement(s)?,
                Operation::AddProofItem => {
                    let result = self.value_stack.pop().unwrap();
                    match result.as_ref() {
                        Value::Tuple(t) if t.is_empty() => {}
                        _ => self.symbols.add_proof_items(result, SourceRef::unknown())?,
                    }
                }
            };
        }
        assert_eq!(self.value_stack.len(), 1);
        Ok(self.value_stack.pop().unwrap())
    }

    /// Evaluates a leaf expression or expands a complex expression.
    /// Modifies the operation and value stack.
    fn expand(&mut self, expr: &'a Expression) -> Result<(), EvalError> {
        match expr {
            Expression::Reference(_, reference) => {
                let v = self.evaluate_reference(reference)?;
                self.value_stack.push(v)
            }
            Expression::PublicReference(_, name) => self
                .value_stack
                .push(self.symbols.lookup_public_reference(name)?),
            Expression::Number(
                _,
                Number {
                    value: n,
                    type_: ty,
                },
            ) => self
                .value_stack
                .push(evaluate_literal(n.clone(), ty, &self.type_args)?),
            Expression::String(_, s) => self.value_stack.push(Value::String(s.clone()).into()),
            Expression::Tuple(_, items) => {
                self.op_stack.push(Operation::Combine(expr));
                if !items.is_empty() {
                    self.op_stack
                        .extend(items.iter().skip(1).rev().map(Operation::Expand));
                    self.expand(&items[0])?;
                }
            }
            Expression::ArrayLiteral(_, ArrayLiteral { items }) => {
                self.op_stack.push(Operation::Combine(expr));
                if !items.is_empty() {
                    self.op_stack
                        .extend(items.iter().skip(1).rev().map(Operation::Expand));
                    self.expand(&items[0])?;
                }
            }
            Expression::BinaryOperation(_, BinaryOperation { left, right, .. }) => {
                self.op_stack.push(Operation::Combine(expr));
                self.op_stack.push(Operation::Expand(right));
                self.expand(left)?;
            }
            Expression::UnaryOperation(_, UnaryOperation { expr: inner, .. }) => {
                self.op_stack.push(Operation::Combine(expr));
                self.expand(inner)?;
            }
            Expression::LambdaExpression(_, lambda) => {
                // TODO only copy the part of the environment that is actually referenced?
                self.value_stack.push(
                    Value::from(Closure {
                        lambda,
                        environment: self.local_vars.to_vec(),
                        type_args: self.type_args.clone(),
                    })
                    .into(),
                )
            }
            Expression::IndexAccess(_, IndexAccess { array, index }) => {
                self.op_stack.push(Operation::Combine(expr));
                self.op_stack.push(Operation::Expand(index));
                self.expand(array)?;
            }
            Expression::FunctionCall(
                _,
                FunctionCall {
                    function,
                    arguments,
                },
            ) => {
                self.op_stack.push(Operation::Combine(expr));
                self.op_stack
                    .extend(arguments.iter().rev().map(Operation::Expand));
                self.expand(function)?;
            }
            Expression::MatchExpression(
                _,
                MatchExpression {
                    scrutinee: condition,
                    ..
                },
            )
            | Expression::IfExpression(_, IfExpression { condition, .. }) => {
                // Only handle the scrutinee / condition for now, we do not want to evaluate all arms.
                self.op_stack.push(Operation::Combine(expr));
                self.expand(condition)?;
            }
            Expression::BlockExpression(_, BlockExpression { statements, expr }) => {
                self.op_stack
                    .push(Operation::TruncateLocals(self.local_vars.len()));
                match expr {
                    Some(expr) => self.op_stack.push(Operation::Expand(expr)),
                    None => self.value_stack.push(Value::Tuple(vec![]).into()),
                }
                for s in statements.iter().rev() {
                    match s {
                        StatementInsideBlock::LetStatement(s) => {
                            self.op_stack.push(Operation::LetStatement(s));
                            if let Some(v) = &s.value {
                                self.op_stack.push(Operation::Expand(v));
                            }
                        }
                        StatementInsideBlock::Expression(expr) => {
                            self.op_stack.push(Operation::AddProofItem);
                            self.op_stack.push(Operation::Expand(expr));
                        }
                    }
                }
            }
            Expression::FreeInput(_, _) => Err(EvalError::Unsupported(
                "Cannot evaluate free input.".to_string(),
            ))?,
        };
        Ok(())
    }

    fn evaluate_let_statement(
        &mut self,
        s: &'a LetStatementInsideBlock<Expression>,
    ) -> Result<(), EvalError> {
        let value = if s.value.is_none()
            || matches!(&s.ty, Some(Type::Col) | Some(Type::Inter))
            || matches!(&s.ty, Some(Type::Array(ArrayType { base, .. })) if matches!(base.as_ref(), Type::Col | Type::Inter))
        {
            // Dynamic column creation
            let Pattern::Variable(_, name) = &s.pattern else {
                unreachable!()
            };
            let value = s.value.as_ref().map(|_| self.value_stack.pop().unwrap());
            self.symbols
                .new_column(name, s.ty.as_ref(), None, value, SourceRef::unknown())?
        } else {
            // Regular local variable declaration.
            self.value_stack.pop().unwrap()
        };
        self.local_vars.extend(
            Value::try_match_pattern(&value, &s.pattern).unwrap_or_else(|| {
                panic!("Irrefutable pattern did not match: {} = {value}", s.pattern)
            }),
        );
        Ok(())
    }

    fn evaluate_reference(
        &mut self,
        reference: &'a Reference,
    ) -> Result<Arc<Value<'a, T>>, EvalError> {
        Ok(match reference {
            Reference::LocalVar(i, _name) => self.local_vars[*i as usize].clone(),
            Reference::Poly(poly) => {
                if let Some((_, b)) = BUILTINS.iter().find(|(n, _)| (n == &poly.name)) {
                    Value::BuiltinFunction(*b).into()
                } else {
                    let type_args = poly.type_args.clone().map(|mut ta| {
                        for ty in &mut ta {
                            ty.substitute_type_vars(&self.type_args);
                        }
                        ta
                    });
                    self.symbols.lookup(&poly.name, &type_args)?
                }
            }
        })
    }

    /// Evaluate a complex expression given the values for all sub-expressions.
    fn combine(&mut self, expr: &'a Expression) -> Result<(), EvalError> {
        let value = match expr {
            Expression::Tuple(_, items) => {
                let inner_values = self
                    .value_stack
                    .split_off(self.value_stack.len() - items.len());
                Value::Tuple(inner_values).into()
            }
            Expression::ArrayLiteral(_, ArrayLiteral { items }) => {
                let inner_values = self
                    .value_stack
                    .split_off(self.value_stack.len() - items.len());
                Value::Array(inner_values).into()
            }
            Expression::BinaryOperation(_, BinaryOperation { op, .. }) => {
                let right = self.value_stack.pop().unwrap();
                let left = self.value_stack.pop().unwrap();
                evaluate_binary_operation(left, *op, right)?
            }
            Expression::UnaryOperation(_, UnaryOperation { op, .. }) => {
                let inner = self.value_stack.pop().unwrap();
                match (op, inner.as_ref()) {
                    (UnaryOperator::Minus, Value::FieldElement(e)) => {
                        Value::FieldElement(-*e).into()
                    }
                    (UnaryOperator::LogicalNot, Value::Bool(b)) => Value::Bool(!b).into(),
                    (UnaryOperator::Minus, Value::Integer(n)) => Value::Integer(-n).into(),
                    (UnaryOperator::Next, Value::Expression(e)) => e
                        .clone()
                        .next()
                        .map(|next| Value::from(next).into())
                        // a reference already had its `next` flag on
                        .map_err(|reference| {
                            EvalError::TypeError(format!(
                                "Double application of \"'\" on: {}",
                                reference.name
                            ))
                        })?,
                    (op, Value::Expression(e)) => Value::from(AlgebraicExpression::new_unary(
                        (*op).try_into().unwrap(),
                        e.clone(),
                    ))
                    .into(),
                    (_, inner) => Err(EvalError::TypeError(format!(
                        "Operator \"{op}\" not supported on types: {inner}: {}",
                        inner.type_formatted()
                    )))?,
                }
            }
            Expression::IndexAccess(_, _) => {
                let index = self.value_stack.pop().unwrap();
                let array = self.value_stack.pop().unwrap();
                let Value::Array(elements) = array.as_ref() else {
                    panic!()
                };
                match index.as_ref() {
                    Value::Integer(index)
                        if index.is_negative()
                            || *index >= (elements.len() as u64).into() =>
                    {
                        Err(EvalError::OutOfBounds(format!(
                            "Index access out of bounds: Tried to access element {index} of array of size {} in: {expr}.",
                            elements.len()
                        )))?
                    }
                    Value::Integer(index) => {
                        elements[usize::try_from(index).unwrap()].clone()
                    }
                    index => Err(EvalError::TypeError(format!(
                            "Expected integer for array index access but got {index}: {}",
                            index.type_formatted()
                    )))?,
                }
            }
            Expression::FunctionCall(_, FunctionCall { arguments, .. }) => {
                let arguments = self
                    .value_stack
                    .split_off(self.value_stack.len() - arguments.len());
                let function = self.value_stack.pop().unwrap();
                return self.combine_function_call(function, arguments);
            }
            Expression::MatchExpression(_, MatchExpression { arms, .. }) => {
                let v = self.value_stack.pop().unwrap();
                let (vars, body) = arms
                    .iter()
                    .find_map(|MatchArm { pattern, value }| {
                        Value::try_match_pattern(&v, pattern).map(|vars| (vars, value))
                    })
                    .ok_or_else(EvalError::NoMatch)?;
                if !vars.is_empty() {
                    self.op_stack
                        .push(Operation::TruncateLocals(self.local_vars.len()));
                    self.local_vars.extend(vars);
                }
                return self.expand(body);
            }
            Expression::IfExpression(
                _,
                IfExpression {
                    body, else_body, ..
                },
            ) => {
                let v = self.value_stack.pop().unwrap();
                let condition = match v.as_ref() {
                    Value::Bool(b) => Ok(b),
                    x => Err(EvalError::TypeError(format!(
                        "Expected boolean value but got {x}"
                    ))),
                }?;
                let body = if *condition { body } else { else_body };
                return self.expand(body);
            }

            _ => unreachable!(),
        };
        self.value_stack.push(value);
        Ok(())
    }

    fn combine_function_call(
        &mut self,
        function: Arc<Value<'a, T>>,
        arguments: Vec<Arc<Value<'a, T>>>,
    ) -> Result<(), EvalError> {
        match function.as_ref() {
            Value::BuiltinFunction(b) => {
                self.value_stack
                    .push(evaluate_builtin_function(*b, arguments, self.symbols)?)
            }
            Value::TypeConstructor(type_constructor) => self
                .value_stack
                .push(Value::Enum(type_constructor.to_enum_value(arguments)).into()),
            Value::Closure(Closure {
                lambda,
                environment,
                type_args,
            }) => {
                assert_eq!(lambda.params.len(), arguments.len());
                let matched_arguments =
                    arguments
                        .iter()
                        .zip(&lambda.params)
                        .flat_map(|(arg, pattern)| {
                            Value::try_match_pattern(arg, pattern).unwrap_or_else(|| {
                                panic!("Irrefutable pattern did not match: {pattern} = {arg}")
                            })
                        });

                let local_vars = environment
                    .iter()
                    .cloned()
                    .chain(matched_arguments)
                    .collect::<Vec<_>>();

                self.op_stack.push(Operation::SetEnvironment(
                    std::mem::take(&mut self.local_vars),
                    std::mem::take(&mut self.type_args),
                ));
                self.local_vars = local_vars;
                self.type_args = type_args.clone();
                self.expand(&lambda.body)?;
            }
            e => panic!("Expected function but got {e}"),
        };
        Ok(())
    }
}

fn evaluate_literal<'a, T: FieldElement>(
    n: BigUint,
    ty: &Option<Type<u64>>,
    type_args: &HashMap<String, Type>,
) -> Result<Arc<Value<'a, T>>, EvalError> {
    let ty = if let Some(Type::TypeVar(tv)) = ty {
        match &type_args[tv] {
            Type::Fe => Type::Fe,
            Type::Int => Type::Int,
            Type::Expr => Type::Expr,
            t => Err(EvalError::TypeError(format!(
                "Invalid type name for number literal: {t}"
            )))?,
        }
    } else {
        ty.as_ref().cloned().unwrap_or_else(|| Type::Int)
    };
    if ty == Type::Int {
        return Ok(Value::Integer(n.into()).into());
    }
    let fe = T::checked_from(n.clone()).ok_or_else(|| {
        EvalError::TypeError(format!(
            "Number literal {n} is too large for field element."
        ))
    })?;
    Ok((if ty == Type::Fe {
        Value::FieldElement(fe)
    } else if ty == Type::Expr {
        AlgebraicExpression::Number(fe).into()
    } else {
        unreachable!();
    })
    .into())
}

fn evaluate_binary_operation<'a, T: FieldElement>(
    left: Arc<Value<'a, T>>,
    op: BinaryOperator,
    right: Arc<Value<'a, T>>,
) -> Result<Arc<Value<'a, T>>, EvalError> {
    Ok(match (left.as_ref(), op, right.as_ref()) {
        (Value::Array(l), BinaryOperator::Add, Value::Array(r)) => {
            Value::Array(l.iter().chain(r).cloned().collect::<Vec<_>>()).into()
        }
        (Value::String(l), BinaryOperator::Add, Value::String(r)) => {
            Value::String(l.clone() + r).into()
        }
        (Value::String(l), BinaryOperator::Equal, Value::String(r)) => Value::Bool(l == r).into(),
        (Value::String(l), BinaryOperator::NotEqual, Value::String(r)) => {
            Value::Bool(l != r).into()
        }
        (Value::Bool(l), BinaryOperator::LogicalOr, Value::Bool(r)) => Value::Bool(*l || *r).into(),
        (Value::Bool(l), BinaryOperator::LogicalAnd, Value::Bool(r)) => {
            Value::Bool(*l && *r).into()
        }
        (Value::Integer(l), _, Value::Integer(r)) => evaluate_binary_operation_integer(l, op, r)?,
        (Value::FieldElement(l), _, Value::FieldElement(r)) => {
            evaluate_binary_operation_field(*l, op, *r)?
        }
        (Value::FieldElement(l), BinaryOperator::Pow, Value::Integer(r)) => {
            let exp: u64 = r
                .clone()
                .try_into()
                .map_err(|_| EvalError::TypeError(format!("Exponent in {l}**{r} is too large.")))?;
            Value::FieldElement(l.pow(exp.into())).into()
        }
        (Value::Expression(l), BinaryOperator::Pow, Value::Integer(r)) => {
            let exp: u64 = r
                .clone()
                .try_into()
                .map_err(|_| EvalError::TypeError(format!("Exponent in {l}**{r} is too large.")))?;
            match l {
                AlgebraicExpression::Number(l) => {
                    Value::Expression(AlgebraicExpression::Number(l.pow(exp.into()))).into()
                }
                l => {
                    assert!(
                        BigUint::from(exp) < T::modulus().to_arbitrary_integer(),
                        "Exponent too large: {exp}"
                    );
                    Value::from(AlgebraicExpression::new_binary(
                        l.clone(),
                        AlgebraicBinaryOperator::Pow,
                        T::from(exp).into(),
                    ))
                    .into()
                }
            }
        }
        (l @ Value::Expression(_), BinaryOperator::Identity, r @ Value::Expression(_)) => {
            Value::Enum(EnumValue {
                enum_decl: &CONSTR,
                variant: "Identity",
                data: Some(vec![l.clone().into(), r.clone().into()]),
            })
            .into()
        }
        (Value::Expression(l), op, Value::Expression(r)) => match (l, r) {
            (AlgebraicExpression::Number(l), AlgebraicExpression::Number(r)) => {
                let res = evaluate_binary_operation_field::<'a, T>(*l, op, *r)?;
                let Value::FieldElement(result) = res.as_ref() else {
                    panic!()
                };
                Value::from(AlgebraicExpression::Number(*result)).into()
            }
            (l, r) => Value::from(AlgebraicExpression::new_binary(
                l.clone(),
                op.try_into().unwrap(),
                r.clone(),
            ))
            .into(),
        },
        (Value::Expression(_), BinaryOperator::Select, Value::Array(_)) => Value::Enum(EnumValue {
            enum_decl: &SELECTED_EXPRS,
            variant: "SelectedExprs",
            data: Some(vec![left, right]),
        })
        .into(),
        (_, BinaryOperator::In | BinaryOperator::Is, _) => {
            let (left_sel, left_exprs) = to_selected_exprs_expanded(&left);
            let (right_sel, right_exprs) = to_selected_exprs_expanded(&right);
            let name = match op {
                BinaryOperator::In => "Lookup",
                BinaryOperator::Is => "Permutation",
                _ => unreachable!(),
            };
            let selectors = Value::Tuple(vec![left_sel, right_sel]).into();
            let expr_pairs = zip_expressions_for_op(op, left_exprs, right_exprs)?;
            Value::Enum(EnumValue {
                enum_decl: &CONSTR,
                variant: name,
                data: Some(vec![selectors, expr_pairs]),
            })
            .into()
        }
        (Value::Array(left), BinaryOperator::Connect, Value::Array(right)) => {
            let expr_pairs = zip_expressions_for_op(op, left, right)?;
            Value::Enum(EnumValue {
                enum_decl: &CONSTR,
                variant: "Connection",
                data: Some(vec![expr_pairs]),
            })
            .into()
        }
        (l, op, r) => Err(EvalError::TypeError(format!(
            "Operator \"{op}\" not supported on types: {l}: {}, {r}: {}",
            l.type_formatted(),
            r.type_formatted()
        )))?,
    })
}

fn zip_expressions_for_op<'a, T>(
    op: BinaryOperator,
    left: &[Arc<Value<'a, T>>],
    right: &[Arc<Value<'a, T>>],
) -> Result<Arc<Value<'a, T>>, EvalError> {
    if left.len() != right.len() {
        Err(EvalError::TypeError(format!(
            "Tried to use \"{op}\" operator on arrays of different lengths: {} and {}",
            left.len(),
            right.len()
        )))?
    }
    Ok(Value::Array(
        left.iter()
            .zip(right)
            .map(|(l, r)| Value::Tuple(vec![l.clone(), r.clone()]).into())
            .collect(),
    )
    .into())
}

/// Turns a value that can be interpreted as a seleceted expressions (either "a $ [b, c]" or "[b, c]")
/// into the selector and the exprs. The selector is already wrappend into a std::prelude::Option.
fn to_selected_exprs_expanded<'a, 'b, T>(
    selected_exprs: &'a Value<'b, T>,
) -> (Arc<Value<'b, T>>, &'a Vec<Arc<Value<'b, T>>>) {
    match selected_exprs {
        // An array of expressions or a selected expressions without selector.
        Value::Array(items)
        | Value::Enum(EnumValue {
            variant: "JustExprs",
            data: Some(items),
            ..
        }) => (none_value().into(), items),
        // A selected expressions
        Value::Enum(EnumValue {
            variant: "SelectedExprs",
            data: Some(items),
            ..
        }) => {
            let [sel, exprs] = &items[..] else { panic!() };
            let Value::Array(exprs) = exprs.as_ref() else {
                panic!();
            };
            (some_value(sel.clone()).into(), exprs)
        }
        _ => panic!(),
    }
}

#[allow(clippy::print_stdout)]
fn evaluate_builtin_function<'a, T: FieldElement>(
    b: BuiltinFunction,
    mut arguments: Vec<Arc<Value<'a, T>>>,
    symbols: &mut impl SymbolLookup<'a, T>,
) -> Result<Arc<Value<'a, T>>, EvalError> {
    let params = match b {
        BuiltinFunction::ArrayLen => 1,
        BuiltinFunction::Modulus => 0,
        BuiltinFunction::Panic => 1,
        BuiltinFunction::Print => 1,
        BuiltinFunction::ToExpr => 1,
        BuiltinFunction::ToFe => 1,
        BuiltinFunction::ToInt => 1,
        BuiltinFunction::Challenge => 2,
        BuiltinFunction::NewWitAtStage => 2,
        BuiltinFunction::ProvideValue => 3,
        BuiltinFunction::SetHint => 2,
        BuiltinFunction::MinDegree => 0,
        BuiltinFunction::MaxDegree => 0,
        BuiltinFunction::Degree => 0,
        BuiltinFunction::Eval => 1,
        BuiltinFunction::TryEval => 1,
        BuiltinFunction::GetInput => 1,
        BuiltinFunction::GetInputFromChannel => 2,
        BuiltinFunction::OutputByte => 2,
    };

    if arguments.len() != params {
        Err(EvalError::TypeError(format!(
                "Invalid function call: Supplied {} arguments to function that takes {params} parameters.",
                arguments.len(),
            )))?
    }
    Ok(match b {
        BuiltinFunction::ArrayLen => match arguments.pop().unwrap().as_ref() {
            Value::Array(arr) => Value::Integer((arr.len() as u64).into()).into(),
            v => panic!(
                "Expected array for std::array::len, but got {v}: {}",
                v.type_formatted()
            ),
        },
        BuiltinFunction::Panic => {
            let msg = match arguments.pop().unwrap().as_ref() {
                Value::String(msg) => msg.clone(),
                v => panic!(
                    "Expected string for std::check::panic, but got {v}: {}",
                    v.type_formatted()
                ),
            };
            Err(EvalError::FailedAssertion(msg))?
        }
        BuiltinFunction::Print => {
            let msg = arguments.pop().unwrap();
            if let Value::String(s) = msg.as_ref() {
                print!("{s}");
            } else {
                print!("{msg}");
            }
            Value::Tuple(vec![]).into()
        }
        BuiltinFunction::ToExpr => {
            let arg = arguments.pop().unwrap();
            Value::from(AlgebraicExpression::Number(arg.try_to_field_element()?)).into()
        }
        BuiltinFunction::ToInt => {
            let arg = arguments.pop().unwrap();
            Value::Integer(arg.try_to_integer()?).into()
        }
        BuiltinFunction::ToFe => {
            let arg = arguments.pop().unwrap();
            Value::FieldElement(arg.try_to_field_element()?).into()
        }
        BuiltinFunction::Modulus => {
            Value::Integer(T::modulus().to_arbitrary_integer().into()).into()
        }
        BuiltinFunction::Challenge => {
            let [stage, index] = &arguments[..] else {
                panic!()
            };
            let Value::Integer(stage) = (**stage).clone() else {
                panic!()
            };
            let Value::Integer(id) = (**index).clone() else {
                panic!()
            };
            Value::Expression(AlgebraicExpression::Challenge(Challenge {
                id: u64::try_from(id).unwrap(),
                stage: u32::try_from(stage).unwrap(),
            }))
            .into()
        }
        BuiltinFunction::NewWitAtStage => {
            let [name, stage] = &arguments[..] else {
                panic!()
            };
            let Value::String(name) = name.as_ref() else {
                panic!()
            };
            let Value::Integer(stage) = (**stage).clone() else {
                panic!()
            };
            let stage = Some(u32::try_from(stage).unwrap());
            symbols.new_column(name, Some(&Type::Col), stage, None, SourceRef::unknown())?
        }
        BuiltinFunction::ProvideValue => {
            let value = arguments.pop().unwrap();
            let row = arguments.pop().unwrap();
            let col = arguments.pop().unwrap();
            symbols.provide_value(col, row, value)?;
            Value::Tuple(vec![]).into()
        }
        BuiltinFunction::GetInput => {
            let index = arguments.pop().unwrap();
            let Value::Integer(index) = index.as_ref() else {
                panic!()
            };
            symbols.get_input(usize::try_from(index).unwrap())?
        }
        BuiltinFunction::GetInputFromChannel => {
            let index = arguments.pop().unwrap();
            let channel = arguments.pop().unwrap();
            let Value::Integer(index) = index.as_ref() else {
                panic!()
            };
            let Value::Integer(channel) = channel.as_ref() else {
                panic!()
            };
            symbols.get_input_from_channel(
                u32::try_from(channel).unwrap(),
                usize::try_from(index).unwrap(),
            )?
        }
        BuiltinFunction::OutputByte => {
            let byte = arguments.pop().unwrap();
            let fd = arguments.pop().unwrap();
<<<<<<< HEAD
            let Value::FieldElement(byte) = byte.as_ref() else {
                panic!()
            };
            let Value::Integer(channel) = fd.as_ref() else {
                panic!()
            };
            symbols.output_byte(
                u32::try_from(channel).unwrap(),
                u8::try_from(byte.try_into_i32().unwrap()).unwrap(),
            )?;
=======
            let (Value::Integer(fd), Value::Integer(byte)) = (fd.as_ref(), byte.as_ref()) else {
                panic!()
            };
            symbols.output_byte(u32::try_from(fd).unwrap(), u8::try_from(byte).unwrap())?;
>>>>>>> 4f2587e7
            Value::Tuple(vec![]).into()
        }
        BuiltinFunction::SetHint => {
            let expr = arguments.pop().unwrap();
            let col = arguments.pop().unwrap();
            symbols.set_hint(col, expr)?;
            Value::Tuple(vec![]).into()
        }
        BuiltinFunction::MaxDegree => symbols.max_degree()?,
        BuiltinFunction::MinDegree => symbols.min_degree()?,
        BuiltinFunction::Degree => symbols.degree()?,
        BuiltinFunction::Eval => {
            let arg = arguments.pop().unwrap();
            match arg.as_ref() {
                Value::Expression(e) => symbols.eval_expr(e)?,
                v => panic!(
                    "Expected expression for std::prover::eval, but got {v}: {}",
                    v.type_formatted()
                ),
            }
        }
        BuiltinFunction::TryEval => {
            let arg = arguments.pop().unwrap();
            let result = match arg.as_ref() {
                Value::Expression(e) => symbols.eval_expr(e),
                v => panic!(
                    "Expected expression for std::prover::eval, but got {v}: {}",
                    v.type_formatted()
                ),
            };
            match result {
                Ok(v) => some_value(v),
                Err(EvalError::DataNotAvailable) => none_value(),
                Err(e) => return Err(e),
            }
            .into()
        }
    })
}

pub fn evaluate_binary_operation_field<'a, T: FieldElement>(
    left: T,
    op: BinaryOperator,
    right: T,
) -> Result<Arc<Value<'a, T>>, EvalError> {
    Ok(match op {
        BinaryOperator::Add => Value::FieldElement(left + right),
        BinaryOperator::Sub => Value::FieldElement(left - right),
        BinaryOperator::Mul => Value::FieldElement(left * right),
        BinaryOperator::Equal => Value::Bool(left == right),
        BinaryOperator::NotEqual => Value::Bool(left != right),
        _ => Err(EvalError::TypeError(format!(
            "Invalid operator \"{op}\" on field elements: {left} {op} {right}"
        )))?,
    }
    .into())
}

pub fn evaluate_binary_operation_integer<'a, T>(
    left: &BigInt,
    op: BinaryOperator,
    right: &BigInt,
) -> Result<Arc<Value<'a, T>>, EvalError> {
    Ok(match op {
        BinaryOperator::Add => Value::Integer(left + right),
        BinaryOperator::Sub => Value::Integer(left - right),
        BinaryOperator::Mul => Value::Integer(left * right),
        BinaryOperator::Div => Value::Integer(left / right),
        BinaryOperator::Pow => Value::Integer(left.pow(usize::try_from(right).unwrap())),
        BinaryOperator::Mod => Value::Integer(left % right),
        BinaryOperator::BinaryAnd => Value::Integer(left & right),
        BinaryOperator::BinaryXor => Value::Integer(left ^ right),
        BinaryOperator::BinaryOr => Value::Integer(left | right),
        BinaryOperator::ShiftLeft => Value::Integer(left << usize::try_from(right).unwrap()),
        BinaryOperator::ShiftRight => Value::Integer(left >> usize::try_from(right).unwrap()),
        BinaryOperator::Less => Value::Bool(left < right),
        BinaryOperator::LessEqual => Value::Bool(left <= right),
        BinaryOperator::Equal => Value::Bool(left == right),
        BinaryOperator::NotEqual => Value::Bool(left != right),
        BinaryOperator::GreaterEqual => Value::Bool(left >= right),
        BinaryOperator::Greater => Value::Bool(left > right),
        _ => Err(EvalError::TypeError(format!(
            "Invalid operator \"{op}\" on integers: {left} {op} {right}"
        )))?,
    }
    .into())
}<|MERGE_RESOLUTION|>--- conflicted
+++ resolved
@@ -319,9 +319,6 @@
     }
 }
 
-<<<<<<< HEAD
-const BUILTINS: [(&str, BuiltinFunction); 19] = [
-=======
 /// An enum variant with its data as a value.
 /// The enum declaration is provided to allow proper printing and other functions.
 #[derive(Clone, Debug)]
@@ -403,7 +400,6 @@
 }
 
 const BUILTINS: [(&str, BuiltinFunction); 20] = [
->>>>>>> 4f2587e7
     ("std::array::len", BuiltinFunction::ArrayLen),
     ("std::check::panic", BuiltinFunction::Panic),
     ("std::convert::expr", BuiltinFunction::ToExpr),
@@ -1520,23 +1516,10 @@
         BuiltinFunction::OutputByte => {
             let byte = arguments.pop().unwrap();
             let fd = arguments.pop().unwrap();
-<<<<<<< HEAD
-            let Value::FieldElement(byte) = byte.as_ref() else {
-                panic!()
-            };
-            let Value::Integer(channel) = fd.as_ref() else {
-                panic!()
-            };
-            symbols.output_byte(
-                u32::try_from(channel).unwrap(),
-                u8::try_from(byte.try_into_i32().unwrap()).unwrap(),
-            )?;
-=======
             let (Value::Integer(fd), Value::Integer(byte)) = (fd.as_ref(), byte.as_ref()) else {
                 panic!()
             };
             symbols.output_byte(u32::try_from(fd).unwrap(), u8::try_from(byte).unwrap())?;
->>>>>>> 4f2587e7
             Value::Tuple(vec![]).into()
         }
         BuiltinFunction::SetHint => {
