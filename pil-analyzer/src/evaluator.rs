--- conflicted
+++ resolved
@@ -15,15 +15,9 @@
     parsed::{
         display::quote,
         types::{Type, TypeScheme},
-<<<<<<< HEAD
-        ArrayLiteral, BinaryOperator, FunctionCall, IfExpression, IndexAccess, LambdaExpression,
-        LetStatementInsideBlock, MatchArm, MatchExpression, Number, Pattern, StatementInsideBlock,
-        UnaryOperation, UnaryOperator,
-=======
         ArrayLiteral, BinaryOperator, BlockExpression, FunctionCall, IfExpression, IndexAccess,
-        LambdaExpression, LetStatementInsideBlock, MatchArm, Pattern, StatementInsideBlock,
-        UnaryOperator,
->>>>>>> 67c0825d
+        LambdaExpression, LetStatementInsideBlock, MatchArm, MatchExpression, Number, Pattern,
+        StatementInsideBlock, UnaryOperation, UnaryOperator,
     },
     SourceRef,
 };
