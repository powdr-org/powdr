use std::{
    collections::HashMap,
    fmt::{self, Display},
    sync::Arc,
};

use itertools::Itertools;
use powdr_ast::{
    analyzed::{
        AlgebraicExpression, AlgebraicReference, Expression, FunctionValueDefinition, Reference,
        Symbol, SymbolKind, TypedExpression,
    },
    parsed::{
        display::quote,
        types::{Type, TypeScheme},
        BinaryOperator, FunctionCall, LambdaExpression, MatchArm, Pattern, UnaryOperator,
    },
    SourceRef,
};
use powdr_number::{BigInt, BigUint, FieldElement, LargeInt};

/// Evaluates an expression given a hash map of definitions.
pub fn evaluate_expression<'a, T: FieldElement>(
    expr: &'a Expression,
    definitions: &'a HashMap<String, (Symbol, Option<FunctionValueDefinition>)>,
) -> Result<Arc<Value<'a, T>>, EvalError> {
    evaluate(expr, &mut Definitions(definitions))
}

/// Evaluates an expression given a symbol lookup implementation
pub fn evaluate<'a, T: FieldElement>(
    expr: &'a Expression,
    symbols: &mut impl SymbolLookup<'a, T>,
) -> Result<Arc<Value<'a, T>>, EvalError> {
    evaluate_generic(expr, &Default::default(), symbols)
}

/// Evaluates a generic expression given a symbol lookup implementation
/// and values for the generic type parameters.
pub fn evaluate_generic<'a, 'b, T: FieldElement>(
    expr: &'a Expression,
    generic_args: &'b HashMap<String, Type>,
    symbols: &mut impl SymbolLookup<'a, T>,
) -> Result<Arc<Value<'a, T>>, EvalError> {
    internal::evaluate(expr, &[], generic_args, symbols)
}

/// Evaluates a function call.
pub fn evaluate_function_call<'a, T: FieldElement>(
    function: Arc<Value<'a, T>>,
    arguments: Vec<Arc<Value<'a, T>>>,
    symbols: &mut impl SymbolLookup<'a, T>,
) -> Result<Arc<Value<'a, T>>, EvalError> {
    match function.as_ref() {
        Value::BuiltinFunction(b) => internal::evaluate_builtin_function(*b, arguments, symbols),
        Value::TypeConstructor(name) => Ok(Value::Enum(name, Some(arguments)).into()),
        Value::Closure(Closure {
            lambda,
            environment,
            generic_args,
        }) => {
            if lambda.params.len() != arguments.len() {
                Err(EvalError::TypeError(format!(
                    "Invalid function call: Supplied {} arguments to function that takes {} parameters.\nFunction: {lambda}\nArguments: {}",
                    arguments.len(),
                    lambda.params.len(),
                    arguments.iter().format(", ")

                )))?
            }

            let local_vars = environment
                .iter()
                .cloned()
                .chain(arguments)
                .collect::<Vec<_>>();

            internal::evaluate(&lambda.body, &local_vars, generic_args, symbols)
        }
        e => Err(EvalError::TypeError(format!(
            "Expected function but got {e}"
        ))),
    }
}

/// Turns an optional type scheme and a list of generic type arguments into a mapping
/// from type name to type.
pub fn generic_arg_mapping(
    type_scheme: &Option<TypeScheme>,
    args: Option<Vec<Type>>,
) -> HashMap<String, Type> {
    let Some(type_scheme) = type_scheme else {
        return Default::default();
    };
    let Some(args) = args else {
        assert!(
            type_scheme.vars.is_empty(),
            "Tried to call a generic function without properly set type parameters."
        );
        return Default::default();
    };
    assert_eq!(
        type_scheme.vars.len(),
        args.len(),
        "Invalid number of generic arguments:\ngiven: {}\nexpected: {}.\nThis might happen if you call generic functions for array length type expressions.",
        args.iter().format(", "),
        type_scheme.vars.vars().format(", ")
    );
    type_scheme
        .vars
        .vars()
        .cloned()
        .zip(args.iter().cloned())
        .collect()
}

/// Evaluation errors.
/// TODO Most of these errors should be converted to panics as soon as we have a proper type checker.
#[derive(Debug)]
pub enum EvalError {
    /// Type error, for example non-number used as array index.
    TypeError(String),
    /// Fundamentally unsupported operation (regardless of type), e.g. access to public variables.
    Unsupported(String),
    /// Array index access out of bounds.
    OutOfBounds(String),
    /// Unable to match pattern. TODO As soon as we have "Option", patterns should be exhaustive
    /// This error occurs quite often and thus should not require allocation.
    NoMatch(),
    /// Reference to an undefined symbol
    SymbolNotFound(String),
    /// Data not (yet) available
    DataNotAvailable,
    /// Failed assertion, with reason.
    FailedAssertion(String),
}

impl Display for EvalError {
    fn fmt(&self, f: &mut fmt::Formatter<'_>) -> fmt::Result {
        match self {
            EvalError::TypeError(msg) => write!(f, "Type error: {msg}"),
            EvalError::Unsupported(msg) => write!(f, "Operation unsupported: {msg}"),
            EvalError::OutOfBounds(msg) => write!(f, "Out of bounds access: {msg}"),
            EvalError::NoMatch() => write!(f, "Unable to match pattern."),
            EvalError::SymbolNotFound(msg) => write!(f, "Symbol not found: {msg}"),
            EvalError::DataNotAvailable => write!(f, "Data not (yet) available."),
            EvalError::FailedAssertion(msg) => write!(f, "Assertion failed: {msg}"),
        }
    }
}

#[derive(Clone, Debug)]
pub enum Value<'a, T> {
    Bool(bool),
    Integer(BigInt),
    FieldElement(T),
    String(String),
    Tuple(Vec<Arc<Self>>),
    Array(Vec<Arc<Self>>),
    Closure(Closure<'a, T>),
    TypeConstructor(&'a str),
    Enum(&'a str, Option<Vec<Arc<Self>>>),
    BuiltinFunction(BuiltinFunction),
    Expression(AlgebraicExpression<T>),
    Identity(AlgebraicExpression<T>, AlgebraicExpression<T>),
}

impl<'a, T: FieldElement> From<T> for Value<'a, T> {
    fn from(value: T) -> Self {
        Value::FieldElement(value)
    }
}

impl<'a, T: FieldElement> From<AlgebraicExpression<T>> for Value<'a, T> {
    fn from(value: AlgebraicExpression<T>) -> Self {
        Value::Expression(value)
    }
}

impl<'a, T: FieldElement> Value<'a, T> {
    /// Tries to convert the value to a field element. For integers, this only works
    /// if the integer is non-negative and less than the modulus.
    pub fn try_to_field_element(&self) -> Result<T, EvalError> {
        match self {
            Value::FieldElement(x) => Ok(*x),
            Value::Integer(x) => {
                if let Ok(x) = BigUint::try_from(x.clone()) {
                    if x < T::modulus().to_arbitrary_integer() {
                        Ok(T::from(x))
                    } else {
                        Err(EvalError::TypeError(format!(
                            "Expected field element but got integer outside field range: {x}"
                        )))
                    }
                } else {
                    Err(EvalError::TypeError(format!(
                        "Expected field element but got negative integer: {x}"
                    )))
                }
            }
            v => Err(EvalError::TypeError(format!(
                "Expected field element but got {v}"
            ))),
        }
    }

    /// Tries to convert the result into a integer.
    /// Everything else than Value::Integer results in an error.
    pub fn try_to_integer(&self) -> Result<BigInt, EvalError> {
        match self {
            Value::Integer(x) => Ok(x.clone()),
            Value::FieldElement(x) => Ok(x.to_arbitrary_integer().into()),
            v => Err(EvalError::TypeError(format!(
                "Expected integer but got {v}: {}",
                v.type_formatted()
            ))),
        }
    }

    pub fn type_formatted(&self) -> String {
        match self {
            Value::Bool(_) => "bool".to_string(),
            Value::Integer(_) => "int".to_string(),
            Value::FieldElement(_) => "fe".to_string(),
            Value::String(_) => "string".to_string(),
            Value::Tuple(elements) => {
                format!(
                    "({})",
                    elements.iter().map(|e| e.type_formatted()).format(", ")
                )
            }
            Value::Array(elements) => {
                format!(
                    "[{}]",
                    elements.iter().map(|e| e.type_formatted()).format(", ")
                )
            }
            Value::Closure(c) => c.type_formatted(),
            Value::TypeConstructor(name) => format!("{name}_constructor"),
            Value::Enum(name, _) => name.to_string(),
            Value::BuiltinFunction(b) => format!("builtin_{b:?}"),
            Value::Expression(_) => "expr".to_string(),
            Value::Identity(_, _) => "constr".to_string(),
        }
    }

    /// Tries to match this value against the given pattern.
    /// Returns local variable bindings on success.
    pub fn try_match_pattern<'b>(
        v: &Arc<Value<'b, T>>,
        pattern: &Pattern,
    ) -> Option<Vec<Arc<Value<'b, T>>>> {
        match pattern {
            Pattern::Rest => unreachable!("Should be handled higher up"),
            Pattern::CatchAll => Some(vec![]),
            Pattern::Number(n) => match v.as_ref() {
                Value::Integer(x) if x == n => Some(vec![]),
                Value::FieldElement(x) if BigInt::from(x.to_arbitrary_integer()) == *n => {
                    Some(vec![])
                }
                _ => None,
            },
            Pattern::String(s) => match v.as_ref() {
                Value::String(x) if x == s => Some(vec![]),
                _ => None,
            },
            Pattern::Tuple(items) => match v.as_ref() {
                Value::Tuple(values) => {
                    assert_eq!(values.len(), items.len());
                    values
                        .iter()
                        .zip(items)
                        .try_fold(vec![], |mut vars, (e, p)| {
                            Value::try_match_pattern(e, p).map(|v| {
                                vars.extend(v);
                                vars
                            })
                        })
                }
                _ => unreachable!(),
            },
            Pattern::Array(items) => {
                let Value::Array(values) = v.as_ref() else {
                    panic!("Type error")
                };
                // Index of ".."
                let rest_pos = items.iter().position(|i| *i == Pattern::Rest);
                // Check if the value is too short.
                let length_matches = match rest_pos {
                    Some(_) => values.len() >= items.len() - 1,
                    None => values.len() == items.len(),
                };
                if !length_matches {
                    return None;
                }
                // Split value into "left" and "right" part.
                let left_len = rest_pos.unwrap_or(values.len());
                let right_len = rest_pos.map(|p| items.len() - p - 1).unwrap_or(0);
                let left = values.iter().take(left_len);
                let right = values.iter().skip(values.len() - right_len);
                assert_eq!(
                    left.len() + right.len(),
                    items.len() - rest_pos.map(|_| 1).unwrap_or_default()
                );
                left.chain(right)
                    .zip(items.iter().filter(|&i| *i != Pattern::Rest))
                    .try_fold(vec![], |mut vars, (e, p)| {
                        Value::try_match_pattern(e, p).map(|v| {
                            vars.extend(v);
                            vars
                        })
                    })
            }
            Pattern::Variable(_) => Some(vec![v.clone()]),
        }
    }
}

const BUILTINS: [(&str, BuiltinFunction); 9] = [
    ("std::array::len", BuiltinFunction::ArrayLen),
    ("std::check::panic", BuiltinFunction::Panic),
    ("std::convert::expr", BuiltinFunction::ToExpr),
    ("std::convert::fe", BuiltinFunction::ToFe),
    ("std::convert::int", BuiltinFunction::ToInt),
    ("std::debug::print", BuiltinFunction::Print),
    ("std::field::modulus", BuiltinFunction::Modulus),
    ("std::prover::challenge", BuiltinFunction::Challenge),
    ("std::prover::eval", BuiltinFunction::Eval),
];

#[derive(Clone, Copy, Debug)]
pub enum BuiltinFunction {
    /// std::array::len: _[] -> int, returns the length of an array
    ArrayLen,
    /// std::field::modulus: -> int, returns the field modulus as int
    Modulus,
    /// std::check::panic: string -> !, fails evaluation and uses its parameter for error reporting.
    /// Does not return.
    Panic,
    /// std::debug::print: string -> [], prints its argument on stdout.
    /// Returns an empty array.
    Print,
    /// std::convert::expr: fe/int -> expr, converts fe to expr
    ToExpr,
    /// std::convert::int: fe/int -> int, converts fe to int
    ToInt,
    /// std::convert::fe: int/fe -> fe, converts int to fe
    ToFe,
    /// std::prover::challenge: int, int -> expr, constructs a challenge with a given stage and ID.
    Challenge,
    /// std::prover::eval: expr -> fe, evaluates an expression on the current row
    Eval,
}

impl<'a, T: Display> Display for Value<'a, T> {
    fn fmt(&self, f: &mut std::fmt::Formatter<'_>) -> std::fmt::Result {
        match self {
            Value::Bool(b) => write!(f, "{b}"),
            Value::Integer(x) => write!(f, "{x}"),
            Value::FieldElement(x) => write!(f, "{x}"),
            Value::String(s) => write!(f, "{}", quote(s)),
            Value::Tuple(items) => write!(f, "({})", items.iter().format(", ")),
            Value::Array(elements) => write!(f, "[{}]", elements.iter().format(", ")),
            Value::Closure(closure) => write!(f, "{closure}"),
            Value::TypeConstructor(name) => write!(f, "{name}_constructor"),
            Value::Enum(name, data) => {
                write!(f, "{name}")?;
                if let Some(data) = data {
                    write!(f, "({})", data.iter().format(", "))?;
                }
                Ok(())
            }
            Value::BuiltinFunction(b) => write!(f, "{b:?}"),
            Value::Expression(e) => write!(f, "{e}"),
            Value::Identity(left, right) => write!(f, "{left} = {right}"),
        }
    }
}

#[derive(Clone, Debug)]
pub struct Closure<'a, T> {
    pub lambda: &'a LambdaExpression<Reference>,
    pub environment: Vec<Arc<Value<'a, T>>>,
    pub generic_args: HashMap<String, Type>,
}

impl<'a, T: Display> Display for Closure<'a, T> {
    fn fmt(&self, f: &mut std::fmt::Formatter<'_>) -> std::fmt::Result {
        write!(f, "{}", self.lambda)
    }
}

impl<'a, T> From<Closure<'a, T>> for Value<'a, T> {
    fn from(value: Closure<'a, T>) -> Self {
        Value::Closure(value)
    }
}

impl<'a, T> Closure<'a, T> {
    pub fn type_formatted(&self) -> String {
        // TODO should use proper types as soon as we have them
        "closure".to_string()
    }
}

pub struct Definitions<'a>(pub &'a HashMap<String, (Symbol, Option<FunctionValueDefinition>)>);

impl<'a> Definitions<'a> {
    /// Implementation of `lookup` that allows to provide a different implementation
    /// of SymbolLookup for the recursive call.
    pub fn lookup_with_symbols<T: FieldElement>(
        definitions: &'a HashMap<String, (Symbol, Option<FunctionValueDefinition>)>,
        name: &str,
        generic_args: Option<Vec<Type>>,
        symbols: &mut impl SymbolLookup<'a, T>,
    ) -> Result<Arc<Value<'a, T>>, EvalError> {
        let name = name.to_string();

        let (symbol, value) = definitions
            .get(&name)
            .ok_or_else(|| EvalError::SymbolNotFound(format!("Symbol {name} not found.")))?;

        Ok(if matches!(symbol.kind, SymbolKind::Poly(_)) {
            if symbol.is_array() {
                let items = symbol
                    .array_elements()
                    .map(|(name, poly_id)| {
                        Value::from(AlgebraicExpression::Reference(AlgebraicReference {
                            name,
                            poly_id,
                            next: false,
                        }))
                        .into()
                    })
                    .collect();
                Value::Array(items).into()
            } else {
                Value::from(AlgebraicExpression::Reference(AlgebraicReference {
                    name,
                    poly_id: symbol.into(),
                    next: false,
                }))
                .into()
            }
        } else {
            match value {
                Some(FunctionValueDefinition::Expression(TypedExpression {
                    e: value,
                    type_scheme,
                })) => {
                    let generic_args = generic_arg_mapping(type_scheme, generic_args);
                    evaluate_generic(value, &generic_args, symbols)?
                }
                Some(FunctionValueDefinition::TypeConstructor(_type_name, variant)) => {
                    if variant.fields.is_none() {
                        Value::Enum(&variant.name, None).into()
                    } else {
                        Value::TypeConstructor(&variant.name).into()
                    }
                }
                _ => Err(EvalError::Unsupported(
                    "Cannot evaluate arrays and queries.".to_string(),
                ))?,
            }
        })
    }
}

impl<'a, T: FieldElement> SymbolLookup<'a, T> for Definitions<'a> {
    fn lookup(
        &mut self,
        name: &str,
        generic_args: Option<Vec<Type>>,
    ) -> Result<Arc<Value<'a, T>>, EvalError> {
        Self::lookup_with_symbols(self.0, name, generic_args, self)
    }

    fn lookup_public_reference(&self, name: &str) -> Result<Arc<Value<'a, T>>, EvalError> {
        Ok(Value::from(AlgebraicExpression::PublicReference(name.to_string())).into())
    }
}

impl<'a> From<&'a HashMap<String, (Symbol, Option<FunctionValueDefinition>)>> for Definitions<'a> {
    fn from(value: &'a HashMap<String, (Symbol, Option<FunctionValueDefinition>)>) -> Self {
        Definitions(value)
    }
}

pub trait SymbolLookup<'a, T> {
    fn lookup(
        &mut self,
        name: &'a str,
        generic_args: Option<Vec<Type>>,
    ) -> Result<Arc<Value<'a, T>>, EvalError>;

    fn lookup_public_reference(&self, name: &str) -> Result<Arc<Value<'a, T>>, EvalError> {
        Err(EvalError::Unsupported(format!(
            "Cannot evaluate public reference: {name}"
        )))
    }

    fn eval_expr(&self, _expr: &AlgebraicExpression<T>) -> Result<Arc<Value<'a, T>>, EvalError> {
        Err(EvalError::DataNotAvailable)
    }

    fn new_witness_column(
        &mut self,
        name: &str,
        _source: SourceRef,
    ) -> Result<Arc<Value<'a, T>>, EvalError> {
        Err(EvalError::Unsupported(format!(
            "Tried to create witness column outside of statement context: {name}"
        )))
    }

    fn add_constraints(
        &mut self,
        _constraints: Arc<Value<'a, T>>,
        _source: SourceRef,
    ) -> Result<(), EvalError> {
        Err(EvalError::Unsupported(
            "Tried to add constraints outside of statement context.".to_string(),
        ))
    }
}

mod internal {
    use num_traits::Signed;
    use powdr_ast::{
        analyzed::{AlgebraicBinaryOperator, Challenge},
        parsed::{LetStatementInsideBlock, StatementInsideBlock},
    };
    use powdr_number::BigUint;

    use super::*;

    pub fn evaluate<'a, 'b, T: FieldElement>(
        expr: &'a Expression,
        locals: &[Arc<Value<'a, T>>],
        generic_args: &'b HashMap<String, Type>,
        symbols: &mut impl SymbolLookup<'a, T>,
    ) -> Result<Arc<Value<'a, T>>, EvalError> {
        Ok(match expr {
            Expression::Reference(reference) => {
                evaluate_reference(reference, locals, generic_args, symbols)?
            }
            Expression::PublicReference(name) => symbols.lookup_public_reference(name)?,
            Expression::Number(n, ty) => evaluate_literal(n.clone(), ty, generic_args)?,
            Expression::String(s) => Value::String(s.clone()).into(),
            Expression::Tuple(items) => Value::Tuple(
                items
                    .iter()
                    .map(|e| evaluate(e, locals, generic_args, symbols))
                    .collect::<Result<_, _>>()?,
            )
            .into(),
            Expression::ArrayLiteral(elements) => (Value::Array(
                elements
                    .items
                    .iter()
                    .map(|e| evaluate(e, locals, generic_args, symbols))
                    .collect::<Result<_, _>>()?,
            ))
            .into(),
            Expression::BinaryOperation(left, op, right) => {
                let left = evaluate(left, locals, generic_args, symbols)?;
                let right = evaluate(right, locals, generic_args, symbols)?;
                evaluate_binary_operation(&left, *op, &right)?
            }
            Expression::UnaryOperation(op, expr) => {
                match (op, evaluate(expr, locals, generic_args, symbols)?.as_ref()) {
                    (UnaryOperator::Minus, Value::FieldElement(e)) => {
                        Value::FieldElement(-*e).into()
                    }
                    (UnaryOperator::LogicalNot, Value::Bool(b)) => Value::Bool(!b).into(),
                    (UnaryOperator::Minus, Value::Integer(n)) => Value::Integer(-n).into(),
                    (UnaryOperator::Next, Value::Expression(e)) => {
                        let AlgebraicExpression::Reference(reference) = e else {
                            return Err(EvalError::TypeError(format!(
                                "Expected column for \"'\" operator, but got: {e}"
                            )));
                        };

                        if reference.next {
                            return Err(EvalError::TypeError(format!(
                                "Double application of \"'\" on: {reference}"
                            )));
                        }
                        Value::from(AlgebraicExpression::Reference(AlgebraicReference {
                            next: true,
                            ..reference.clone()
                        }))
                        .into()
                    }
                    (op, Value::Expression(e)) => Value::from(AlgebraicExpression::UnaryOperation(
                        (*op).try_into().unwrap(),
                        e.clone().into(),
                    ))
                    .into(),
                    (_, inner) => Err(EvalError::TypeError(format!(
                        "Operator {op} not supported on types: {inner}: {}",
                        inner.type_formatted()
                    )))?,
                }
            }
            Expression::LambdaExpression(lambda) => {
                // TODO only copy the part of the environment that is actually referenced?
                Value::from(Closure {
                    lambda,
                    environment: locals.to_vec(),
                    generic_args: generic_args.clone(),
                })
                .into()
            }
            Expression::IndexAccess(index_access) => {
                match evaluate(&index_access.array, locals, generic_args, symbols)?.as_ref() {
                    Value::Array(elements) => {
                        match evaluate(&index_access.index, locals, generic_args,symbols)?.as_ref() {
                            Value::Integer(index)
                                if index.is_negative()
                                    || *index >= (elements.len() as u64).into() =>
                            {
                                Err(EvalError::OutOfBounds(format!(
                                    "Index access out of bounds: Tried to access element {index} of array of size {} in: {expr}.",
                                    elements.len()
                                )))?
                            }
                            Value::Integer(index) => {
                                elements[usize::try_from(index).unwrap()].clone()
                            }
                            index => Err(EvalError::TypeError(format!(
                                    "Expected integer for array index access but got {index}: {}",
                                    index.type_formatted()
                            )))?,
                        }
                    }
                    e => Err(EvalError::TypeError(format!("Expected array, but got {e}")))?,
                }
            }
            Expression::FunctionCall(FunctionCall {
                function,
                arguments,
            }) => {
                let function = evaluate(function, locals, generic_args, symbols)?;
                let arguments = arguments
                    .iter()
                    .map(|a| evaluate(a, locals, generic_args, symbols))
                    .collect::<Result<Vec<_>, _>>()?;
                evaluate_function_call(function, arguments, symbols)?
            }
            Expression::MatchExpression(scrutinee, arms) => {
                let v = evaluate(scrutinee, locals, generic_args, symbols)?;
                let (vars, body) = arms
                    .iter()
                    .find_map(|MatchArm { pattern, value }| {
                        Value::try_match_pattern(&v, pattern).map(|vars| (vars, value))
                    })
                    .ok_or_else(EvalError::NoMatch)?;
                let mut locals = locals.to_vec();
                locals.extend(vars);
                evaluate(body, &locals, generic_args, symbols)?
            }
            Expression::IfExpression(if_expr) => {
                let cond = evaluate(&if_expr.condition, locals, generic_args, symbols)?;
                let condition = match cond.as_ref() {
                    Value::Bool(b) => Ok(b),
                    x => Err(EvalError::TypeError(format!(
                        "Expected boolean value but got {x}"
                    ))),
                }?;
                let body = if *condition {
                    &if_expr.body
                } else {
                    &if_expr.else_body
                };
                evaluate(body.as_ref(), locals, generic_args, symbols)?
            }
            Expression::BlockExpression(statements, expr) => {
                let mut locals = locals.to_vec();
                for statement in statements {
                    match statement {
                        StatementInsideBlock::LetStatement(LetStatementInsideBlock {
                            name,
                            value,
                        }) => {
                            let value = if let Some(value) = value {
                                evaluate(value, &locals, generic_args, symbols)?
                            } else {
                                symbols.new_witness_column(name, SourceRef::unknown())?
                            };
                            locals.push(value);
                        }
                        StatementInsideBlock::Expression(expr) => {
                            let result = evaluate(expr, &locals, generic_args, symbols)?;
                            symbols.add_constraints(result, SourceRef::unknown())?;
                        }
                    }
                }
                evaluate(expr, &locals, generic_args, symbols)?
            }
            Expression::FreeInput(_) => Err(EvalError::Unsupported(
                "Cannot evaluate free input.".to_string(),
            ))?,
        })
    }

    fn evaluate_literal<'a, T: FieldElement>(
        n: BigUint,
        ty: &Option<Type<u64>>,
        generic_args: &HashMap<String, Type>,
    ) -> Result<Arc<Value<'a, T>>, EvalError> {
        let ty = if let Some(Type::TypeVar(tv)) = ty {
            match &generic_args[tv] {
                Type::Fe => Type::Fe,
                Type::Int => Type::Int,
                Type::Expr => Type::Expr,
                t => Err(EvalError::TypeError(format!(
                    "Invalid type name for number literal: {t}"
                )))?,
            }
        } else {
            ty.as_ref().cloned().unwrap_or_else(|| Type::Int)
        };
        if ty == Type::Int {
            return Ok(Value::Integer(n.into()).into());
        }
        let fe = T::checked_from(n.clone()).ok_or_else(|| {
            EvalError::TypeError(format!(
                "Number literal {n} is too large for field element."
            ))
        })?;
        Ok((if ty == Type::Fe {
            Value::FieldElement(fe)
        } else if ty == Type::Expr {
            AlgebraicExpression::Number(fe).into()
        } else {
            unreachable!();
        })
        .into())
    }

    fn evaluate_reference<'a, T: FieldElement>(
        reference: &'a Reference,
        locals: &[Arc<Value<'a, T>>],
        generic_args: &HashMap<String, Type>,
        symbols: &mut impl SymbolLookup<'a, T>,
    ) -> Result<Arc<Value<'a, T>>, EvalError> {
        Ok(match reference {
            Reference::LocalVar(i, _name) => locals[*i as usize].clone(),

            Reference::Poly(poly) => {
                if let Some((_, b)) = BUILTINS.iter().find(|(n, _)| (n == &poly.name)) {
                    Value::BuiltinFunction(*b).into()
                } else {
                    let generic_args = poly.generic_args.clone().map(|mut ga| {
                        for ty in &mut ga {
                            ty.substitute_type_vars(generic_args);
                        }
                        ga
                    });
                    symbols.lookup(&poly.name, generic_args)?
                }
            }
        })
    }

    fn evaluate_binary_operation<'a, T: FieldElement>(
        left: &Value<'a, T>,
        op: BinaryOperator,
        right: &Value<'a, T>,
    ) -> Result<Arc<Value<'a, T>>, EvalError> {
        Ok(match (left, op, right) {
            (Value::Array(l), BinaryOperator::Add, Value::Array(r)) => {
                Value::Array(l.iter().chain(r).cloned().collect::<Vec<_>>()).into()
            }
            (Value::String(l), BinaryOperator::Add, Value::String(r)) => {
                Value::String(l.clone() + r).into()
            }
            (Value::Bool(l), BinaryOperator::LogicalOr, Value::Bool(r)) => {
                Value::Bool(*l || *r).into()
            }
            (Value::Bool(l), BinaryOperator::LogicalAnd, Value::Bool(r)) => {
                Value::Bool(*l && *r).into()
            }
            (Value::Integer(l), _, Value::Integer(r)) => {
                evaluate_binary_operation_integer(l, op, r)?
            }
            (Value::FieldElement(l), _, Value::FieldElement(r)) => {
                evaluate_binary_operation_field(*l, op, *r)?
            }
            (Value::FieldElement(l), BinaryOperator::Pow, Value::Integer(r)) => {
                let exp: u64 = r.clone().try_into().map_err(|_| {
                    EvalError::TypeError(format!("Exponent in {l}**{r} is too large."))
                })?;
                Value::FieldElement(l.pow(exp.into())).into()
            }
            (Value::Expression(l), BinaryOperator::Pow, Value::Integer(r)) => {
                let exp: u64 = r.clone().try_into().map_err(|_| {
                    EvalError::TypeError(format!("Exponent in {l}**{r} is too large."))
                })?;
                match l {
                    AlgebraicExpression::Number(l) => {
                        Value::Expression(AlgebraicExpression::Number(l.pow(exp.into()))).into()
                    }
                    l => {
                        assert!(
                            BigUint::from(exp) < T::modulus().to_arbitrary_integer(),
                            "Exponent too large: {exp}"
                        );
                        Value::from(AlgebraicExpression::BinaryOperation(
                            Box::new(l.clone()),
                            AlgebraicBinaryOperator::Pow,
                            Box::new(T::from(exp).into()),
                        ))
                        .into()
                    }
                }
            }
            (Value::Expression(l), BinaryOperator::Identity, Value::Expression(r)) => {
                Value::Identity(l.clone(), r.clone()).into()
            }
            (Value::Expression(l), op, Value::Expression(r)) => match (l, r) {
                (AlgebraicExpression::Number(l), AlgebraicExpression::Number(r)) => {
                    let res = evaluate_binary_operation_field::<'a, T>(*l, op, *r)?;
                    let Value::FieldElement(result) = res.as_ref() else {
                        panic!()
                    };
                    Value::from(AlgebraicExpression::Number(*result)).into()
                }
                (l, r) => Value::from(AlgebraicExpression::BinaryOperation(
                    Box::new(l.clone()),
                    op.try_into().unwrap(),
                    Box::new(r.clone()),
                ))
                .into(),
            },
            (l, op, r) => Err(EvalError::TypeError(format!(
                "Operator {op} not supported on types: {l}: {}, {r}: {}",
                l.type_formatted(),
                r.type_formatted()
            )))?,
        })
    }

    #[allow(clippy::print_stdout)]
    pub fn evaluate_builtin_function<'a, T: FieldElement>(
        b: BuiltinFunction,
        mut arguments: Vec<Arc<Value<'a, T>>>,
        symbols: &mut impl SymbolLookup<'a, T>,
    ) -> Result<Arc<Value<'a, T>>, EvalError> {
        let params = match b {
            BuiltinFunction::ArrayLen => 1,
            BuiltinFunction::Modulus => 0,
            BuiltinFunction::Panic => 1,
            BuiltinFunction::Print => 1,
            BuiltinFunction::ToExpr => 1,
            BuiltinFunction::ToFe => 1,
            BuiltinFunction::ToInt => 1,
            BuiltinFunction::Challenge => 2,
            BuiltinFunction::Eval => 1,
        };

        if arguments.len() != params {
            Err(EvalError::TypeError(format!(
                "Invalid function call: Supplied {} arguments to function that takes {params} parameters.",
                arguments.len(),
            )))?
        }
        Ok(match b {
            BuiltinFunction::ArrayLen => match arguments.pop().unwrap().as_ref() {
                Value::Array(arr) => Value::Integer((arr.len() as u64).into()).into(),
                v => panic!(
                    "Expected array for std::array::len, but got {v}: {}",
                    v.type_formatted()
                ),
            },
            BuiltinFunction::Panic => {
                let msg = match arguments.pop().unwrap().as_ref() {
                    Value::String(msg) => msg.clone(),
                    v => panic!(
                        "Expected string for std::check::panic, but got {v}: {}",
                        v.type_formatted()
                    ),
                };
                Err(EvalError::FailedAssertion(msg))?
            }
            BuiltinFunction::Print => {
                let msg = match arguments.pop().unwrap().as_ref() {
                    Value::String(msg) => msg.clone(),
                    v => panic!(
                        "Expected string for std::debug::print, but got {v}: {}",
                        v.type_formatted()
                    ),
                };
                print!("{msg}");
                Value::Array(Default::default()).into()
            }
            BuiltinFunction::ToExpr => {
                let arg = arguments.pop().unwrap();
                Value::from(AlgebraicExpression::Number(arg.try_to_field_element()?)).into()
            }
            BuiltinFunction::ToInt => {
                let arg = arguments.pop().unwrap();
                Value::Integer(arg.try_to_integer()?).into()
            }
            BuiltinFunction::ToFe => {
                let arg = arguments.pop().unwrap();
                Value::FieldElement(arg.try_to_field_element()?).into()
            }
            BuiltinFunction::Modulus => {
                Value::Integer(T::modulus().to_arbitrary_integer().into()).into()
            }
            BuiltinFunction::Challenge => {
                let [stage, index] = &arguments[..] else {
                    panic!()
                };
                let Value::Integer(stage) = (**stage).clone() else {
                    panic!()
                };
                let Value::Integer(id) = (**index).clone() else {
                    panic!()
                };
                Value::Expression(AlgebraicExpression::Challenge(Challenge {
                    id: u64::try_from(id).unwrap(),
                    stage: u32::try_from(stage).unwrap(),
                }))
                .into()
            }
            BuiltinFunction::Eval => {
                let arg = arguments.pop().unwrap();
                match arg.as_ref() {
                    Value::Expression(e) => symbols.eval_expr(e)?,
                    v => panic!(
                        "Expected expression for std::prover::eval, but got {v}: {}",
                        v.type_formatted()
                    ),
                }
            }
        })
    }
}

pub fn evaluate_binary_operation_field<'a, T: FieldElement>(
    left: T,
    op: BinaryOperator,
    right: T,
) -> Result<Arc<Value<'a, T>>, EvalError> {
    Ok(match op {
        BinaryOperator::Add => Value::FieldElement(left + right),
        BinaryOperator::Sub => Value::FieldElement(left - right),
        BinaryOperator::Mul => Value::FieldElement(left * right),
        BinaryOperator::Equal => Value::Bool(left == right),
        BinaryOperator::NotEqual => Value::Bool(left != right),
        _ => Err(EvalError::TypeError(format!(
            "Invalid operator {op} on field elements: {left} {op} {right}"
        )))?,
    }
    .into())
}

pub fn evaluate_binary_operation_integer<'a, T>(
    left: &BigInt,
    op: BinaryOperator,
    right: &BigInt,
) -> Result<Arc<Value<'a, T>>, EvalError> {
    Ok(match op {
        BinaryOperator::Add => Value::Integer(left + right),
        BinaryOperator::Sub => Value::Integer(left - right),
        BinaryOperator::Mul => Value::Integer(left * right),
        BinaryOperator::Div => Value::Integer(left / right),
        BinaryOperator::Pow => Value::Integer(left.pow(usize::try_from(right).unwrap())),
        BinaryOperator::Mod => Value::Integer(left % right),
        BinaryOperator::BinaryAnd => Value::Integer(left & right),
        BinaryOperator::BinaryXor => Value::Integer(left ^ right),
        BinaryOperator::BinaryOr => Value::Integer(left | right),
        BinaryOperator::ShiftLeft => Value::Integer(left << usize::try_from(right).unwrap()),
        BinaryOperator::ShiftRight => Value::Integer(left >> usize::try_from(right).unwrap()),
        BinaryOperator::Less => Value::Bool(left < right),
        BinaryOperator::LessEqual => Value::Bool(left <= right),
        BinaryOperator::Equal => Value::Bool(left == right),
        BinaryOperator::NotEqual => Value::Bool(left != right),
        BinaryOperator::GreaterEqual => Value::Bool(left >= right),
        BinaryOperator::Greater => Value::Bool(left > right),
        _ => Err(EvalError::TypeError(format!(
            "Invalid operator {op} on integers: {left} {op} {right}"
        )))?,
    }
    .into())
}

#[cfg(test)]
mod test {
    use powdr_number::GoldilocksField;
    use pretty_assertions::assert_eq;

    use crate::analyze_string;

    use super::*;

    fn parse_and_evaluate_symbol(input: &str, symbol: &str) -> String {
        let analyzed = analyze_string::<GoldilocksField>(input);
        let Some(FunctionValueDefinition::Expression(TypedExpression {
            e: symbol,
            type_scheme: _,
        })) = &analyzed.definitions[symbol].1
        else {
            panic!()
        };
        evaluate::<GoldilocksField>(symbol, &mut Definitions(&analyzed.definitions))
            .unwrap()
            .to_string()
    }

    #[test]
    pub fn arrays_and_strings() {
        let src = r#"namespace Main(16);
            let words = ["the", "quick", "brown", "fox"];
            let translate = |w| match w {
                "the" => "franz",
                "quick" => "jagt",
                "brown" => "mit",
                "fox" => "dem",
                _ => "?",
            };
            let map_array = |arr, f| [f(arr[0]), f(arr[1]), f(arr[2]), f(arr[3])];
            let translated = map_array(words, translate);
        "#;
        let result = parse_and_evaluate_symbol(src, "Main.translated");
        assert_eq!(result, r#"["franz", "jagt", "mit", "dem"]"#);
    }

    #[test]
    pub fn fibonacci() {
        let src = r#"namespace Main(16);
            let fib: int -> int = |i| match i {
                0 => 0,
                1 => 1,
                _ => fib(i - 1) + fib(i - 2),
            };
            let result = fib(20);
        "#;
        assert_eq!(
            parse_and_evaluate_symbol(src, "Main.result"),
            "6765".to_string()
        );
    }

    #[test]
    pub fn capturing() {
        let src = r#"namespace Main(16);
            let f: int, (int -> int) -> (int -> int) = |n, g| match n { 99 => |i| n, 1 => g };
            let result = f(1, f(99, |x| x + 3000))(0);
        "#;
        // If the lambda function returned by the expression f(99, ...) does not
        // properly capture the value of n in a closure, then f(1, ...) would return 1.
        assert_eq!(
            parse_and_evaluate_symbol(src, "Main.result"),
            "99".to_string()
        );
    }

    #[test]
    pub fn array_len() {
        let src = r#"
            let N: int = 2;
            namespace std::array(N);
            let len = 123;
            namespace F(N);
            let x = std::array::len([1, N, 3]);
            let empty: int[] = [];
            let y = std::array::len(empty);
        "#;
        assert_eq!(parse_and_evaluate_symbol(src, "F.x"), "3".to_string());
        assert_eq!(parse_and_evaluate_symbol(src, "F.y"), "0".to_string());
    }

    #[test]
    #[should_panic = r#"FailedAssertion("this text")"#]
    pub fn panic_complex() {
        let src = r#"
            constant %N = 2;
            namespace std::check(%N);
            let panic = 123;
            namespace F(%N);
            let concat = |a, b| a + b;
            let arg: int = 1;
            let x: int[] = (|i| if i == 1 { std::check::panic(concat("this ", "text")) } else { [9] })(arg);
        "#;
        parse_and_evaluate_symbol(src, "F.x");
    }

    #[test]
    #[should_panic = r#"FailedAssertion("text")"#]
    pub fn panic_string() {
        let src = r#"
            constant %N = 2;
            namespace std::check(%N);
            let panic = 123;
            namespace F(%N);
            let x: int = std::check::panic("text");
        "#;
        parse_and_evaluate_symbol(src, "F.x");
    }

    #[test]
    pub fn hex_number_outside_field() {
        // This tests that the parser does not lose precision when parsing large integers.
        let src = r#"
            let N: int = 0x9999999999999999999999999999999;
        "#;
        parse_and_evaluate_symbol(src, "N");
    }

    #[test]
    pub fn decimal_number_outside_field() {
        // This tests that the parser does not lose precision when parsing large integers.
        let src = r#"
            let N: int = 9999999999999999999999999999999;
        "#;
        parse_and_evaluate_symbol(src, "N");
    }

    #[test]
    #[should_panic = "Number literal 9999999999999999999999999999999 is too large for field element."]
    pub fn decimal_number_outside_field_for_fe() {
        let src = r#"
            let N: fe = 9999999999999999999999999999999;
        "#;
        parse_and_evaluate_symbol(src, "N");
    }

    #[test]
    pub fn zero_power_zero() {
        let src = r#"
        let zpz_int: int = 0**0;
        let zpz_fe: fe = 0**0;
        "#;
        assert_eq!(parse_and_evaluate_symbol(src, "zpz_int"), "1".to_string());
        assert_eq!(parse_and_evaluate_symbol(src, "zpz_fe"), "1".to_string());
    }

    #[test]
    pub fn debug_print() {
        let src = r#"
            namespace std::debug(8);
            let print = 2;
            let N = std::debug::print("test output\n");
        "#;
        parse_and_evaluate_symbol(src, "std::debug::N");
    }

    #[test]
    pub fn local_vars() {
        let src = r#"
            let f: int -> int = |i| {
                let x = i + 1;
                let y = x - 1;
                let z = y - i;
                z
            };
            let t = f(8);
        "#;
        assert_eq!(parse_and_evaluate_symbol(src, "t"), "0".to_string());
    }

    #[test]
    pub fn match_pattern() {
        let src = r#"
            let f: int[] -> int = |arr| match arr {
                [] => 0,
                [x] => x,
                [_, x] => x + 9,
                [_, x, y] => x + y,
                _ => 99,
            };
            let t = [
                f([]), f([1]), f([1, 2]), f([1, 2, 3]), f([1, 2, 3, 4])
            ];
        "#;
        assert_eq!(
            parse_and_evaluate_symbol(src, "t"),
            "[0, 1, 11, 5, 99]".to_string()
        );
    }

    #[test]
<<<<<<< HEAD
    pub fn match_skip_array() {
        let src = r#"
            let f: int[] -> int = |arr| match arr {
                [x, .., y] => x + y,
                [] => 19,
                _ => 99,
            };
            let t = [f([]), f([1]), f([1, 2]), f([1, 2, 3]), f([1, 2, 3, 4])];
        "#;
        assert_eq!(
            parse_and_evaluate_symbol(src, "t"),
            "[19, 99, 3, 4, 5]".to_string()
        );
    }

    #[test]
    pub fn match_skip_array_2() {
        let src = r#"
            let f: int[] -> int = |arr| match arr {
                [.., y] => y,
                _ => 99,
            };
            let t = [f([]), f([1]), f([1, 2]), f([1, 2, 3]), f([1, 2, 3, 4])];
        "#;
        assert_eq!(
            parse_and_evaluate_symbol(src, "t"),
            "[99, 1, 2, 3, 4]".to_string()
        );
    }

    #[test]
    pub fn match_skip_array_3() {
        let src = r#"
            let f: int[] -> int = |arr| match arr {
                [.., x, y] => x,
                [..] => 99,
            };
            let t = [f([]), f([1]), f([1, 2]), f([1, 2, 3]), f([1, 2, 3, 4])];
        "#;
        assert_eq!(
            parse_and_evaluate_symbol(src, "t"),
            "[99, 99, 1, 2, 3]".to_string()
        );
    }

    #[test]
    pub fn match_skip_array_4() {
        let src = r#"
            let f: int[] -> int = |arr| match arr {
                [x, y, ..] => y,
                [..] => 99,
            };
            let t = [f([]), f([1]), f([1, 2]), f([1, 2, 3]), f([1, 2, 3, 4])];
        "#;
        assert_eq!(
            parse_and_evaluate_symbol(src, "t"),
            "[99, 99, 2, 2, 2]".to_string()
=======
    pub fn match_pattern_complex() {
        let src = r#"
            let f: ((int, int), int[]) -> int = |q| match q {
                ((1, _), [x, 4]) => 1 + x,
                ((1, 2), [y]) => 2 + y,
                ((_, 2), [y, z]) => 3 + y + z,
                ((x, 3), _) => x,
                ((x, -1), _) => x,
                (t, [_, r]) => r
            };
            let res = [
                f(((1, 9), [20, 4])),
                f(((1, 2), [3])),
                f(((9, 2), [300, 4])),
                f(((9, 3), [900, 8])),
                f(((90, 3), [900, 8, 7])),
                f(((99, -1), [900, 8, 7])),
                f(((1, 1), [-3, -1]))
            ];
        "#;
        assert_eq!(
            parse_and_evaluate_symbol(src, "res"),
            "[21, 5, 307, 9, 90, 99, -1]".to_string()
>>>>>>> efbda714
        );
    }
}<|MERGE_RESOLUTION|>--- conflicted
+++ resolved
@@ -1184,65 +1184,6 @@
     }
 
     #[test]
-<<<<<<< HEAD
-    pub fn match_skip_array() {
-        let src = r#"
-            let f: int[] -> int = |arr| match arr {
-                [x, .., y] => x + y,
-                [] => 19,
-                _ => 99,
-            };
-            let t = [f([]), f([1]), f([1, 2]), f([1, 2, 3]), f([1, 2, 3, 4])];
-        "#;
-        assert_eq!(
-            parse_and_evaluate_symbol(src, "t"),
-            "[19, 99, 3, 4, 5]".to_string()
-        );
-    }
-
-    #[test]
-    pub fn match_skip_array_2() {
-        let src = r#"
-            let f: int[] -> int = |arr| match arr {
-                [.., y] => y,
-                _ => 99,
-            };
-            let t = [f([]), f([1]), f([1, 2]), f([1, 2, 3]), f([1, 2, 3, 4])];
-        "#;
-        assert_eq!(
-            parse_and_evaluate_symbol(src, "t"),
-            "[99, 1, 2, 3, 4]".to_string()
-        );
-    }
-
-    #[test]
-    pub fn match_skip_array_3() {
-        let src = r#"
-            let f: int[] -> int = |arr| match arr {
-                [.., x, y] => x,
-                [..] => 99,
-            };
-            let t = [f([]), f([1]), f([1, 2]), f([1, 2, 3]), f([1, 2, 3, 4])];
-        "#;
-        assert_eq!(
-            parse_and_evaluate_symbol(src, "t"),
-            "[99, 99, 1, 2, 3]".to_string()
-        );
-    }
-
-    #[test]
-    pub fn match_skip_array_4() {
-        let src = r#"
-            let f: int[] -> int = |arr| match arr {
-                [x, y, ..] => y,
-                [..] => 99,
-            };
-            let t = [f([]), f([1]), f([1, 2]), f([1, 2, 3]), f([1, 2, 3, 4])];
-        "#;
-        assert_eq!(
-            parse_and_evaluate_symbol(src, "t"),
-            "[99, 99, 2, 2, 2]".to_string()
-=======
     pub fn match_pattern_complex() {
         let src = r#"
             let f: ((int, int), int[]) -> int = |q| match q {
@@ -1266,7 +1207,67 @@
         assert_eq!(
             parse_and_evaluate_symbol(src, "res"),
             "[21, 5, 307, 9, 90, 99, -1]".to_string()
->>>>>>> efbda714
         );
     }
+
+    #[test]
+    pub fn match_skip_array() {
+        let src = r#"
+            let f: int[] -> int = |arr| match arr {
+                [x, .., y] => x + y,
+                [] => 19,
+                _ => 99,
+            };
+            let t = [f([]), f([1]), f([1, 2]), f([1, 2, 3]), f([1, 2, 3, 4])];
+        "#;
+        assert_eq!(
+            parse_and_evaluate_symbol(src, "t"),
+            "[19, 99, 3, 4, 5]".to_string()
+        );
+    }
+
+    #[test]
+    pub fn match_skip_array_2() {
+        let src = r#"
+            let f: int[] -> int = |arr| match arr {
+                [.., y] => y,
+                _ => 99,
+            };
+            let t = [f([]), f([1]), f([1, 2]), f([1, 2, 3]), f([1, 2, 3, 4])];
+        "#;
+        assert_eq!(
+            parse_and_evaluate_symbol(src, "t"),
+            "[99, 1, 2, 3, 4]".to_string()
+        );
+    }
+
+    #[test]
+    pub fn match_skip_array_3() {
+        let src = r#"
+            let f: int[] -> int = |arr| match arr {
+                [.., x, y] => x,
+                [..] => 99,
+            };
+            let t = [f([]), f([1]), f([1, 2]), f([1, 2, 3]), f([1, 2, 3, 4])];
+        "#;
+        assert_eq!(
+            parse_and_evaluate_symbol(src, "t"),
+            "[99, 99, 1, 2, 3]".to_string()
+        );
+    }
+
+    #[test]
+    pub fn match_skip_array_4() {
+        let src = r#"
+            let f: int[] -> int = |arr| match arr {
+                [x, y, ..] => y,
+                [..] => 99,
+            };
+            let t = [f([]), f([1]), f([1, 2]), f([1, 2, 3]), f([1, 2, 3, 4])];
+        "#;
+        assert_eq!(
+            parse_and_evaluate_symbol(src, "t"),
+            "[99, 99, 2, 2, 2]".to_string()
+        );
+    }
 }