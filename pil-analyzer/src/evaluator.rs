use std::{
    collections::HashMap,
    fmt::{self, Display},
    sync::Arc,
};

use itertools::Itertools;
use num_traits::Signed;

use powdr_ast::{
    analyzed::{
<<<<<<< HEAD
        AlgebraicBinaryOperator, AlgebraicExpression, AlgebraicReference, AlgebraicUnaryOperator,
        Challenge, Expression, FunctionValueDefinition, Reference, Symbol, SymbolKind,
        TypeConstructor, TypedExpression,
=======
        AlgebraicBinaryOperation, AlgebraicBinaryOperator, AlgebraicExpression, AlgebraicReference,
        AlgebraicUnaryOperation, AlgebraicUnaryOperator, Challenge, Expression,
        FunctionValueDefinition, Reference, Symbol, SymbolKind, TypedExpression,
>>>>>>> 829fbd81
    },
    parsed::{
        display::quote,
        types::{Type, TypeScheme},
        ArrayLiteral, BinaryOperation, BinaryOperator, BlockExpression, FunctionCall, IfExpression,
        IndexAccess, LambdaExpression, LetStatementInsideBlock, MatchArm, MatchExpression, Number,
        Pattern, StatementInsideBlock, UnaryOperation, UnaryOperator,
    },
};
use powdr_number::{BigInt, BigUint, FieldElement, LargeInt};
use powdr_parser_util::SourceRef;

/// Evaluates an expression given a hash map of definitions.
pub fn evaluate_expression<'a, T: FieldElement>(
    expr: &'a Expression,
    definitions: &'a HashMap<String, (Symbol, Option<FunctionValueDefinition>)>,
) -> Result<Arc<Value<'a, T>>, EvalError> {
    evaluate(expr, &mut Definitions(definitions))
}

/// Evaluates an expression given a symbol lookup implementation
pub fn evaluate<'a, T: FieldElement>(
    expr: &'a Expression,
    symbols: &mut impl SymbolLookup<'a, T>,
) -> Result<Arc<Value<'a, T>>, EvalError> {
    evaluate_generic(expr, &Default::default(), symbols)
}

/// Evaluates a generic expression given a symbol lookup implementation
/// and values for the generic type parameters.
pub fn evaluate_generic<'a, 'b, T: FieldElement>(
    expr: &'a Expression,
    type_args: &'b HashMap<String, Type>,
    symbols: &mut impl SymbolLookup<'a, T>,
) -> Result<Arc<Value<'a, T>>, EvalError> {
    Evaluator::evaluate_expression(symbols, expr, type_args.clone())
}

/// Evaluates a function call.
pub fn evaluate_function_call<'a, T: FieldElement>(
    function: Arc<Value<'a, T>>,
    arguments: Vec<Arc<Value<'a, T>>>,
    symbols: &mut impl SymbolLookup<'a, T>,
) -> Result<Arc<Value<'a, T>>, EvalError> {
    Evaluator::evaluate_function_call(symbols, function, arguments, Default::default())
}

/// Turns an optional type scheme and a list of generic type arguments into a mapping
/// from type name to type.
pub fn type_arg_mapping(
    type_scheme: &Option<TypeScheme>,
    args: Option<Vec<Type>>,
) -> HashMap<String, Type> {
    let Some(type_scheme) = type_scheme else {
        return Default::default();
    };
    let Some(args) = args else {
        assert!(
            type_scheme.vars.is_empty(),
            "Tried to call a generic function without properly set type parameters."
        );
        return Default::default();
    };
    assert_eq!(
        type_scheme.vars.len(),
        args.len(),
        "Invalid number of generic arguments:\ngiven: {}\nexpected: {}.\nThis might happen if you call generic functions for array length type expressions.",
        args.iter().format(", "),
        type_scheme.vars.vars().format(", ")
    );
    type_scheme
        .vars
        .vars()
        .cloned()
        .zip(args.iter().cloned())
        .collect()
}

/// Evaluation errors.
/// TODO Most of these errors should be converted to panics as soon as we have a proper type checker.
#[derive(Debug)]
pub enum EvalError {
    /// Type error, for example non-number used as array index.
    TypeError(String),
    /// Fundamentally unsupported operation (regardless of type), e.g. access to public variables.
    Unsupported(String),
    /// Array index access out of bounds.
    OutOfBounds(String),
    /// Unable to match pattern. TODO As soon as we have "Option", patterns should be exhaustive
    /// This error occurs quite often and thus should not require allocation.
    NoMatch(),
    /// Reference to an undefined symbol
    SymbolNotFound(String),
    /// Data not (yet) available
    DataNotAvailable,
    /// Failed assertion, with reason.
    FailedAssertion(String),
}

impl Display for EvalError {
    fn fmt(&self, f: &mut fmt::Formatter<'_>) -> fmt::Result {
        match self {
            EvalError::TypeError(msg) => write!(f, "Type error: {msg}"),
            EvalError::Unsupported(msg) => write!(f, "Operation unsupported: {msg}"),
            EvalError::OutOfBounds(msg) => write!(f, "Out of bounds access: {msg}"),
            EvalError::NoMatch() => write!(f, "Unable to match pattern."),
            EvalError::SymbolNotFound(msg) => write!(f, "Symbol not found: {msg}"),
            EvalError::DataNotAvailable => write!(f, "Data not (yet) available."),
            EvalError::FailedAssertion(msg) => write!(f, "Assertion failed: {msg}"),
        }
    }
}

#[derive(Clone, Debug)]
pub enum Value<'a, T> {
    Bool(bool),
    Integer(BigInt),
    FieldElement(T),
    String(String),
    Tuple(Vec<Arc<Self>>),
    Array(Vec<Arc<Self>>),
    Closure(Closure<'a, T>),
    TypeConstructor(&'a str),
    Enum(&'a str, Option<Vec<Arc<Self>>>),
    Struct(&'a str, HashMap<&'a str, Arc<Self>>),
    BuiltinFunction(BuiltinFunction),
    Expression(AlgebraicExpression<T>),
}

impl<'a, T: FieldElement> From<T> for Value<'a, T> {
    fn from(value: T) -> Self {
        Value::FieldElement(value)
    }
}

impl<'a, T: FieldElement> From<AlgebraicExpression<T>> for Value<'a, T> {
    fn from(value: AlgebraicExpression<T>) -> Self {
        Value::Expression(value)
    }
}

impl<'a, T: FieldElement> Value<'a, T> {
    /// Tries to convert the value to a field element. For integers, this only works
    /// if the integer is non-negative and less than the modulus.
    pub fn try_to_field_element(&self) -> Result<T, EvalError> {
        match self {
            Value::FieldElement(x) => Ok(*x),
            Value::Integer(x) => {
                if let Ok(x) = BigUint::try_from(x.clone()) {
                    if x < T::modulus().to_arbitrary_integer() {
                        Ok(T::from(x))
                    } else {
                        Err(EvalError::TypeError(format!(
                            "Expected field element but got integer outside field range: {x}"
                        )))
                    }
                } else {
                    Err(EvalError::TypeError(format!(
                        "Expected field element but got negative integer: {x}"
                    )))
                }
            }
            v => Err(EvalError::TypeError(format!(
                "Expected field element but got {v}"
            ))),
        }
    }

    /// Tries to convert the result into a integer.
    /// Everything else than Value::Integer results in an error.
    pub fn try_to_integer(&self) -> Result<BigInt, EvalError> {
        match self {
            Value::Integer(x) => Ok(x.clone()),
            Value::FieldElement(x) => Ok(x.to_arbitrary_integer().into()),
            v => Err(EvalError::TypeError(format!(
                "Expected integer but got {v}: {}",
                v.type_formatted()
            ))),
        }
    }

    pub fn type_formatted(&self) -> String {
        match self {
            Value::Bool(_) => "bool".to_string(),
            Value::Integer(_) => "int".to_string(),
            Value::FieldElement(_) => "fe".to_string(),
            Value::String(_) => "string".to_string(),
            Value::Tuple(elements) => {
                format!(
                    "({})",
                    elements.iter().map(|e| e.type_formatted()).format(", ")
                )
            }
            Value::Array(elements) => {
                format!(
                    "[{}]",
                    elements.iter().map(|e| e.type_formatted()).format(", ")
                )
            }
            Value::Closure(c) => c.type_formatted(),
            Value::TypeConstructor(name) => format!("{name}_constructor"),
            Value::Enum(name, _) | Value::Struct(name, _) => name.to_string(),
            Value::BuiltinFunction(b) => format!("builtin_{b:?}"),
            Value::Expression(_) => "expr".to_string(),
        }
    }

    /// Tries to match this value against the given pattern.
    /// Returns local variable bindings on success.
    pub fn try_match_pattern<'b>(
        v: &Arc<Value<'b, T>>,
        pattern: &Pattern,
    ) -> Option<Vec<Arc<Value<'b, T>>>> {
        match pattern {
            Pattern::Ellipsis => unreachable!("Should be handled higher up"),
            Pattern::CatchAll => Some(vec![]),
            Pattern::Number(n) => match v.as_ref() {
                Value::Integer(x) if x == n => Some(vec![]),
                Value::FieldElement(x) if BigInt::from(x.to_arbitrary_integer()) == *n => {
                    Some(vec![])
                }
                _ => None,
            },
            Pattern::String(s) => match v.as_ref() {
                Value::String(x) if x == s => Some(vec![]),
                _ => None,
            },
            Pattern::Tuple(items) => match v.as_ref() {
                Value::Tuple(values) => Value::try_match_pattern_list(values, items),
                _ => unreachable!(),
            },
            Pattern::Array(items) => {
                let Value::Array(values) = v.as_ref() else {
                    panic!("Type error")
                };
                // Index of ".."
                let ellipsis_pos = items.iter().position(|i| *i == Pattern::Ellipsis);
                // Check if the value is too short.
                let length_matches = match ellipsis_pos {
                    Some(_) => values.len() >= items.len() - 1,
                    None => values.len() == items.len(),
                };
                if !length_matches {
                    return None;
                }
                // Split value into "left" and "right" part.
                let left_len = ellipsis_pos.unwrap_or(values.len());
                let right_len = ellipsis_pos.map(|p| items.len() - p - 1).unwrap_or(0);
                let left = values.iter().take(left_len);
                let right = values.iter().skip(values.len() - right_len);
                assert_eq!(
                    left.len() + right.len(),
                    items.len() - ellipsis_pos.map(|_| 1).unwrap_or_default()
                );
                left.chain(right)
                    .zip(items.iter().filter(|&i| *i != Pattern::Ellipsis))
                    .try_fold(vec![], |mut vars, (e, p)| {
                        Value::try_match_pattern(e, p).map(|v| {
                            vars.extend(v);
                            vars
                        })
                    })
            }
            Pattern::Variable(_) => Some(vec![v.clone()]),
            Pattern::Enum(name, fields_pattern) => {
                let Value::Enum(n, data) = v.as_ref() else {
                    panic!()
                };
                if name.name() != n {
                    return None;
                }
                if let Some(fields) = fields_pattern {
                    Value::try_match_pattern_list(data.as_ref().unwrap(), fields)
                } else {
                    Some(vec![])
                }
            }
            Pattern::Struct(name, fields_pattern) => {
                let Value::Struct(n, data) = v.as_ref() else {
                    panic!()
                };
                if name.name() != n {
                    return None;
                }
                if let Some(fields) = fields_pattern {
                    let patterns = data.values().cloned().collect::<Vec<_>>();
                    Value::try_match_pattern_list(patterns.as_slice(), fields)
                } else {
                    Some(vec![])
                }
            }
        }
    }

    fn try_match_pattern_list<'b>(
        values: &[Arc<Value<'b, T>>],
        patterns: &[Pattern],
    ) -> Option<Vec<Arc<Value<'b, T>>>> {
        assert_eq!(values.len(), patterns.len());
        patterns
            .iter()
            .zip(values.iter())
            .try_fold(vec![], |mut vars, (p, e)| {
                Value::try_match_pattern(e, p).map(|v| {
                    vars.extend(v);
                    vars
                })
            })
    }
}

const BUILTINS: [(&str, BuiltinFunction); 10] = [
    ("std::array::len", BuiltinFunction::ArrayLen),
    ("std::check::panic", BuiltinFunction::Panic),
    ("std::convert::expr", BuiltinFunction::ToExpr),
    ("std::convert::fe", BuiltinFunction::ToFe),
    ("std::convert::int", BuiltinFunction::ToInt),
    ("std::debug::print", BuiltinFunction::Print),
    ("std::field::modulus", BuiltinFunction::Modulus),
    ("std::prelude::challenge", BuiltinFunction::Challenge),
    ("std::prover::degree", BuiltinFunction::Degree),
    ("std::prover::eval", BuiltinFunction::Eval),
];

#[derive(Clone, Copy, Debug)]
pub enum BuiltinFunction {
    /// std::array::len: _[] -> int, returns the length of an array
    ArrayLen,
    /// std::field::modulus: -> int, returns the field modulus as int
    Modulus,
    /// std::check::panic: string -> !, fails evaluation and uses its parameter for error reporting.
    /// Does not return.
    Panic,
    /// std::debug::print: string -> [], prints its argument on stdout.
    /// Returns an empty array.
    Print,
    /// std::convert::expr: fe/int -> expr, converts fe to expr
    ToExpr,
    /// std::convert::int: fe/int -> int, converts fe to int
    ToInt,
    /// std::convert::fe: int/fe -> fe, converts int to fe
    ToFe,
    /// std::prover::challenge: int, int -> expr, constructs a challenge with a given stage and ID.
    Challenge,
    /// std::prover::degree: -> int, returns the current column length / degree.
    Degree,
    /// std::prover::eval: expr -> fe, evaluates an expression on the current row
    Eval,
}

impl<'a, T: Display> Display for Value<'a, T> {
    fn fmt(&self, f: &mut std::fmt::Formatter<'_>) -> std::fmt::Result {
        match self {
            Value::Bool(b) => write!(f, "{b}"),
            Value::Integer(x) => write!(f, "{x}"),
            Value::FieldElement(x) => write!(f, "{x}"),
            Value::String(s) => write!(f, "{}", quote(s)),
            Value::Tuple(items) => write!(f, "({})", items.iter().format(", ")),
            Value::Array(elements) => write!(f, "[{}]", elements.iter().format(", ")),
            Value::Closure(closure) => write!(f, "{closure}"),
            Value::TypeConstructor(name) => write!(f, "{name}_constructor"),
            Value::Enum(name, data) => {
                write!(f, "{name}")?;
                if let Some(data) = data {
                    write!(f, "({})", data.iter().format(", "))?;
                }
                Ok(())
            }
            Value::Struct(name, data) => {
                write!(f, "{name} {{")?;
                for (field, value) in data {
                    write!(f, "{field}: {value}, ")?;
                }
                write!(f, "}}")
            }
            Value::BuiltinFunction(b) => write!(f, "{b:?}"),
            Value::Expression(e) => write!(f, "{e}"),
        }
    }
}

#[derive(Clone, Debug)]
pub struct Closure<'a, T> {
    pub lambda: &'a LambdaExpression<Expression>,
    pub environment: Vec<Arc<Value<'a, T>>>,
    pub type_args: HashMap<String, Type>,
}

impl<'a, T: Display> Display for Closure<'a, T> {
    fn fmt(&self, f: &mut std::fmt::Formatter<'_>) -> std::fmt::Result {
        write!(f, "{}", self.lambda)
    }
}

impl<'a, T> From<Closure<'a, T>> for Value<'a, T> {
    fn from(value: Closure<'a, T>) -> Self {
        Value::Closure(value)
    }
}

impl<'a, T> Closure<'a, T> {
    pub fn type_formatted(&self) -> String {
        // TODO should use proper types as soon as we have them
        "closure".to_string()
    }
}

pub struct Definitions<'a>(pub &'a HashMap<String, (Symbol, Option<FunctionValueDefinition>)>);

impl<'a> Definitions<'a> {
    /// Implementation of `lookup` that allows to provide a different implementation
    /// of SymbolLookup for the recursive call.
    pub fn lookup_with_symbols<T: FieldElement>(
        definitions: &'a HashMap<String, (Symbol, Option<FunctionValueDefinition>)>,
        name: &str,
        type_args: Option<Vec<Type>>,
        symbols: &mut impl SymbolLookup<'a, T>,
    ) -> Result<Arc<Value<'a, T>>, EvalError> {
        let name = name.to_string();

        let (symbol, value) = definitions
            .get(&name)
            .ok_or_else(|| EvalError::SymbolNotFound(format!("Symbol {name} not found.")))?;

        Ok(if matches!(symbol.kind, SymbolKind::Poly(_)) {
            if symbol.is_array() {
                let items = symbol
                    .array_elements()
                    .map(|(name, poly_id)| {
                        Value::from(AlgebraicExpression::Reference(AlgebraicReference {
                            name,
                            poly_id,
                            next: false,
                        }))
                        .into()
                    })
                    .collect();
                Value::Array(items).into()
            } else {
                Value::from(AlgebraicExpression::Reference(AlgebraicReference {
                    name,
                    poly_id: symbol.into(),
                    next: false,
                }))
                .into()
            }
        } else {
            match value {
                Some(FunctionValueDefinition::Expression(TypedExpression {
                    e: value,
                    type_scheme,
                })) => {
                    let type_args = type_arg_mapping(type_scheme, type_args);
                    evaluate_generic(value, &type_args, symbols)?
                }
                Some(FunctionValueDefinition::TypeConstructor(TypeConstructor::Enum(
                    _type_name,
                    variant,
                ))) => {
                    if variant.fields.is_none() {
                        Value::Enum(&variant.name, None).into()
                    } else {
                        Value::TypeConstructor(&variant.name).into()
                    }
                }
                Some(FunctionValueDefinition::TypeConstructor(TypeConstructor::Struct(
                    struct_decl,
                    _fields,
                ))) => {
                    Value::TypeConstructor(&struct_decl.name).into() // TODO Check this
                }
                _ => Err(EvalError::Unsupported(
                    "Cannot evaluate arrays and queries.".to_string(),
                ))?,
            }
        })
    }
}

impl<'a, T: FieldElement> SymbolLookup<'a, T> for Definitions<'a> {
    fn lookup(
        &mut self,
        name: &str,
        type_args: Option<Vec<Type>>,
    ) -> Result<Arc<Value<'a, T>>, EvalError> {
        Self::lookup_with_symbols(self.0, name, type_args, self)
    }

    fn lookup_public_reference(&self, name: &str) -> Result<Arc<Value<'a, T>>, EvalError> {
        Ok(Value::from(AlgebraicExpression::PublicReference(name.to_string())).into())
    }
}

impl<'a> From<&'a HashMap<String, (Symbol, Option<FunctionValueDefinition>)>> for Definitions<'a> {
    fn from(value: &'a HashMap<String, (Symbol, Option<FunctionValueDefinition>)>) -> Self {
        Definitions(value)
    }
}

pub trait SymbolLookup<'a, T: FieldElement> {
    fn lookup(
        &mut self,
        name: &'a str,
        type_args: Option<Vec<Type>>,
    ) -> Result<Arc<Value<'a, T>>, EvalError>;

    fn lookup_public_reference(&self, name: &str) -> Result<Arc<Value<'a, T>>, EvalError> {
        Err(EvalError::Unsupported(format!(
            "Cannot evaluate public reference: {name}"
        )))
    }

    fn eval_expr(&self, expr: &AlgebraicExpression<T>) -> Result<Arc<Value<'a, T>>, EvalError> {
        Ok(match expr {
            AlgebraicExpression::Reference(reference) => self.eval_reference(reference)?,
            AlgebraicExpression::PublicReference(_) => unimplemented!(),
            AlgebraicExpression::Challenge(challenge) => self.eval_challenge(challenge)?,
            AlgebraicExpression::Number(n) => Value::FieldElement(*n).into(),
            AlgebraicExpression::BinaryOperation(AlgebraicBinaryOperation { left, op, right }) => {
                let left = self.eval_expr(left)?;
                let right = self.eval_expr(right)?;
                match (left.as_ref(), right.as_ref()) {
                    (Value::FieldElement(left), Value::FieldElement(right)) => {
                        evaluate_binary_operation_field(*left, (*op).into(), *right)?
                    }
                    _ => panic!("Expected field elements"),
                }
            }
            AlgebraicExpression::UnaryOperation(AlgebraicUnaryOperation { op, expr: operand }) => {
                match op {
                    AlgebraicUnaryOperator::Minus => {
                        let operand = self.eval_expr(operand)?;
                        match operand.as_ref() {
                            Value::FieldElement(fe) => Value::FieldElement(-*fe).into(),
                            _ => panic!("Expected field element"),
                        }
                    }
                }
            }
        })
    }

    fn eval_challenge(&self, _challenge: &Challenge) -> Result<Arc<Value<'a, T>>, EvalError> {
        Err(EvalError::DataNotAvailable)
    }

    fn eval_reference(
        &self,
        _reference: &AlgebraicReference,
    ) -> Result<Arc<Value<'a, T>>, EvalError> {
        Err(EvalError::DataNotAvailable)
    }

    fn degree(&self) -> Result<Arc<Value<'a, T>>, EvalError> {
        Err(EvalError::Unsupported(
            "Cannot evaluate degree.".to_string(),
        ))
    }

    fn new_witness_column(
        &mut self,
        name: &str,
        _source: SourceRef,
    ) -> Result<Arc<Value<'a, T>>, EvalError> {
        Err(EvalError::Unsupported(format!(
            "Tried to create witness column outside of statement context: {name}"
        )))
    }

    fn add_constraints(
        &mut self,
        _constraints: Arc<Value<'a, T>>,
        _source: SourceRef,
    ) -> Result<(), EvalError> {
        Err(EvalError::Unsupported(
            "Tried to add constraints outside of statement context.".to_string(),
        ))
    }
}

/// Operations to be performed by the evaluator.
enum Operation<'a, T> {
    /// Expand a complex expression or evaluate a leaf expression.
    Expand(&'a Expression),
    /// Evaluate an expanded non-leaf expression once all its
    /// sub-expressions have been evaluated.
    Combine(&'a Expression),
    /// Truncate the local variables to a given length
    TruncateLocals(usize),
    /// Replace the environment (local variables and type args).
    SetEnvironment(Vec<Arc<Value<'a, T>>>, HashMap<String, Type>),
    /// Evaluate a let statement, adding matched pattern variables to the local variables.
    LetStatement(&'a LetStatementInsideBlock<Expression>),
    /// Add a constraint to the constraint set.
    AddConstraint,
}

/// We use a non-recursive algorithm to evaluate potentially recursive expressions.
/// This allows arbitrarily deep recursion in PIL on a physical machine with limited stack.
/// SymbolLookup might still do regular recursive calls into the evaluator,
/// but this is very limited.
struct Evaluator<'a, 'b, T: FieldElement, S: SymbolLookup<'a, T>> {
    symbols: &'b mut S,
    local_vars: Vec<Arc<Value<'a, T>>>,
    type_args: HashMap<String, Type>,
    op_stack: Vec<Operation<'a, T>>,
    value_stack: Vec<Arc<Value<'a, T>>>,
}

impl<'a, 'b, T: FieldElement, S: SymbolLookup<'a, T>> Evaluator<'a, 'b, T, S> {
    fn new(symbols: &'b mut S, type_args: HashMap<String, Type>) -> Self {
        Self {
            symbols,
            local_vars: vec![],
            type_args,
            op_stack: vec![],
            value_stack: vec![],
        }
    }

    pub fn evaluate_expression(
        symbols: &'b mut S,
        expr: &'a Expression,
        type_args: HashMap<String, Type>,
    ) -> Result<Arc<Value<'a, T>>, EvalError> {
        let mut ev = Self::new(symbols, type_args);
        ev.expand(expr)?;
        ev.evaluate()
    }

    pub fn evaluate_function_call(
        symbols: &'b mut S,
        function: Arc<Value<'a, T>>,
        arguments: Vec<Arc<Value<'a, T>>>,
        type_args: HashMap<String, Type>,
    ) -> Result<Arc<Value<'a, T>>, EvalError> {
        let mut ev = Self::new(symbols, type_args);
        ev.combine_function_call(function, arguments)?;
        ev.evaluate()
    }

    /// The main evaluation loop. Repeatedly takes the topmost element from the
    /// operation stack and performs the operation until the operation stack is empty.
    fn evaluate(&mut self) -> Result<Arc<Value<'a, T>>, EvalError> {
        while let Some(op) = self.op_stack.pop() {
            match op {
                Operation::Expand(expr) => self.expand(expr)?,
                Operation::Combine(expr) => self.combine(expr)?,
                Operation::TruncateLocals(len) => self.local_vars.truncate(len),
                Operation::SetEnvironment(new_locals, new_type_args) => {
                    self.local_vars = new_locals;
                    self.type_args = new_type_args;
                }
                Operation::LetStatement(s) => {
                    let value = if s.value.is_some() {
                        self.value_stack.pop().unwrap()
                    } else {
                        let Pattern::Variable(name) = &s.pattern else {
                            unreachable!()
                        };
                        self.symbols
                            .new_witness_column(name, SourceRef::unknown())?
                    };
                    self.local_vars.extend(
                        Value::try_match_pattern(&value, &s.pattern).unwrap_or_else(|| {
                            panic!("Irrefutable pattern did not match: {} = {value}", s.pattern)
                        }),
                    );
                }
                Operation::AddConstraint => {
                    let result = self.value_stack.pop().unwrap();
                    self.symbols.add_constraints(result, SourceRef::unknown())?;
                }
            };
        }
        assert_eq!(self.value_stack.len(), 1);
        Ok(self.value_stack.pop().unwrap())
    }

    /// Evaluates a leaf expression or expands a complex expression.
    /// Modifies the operation and value stack.
    fn expand(&mut self, expr: &'a Expression) -> Result<(), EvalError> {
        match expr {
            Expression::Reference(_, reference) => {
                let v = self.evaluate_reference(reference)?;
                self.value_stack.push(v)
            }
            Expression::PublicReference(_, name) => self
                .value_stack
                .push(self.symbols.lookup_public_reference(name)?),
            Expression::Number(
                _,
                Number {
                    value: n,
                    type_: ty,
                },
            ) => self
                .value_stack
                .push(evaluate_literal(n.clone(), ty, &self.type_args)?),
            Expression::String(_, s) => self.value_stack.push(Value::String(s.clone()).into()),
            Expression::Tuple(_, items) => {
                self.op_stack.push(Operation::Combine(expr));
                if !items.is_empty() {
                    self.op_stack
                        .extend(items.iter().skip(1).rev().map(Operation::Expand));
                    self.expand(&items[0])?;
                }
            }
            Expression::ArrayLiteral(_, ArrayLiteral { items }) => {
                self.op_stack.push(Operation::Combine(expr));
                if !items.is_empty() {
                    self.op_stack
                        .extend(items.iter().skip(1).rev().map(Operation::Expand));
                    self.expand(&items[0])?;
                }
            }
            Expression::BinaryOperation(_, BinaryOperation { left, right, .. }) => {
                self.op_stack.push(Operation::Combine(expr));
                self.op_stack.push(Operation::Expand(right));
                self.expand(left)?;
            }
            Expression::UnaryOperation(_, UnaryOperation { expr: inner, .. }) => {
                self.op_stack.push(Operation::Combine(expr));
                self.expand(inner)?;
            }
            Expression::LambdaExpression(_, lambda) => {
                // TODO only copy the part of the environment that is actually referenced?
                self.value_stack.push(
                    Value::from(Closure {
                        lambda,
                        environment: self.local_vars.to_vec(),
                        type_args: self.type_args.clone(),
                    })
                    .into(),
                )
            }
            Expression::IndexAccess(_, IndexAccess { array, index }) => {
                self.op_stack.push(Operation::Combine(expr));
                self.op_stack.push(Operation::Expand(index));
                self.expand(array)?;
            }
            Expression::FunctionCall(
                _,
                FunctionCall {
                    function,
                    arguments,
                },
            ) => {
                self.op_stack.push(Operation::Combine(expr));
                self.op_stack
                    .extend(arguments.iter().rev().map(Operation::Expand));
                self.expand(function)?;
            }
            Expression::MatchExpression(
                _,
                MatchExpression {
                    scrutinee: condition,
                    ..
                },
            )
            | Expression::IfExpression(_, IfExpression { condition, .. }) => {
                // Only handle the scrutinee / condition for now, we do not want to evaluate all arms.
                self.op_stack.push(Operation::Combine(expr));
                self.expand(condition)?;
            }
            Expression::BlockExpression(_, BlockExpression { statements, expr }) => {
                self.op_stack
                    .push(Operation::TruncateLocals(self.local_vars.len()));
                self.op_stack.push(Operation::Expand(expr));
                for s in statements.iter().rev() {
                    match s {
                        StatementInsideBlock::LetStatement(s) => {
                            self.op_stack.push(Operation::LetStatement(s));
                            if let Some(v) = &s.value {
                                self.op_stack.push(Operation::Expand(v));
                            }
                        }
                        StatementInsideBlock::Expression(expr) => {
                            self.op_stack.push(Operation::AddConstraint);
                            self.op_stack.push(Operation::Expand(expr));
                        }
                    }
                }
            }
            Expression::FreeInput(_, _) => Err(EvalError::Unsupported(
                "Cannot evaluate free input.".to_string(),
            ))?,
        };
        Ok(())
    }

    fn evaluate_reference(
        &mut self,
        reference: &'a Reference,
    ) -> Result<Arc<Value<'a, T>>, EvalError> {
        Ok(match reference {
            Reference::LocalVar(i, _name) => self.local_vars[*i as usize].clone(),
            Reference::Poly(poly) => {
                if let Some((_, b)) = BUILTINS.iter().find(|(n, _)| (n == &poly.name)) {
                    Value::BuiltinFunction(*b).into()
                } else {
                    let type_args = poly.type_args.clone().map(|mut ta| {
                        for ty in &mut ta {
                            ty.substitute_type_vars(&self.type_args);
                        }
                        ta
                    });
                    self.symbols.lookup(&poly.name, type_args)?
                }
            }
        })
    }

    /// Evaluate a complex expression given the values for all sub-expressions.
    fn combine(&mut self, expr: &'a Expression) -> Result<(), EvalError> {
        let value = match expr {
            Expression::Tuple(_, items) => {
                let inner_values = self
                    .value_stack
                    .split_off(self.value_stack.len() - items.len());
                Value::Tuple(inner_values).into()
            }
            Expression::ArrayLiteral(_, ArrayLiteral { items }) => {
                let inner_values = self
                    .value_stack
                    .split_off(self.value_stack.len() - items.len());
                Value::Array(inner_values).into()
            }
            Expression::BinaryOperation(_, BinaryOperation { op, .. }) => {
                let right = self.value_stack.pop().unwrap();
                let left = self.value_stack.pop().unwrap();
                evaluate_binary_operation(&left, *op, &right)?
            }
            Expression::UnaryOperation(_, UnaryOperation { op, .. }) => {
                let inner = self.value_stack.pop().unwrap();
                match (op, inner.as_ref()) {
                    (UnaryOperator::Minus, Value::FieldElement(e)) => {
                        Value::FieldElement(-*e).into()
                    }
                    (UnaryOperator::LogicalNot, Value::Bool(b)) => Value::Bool(!b).into(),
                    (UnaryOperator::Minus, Value::Integer(n)) => Value::Integer(-n).into(),
                    (UnaryOperator::Next, Value::Expression(e)) => e
                        .clone()
                        .next()
                        .map(|next| Value::from(next).into())
                        // a reference already had its `next` flag on
                        .map_err(|reference| {
                            EvalError::TypeError(format!(
                                "Double application of \"'\" on: {}",
                                reference.name
                            ))
                        })?,
                    (op, Value::Expression(e)) => Value::from(AlgebraicExpression::new_unary(
                        (*op).try_into().unwrap(),
                        e.clone(),
                    ))
                    .into(),
                    (_, inner) => Err(EvalError::TypeError(format!(
                        "Operator {op} not supported on types: {inner}: {}",
                        inner.type_formatted()
                    )))?,
                }
            }
            Expression::IndexAccess(_, _) => {
                let index = self.value_stack.pop().unwrap();
                let array = self.value_stack.pop().unwrap();
                let Value::Array(elements) = array.as_ref() else {
                    panic!()
                };
                match index.as_ref() {
                    Value::Integer(index)
                        if index.is_negative()
                            || *index >= (elements.len() as u64).into() =>
                    {
                        Err(EvalError::OutOfBounds(format!(
                            "Index access out of bounds: Tried to access element {index} of array of size {} in: {expr}.",
                            elements.len()
                        )))?
                    }
                    Value::Integer(index) => {
                        elements[usize::try_from(index).unwrap()].clone()
                    }
                    index => Err(EvalError::TypeError(format!(
                            "Expected integer for array index access but got {index}: {}",
                            index.type_formatted()
                    )))?,
                }
            }
            Expression::FunctionCall(_, FunctionCall { arguments, .. }) => {
                let arguments = self
                    .value_stack
                    .split_off(self.value_stack.len() - arguments.len());
                let function = self.value_stack.pop().unwrap();
                return self.combine_function_call(function, arguments);
            }
            Expression::MatchExpression(_, MatchExpression { arms, .. }) => {
                let v = self.value_stack.pop().unwrap();
                let (vars, body) = arms
                    .iter()
                    .find_map(|MatchArm { pattern, value }| {
                        Value::try_match_pattern(&v, pattern).map(|vars| (vars, value))
                    })
                    .ok_or_else(EvalError::NoMatch)?;
                if !vars.is_empty() {
                    self.op_stack
                        .push(Operation::TruncateLocals(self.local_vars.len()));
                    self.local_vars.extend(vars);
                }
                return self.expand(body);
            }
            Expression::IfExpression(
                _,
                IfExpression {
                    body, else_body, ..
                },
            ) => {
                let v = self.value_stack.pop().unwrap();
                let condition = match v.as_ref() {
                    Value::Bool(b) => Ok(b),
                    x => Err(EvalError::TypeError(format!(
                        "Expected boolean value but got {x}"
                    ))),
                }?;
                let body = if *condition { body } else { else_body };
                return self.expand(body);
            }

            _ => unreachable!(),
        };
        self.value_stack.push(value);
        Ok(())
    }

    fn combine_function_call(
        &mut self,
        function: Arc<Value<'a, T>>,
        arguments: Vec<Arc<Value<'a, T>>>,
    ) -> Result<(), EvalError> {
        match function.as_ref() {
            Value::BuiltinFunction(b) => {
                self.value_stack
                    .push(evaluate_builtin_function(*b, arguments, self.symbols)?)
            }
            Value::TypeConstructor(name) => self
                .value_stack
                .push(Value::Enum(name, Some(arguments)).into()),
            Value::Closure(Closure {
                lambda,
                environment,
                type_args,
            }) => {
                assert_eq!(lambda.params.len(), arguments.len());
                let matched_arguments =
                    arguments
                        .iter()
                        .zip(&lambda.params)
                        .flat_map(|(arg, pattern)| {
                            Value::try_match_pattern(arg, pattern).unwrap_or_else(|| {
                                panic!("Irrefutable pattern did not match: {pattern} = {arg}")
                            })
                        });

                let local_vars = environment
                    .iter()
                    .cloned()
                    .chain(matched_arguments)
                    .collect::<Vec<_>>();

                self.op_stack.push(Operation::SetEnvironment(
                    std::mem::take(&mut self.local_vars),
                    std::mem::take(&mut self.type_args),
                ));
                self.local_vars = local_vars;
                self.type_args = type_args.clone();
                self.expand(&lambda.body)?;
            }
            e => panic!("Expected function but got {e}"),
        };
        Ok(())
    }
}

fn evaluate_literal<'a, T: FieldElement>(
    n: BigUint,
    ty: &Option<Type<u64>>,
    type_args: &HashMap<String, Type>,
) -> Result<Arc<Value<'a, T>>, EvalError> {
    let ty = if let Some(Type::TypeVar(tv)) = ty {
        match &type_args[tv] {
            Type::Fe => Type::Fe,
            Type::Int => Type::Int,
            Type::Expr => Type::Expr,
            t => Err(EvalError::TypeError(format!(
                "Invalid type name for number literal: {t}"
            )))?,
        }
    } else {
        ty.as_ref().cloned().unwrap_or_else(|| Type::Int)
    };
    if ty == Type::Int {
        return Ok(Value::Integer(n.into()).into());
    }
    let fe = T::checked_from(n.clone()).ok_or_else(|| {
        EvalError::TypeError(format!(
            "Number literal {n} is too large for field element."
        ))
    })?;
    Ok((if ty == Type::Fe {
        Value::FieldElement(fe)
    } else if ty == Type::Expr {
        AlgebraicExpression::Number(fe).into()
    } else {
        unreachable!();
    })
    .into())
}

fn evaluate_binary_operation<'a, T: FieldElement>(
    left: &Value<'a, T>,
    op: BinaryOperator,
    right: &Value<'a, T>,
) -> Result<Arc<Value<'a, T>>, EvalError> {
    Ok(match (left, op, right) {
        (Value::Array(l), BinaryOperator::Add, Value::Array(r)) => {
            Value::Array(l.iter().chain(r).cloned().collect::<Vec<_>>()).into()
        }
        (Value::String(l), BinaryOperator::Add, Value::String(r)) => {
            Value::String(l.clone() + r).into()
        }
        (Value::String(l), BinaryOperator::Equal, Value::String(r)) => Value::Bool(l == r).into(),
        (Value::String(l), BinaryOperator::NotEqual, Value::String(r)) => {
            Value::Bool(l != r).into()
        }
        (Value::Bool(l), BinaryOperator::LogicalOr, Value::Bool(r)) => Value::Bool(*l || *r).into(),
        (Value::Bool(l), BinaryOperator::LogicalAnd, Value::Bool(r)) => {
            Value::Bool(*l && *r).into()
        }
        (Value::Integer(l), _, Value::Integer(r)) => evaluate_binary_operation_integer(l, op, r)?,
        (Value::FieldElement(l), _, Value::FieldElement(r)) => {
            evaluate_binary_operation_field(*l, op, *r)?
        }
        (Value::FieldElement(l), BinaryOperator::Pow, Value::Integer(r)) => {
            let exp: u64 = r
                .clone()
                .try_into()
                .map_err(|_| EvalError::TypeError(format!("Exponent in {l}**{r} is too large.")))?;
            Value::FieldElement(l.pow(exp.into())).into()
        }
        (Value::Expression(l), BinaryOperator::Pow, Value::Integer(r)) => {
            let exp: u64 = r
                .clone()
                .try_into()
                .map_err(|_| EvalError::TypeError(format!("Exponent in {l}**{r} is too large.")))?;
            match l {
                AlgebraicExpression::Number(l) => {
                    Value::Expression(AlgebraicExpression::Number(l.pow(exp.into()))).into()
                }
                l => {
                    assert!(
                        BigUint::from(exp) < T::modulus().to_arbitrary_integer(),
                        "Exponent too large: {exp}"
                    );
                    Value::from(AlgebraicExpression::new_binary(
                        l.clone(),
                        AlgebraicBinaryOperator::Pow,
                        T::from(exp).into(),
                    ))
                    .into()
                }
            }
        }
        (l @ Value::Expression(_), BinaryOperator::Identity, r @ Value::Expression(_)) => {
            Value::Enum("Identity", Some(vec![l.clone().into(), r.clone().into()])).into()
        }
        (Value::Expression(l), op, Value::Expression(r)) => match (l, r) {
            (AlgebraicExpression::Number(l), AlgebraicExpression::Number(r)) => {
                let res = evaluate_binary_operation_field::<'a, T>(*l, op, *r)?;
                let Value::FieldElement(result) = res.as_ref() else {
                    panic!()
                };
                Value::from(AlgebraicExpression::Number(*result)).into()
            }
            (l, r) => Value::from(AlgebraicExpression::new_binary(
                l.clone(),
                op.try_into().unwrap(),
                r.clone(),
            ))
            .into(),
        },
        (l, op, r) => Err(EvalError::TypeError(format!(
            "Operator {op} not supported on types: {l}: {}, {r}: {}",
            l.type_formatted(),
            r.type_formatted()
        )))?,
    })
}

#[allow(clippy::print_stdout)]
fn evaluate_builtin_function<'a, T: FieldElement>(
    b: BuiltinFunction,
    mut arguments: Vec<Arc<Value<'a, T>>>,
    symbols: &mut impl SymbolLookup<'a, T>,
) -> Result<Arc<Value<'a, T>>, EvalError> {
    let params = match b {
        BuiltinFunction::ArrayLen => 1,
        BuiltinFunction::Modulus => 0,
        BuiltinFunction::Panic => 1,
        BuiltinFunction::Print => 1,
        BuiltinFunction::ToExpr => 1,
        BuiltinFunction::ToFe => 1,
        BuiltinFunction::ToInt => 1,
        BuiltinFunction::Challenge => 2,
        BuiltinFunction::Degree => 0,
        BuiltinFunction::Eval => 1,
    };

    if arguments.len() != params {
        Err(EvalError::TypeError(format!(
                "Invalid function call: Supplied {} arguments to function that takes {params} parameters.",
                arguments.len(),
            )))?
    }
    Ok(match b {
        BuiltinFunction::ArrayLen => match arguments.pop().unwrap().as_ref() {
            Value::Array(arr) => Value::Integer((arr.len() as u64).into()).into(),
            v => panic!(
                "Expected array for std::array::len, but got {v}: {}",
                v.type_formatted()
            ),
        },
        BuiltinFunction::Panic => {
            let msg = match arguments.pop().unwrap().as_ref() {
                Value::String(msg) => msg.clone(),
                v => panic!(
                    "Expected string for std::check::panic, but got {v}: {}",
                    v.type_formatted()
                ),
            };
            Err(EvalError::FailedAssertion(msg))?
        }
        BuiltinFunction::Print => {
            let msg = arguments.pop().unwrap();
            if let Value::String(s) = msg.as_ref() {
                print!("{s}");
            } else {
                print!("{msg}");
            }
            Value::Array(Default::default()).into()
        }
        BuiltinFunction::ToExpr => {
            let arg = arguments.pop().unwrap();
            Value::from(AlgebraicExpression::Number(arg.try_to_field_element()?)).into()
        }
        BuiltinFunction::ToInt => {
            let arg = arguments.pop().unwrap();
            Value::Integer(arg.try_to_integer()?).into()
        }
        BuiltinFunction::ToFe => {
            let arg = arguments.pop().unwrap();
            Value::FieldElement(arg.try_to_field_element()?).into()
        }
        BuiltinFunction::Modulus => {
            Value::Integer(T::modulus().to_arbitrary_integer().into()).into()
        }
        BuiltinFunction::Challenge => {
            let [stage, index] = &arguments[..] else {
                panic!()
            };
            let Value::Integer(stage) = (**stage).clone() else {
                panic!()
            };
            let Value::Integer(id) = (**index).clone() else {
                panic!()
            };
            Value::Expression(AlgebraicExpression::Challenge(Challenge {
                id: u64::try_from(id).unwrap(),
                stage: u32::try_from(stage).unwrap(),
            }))
            .into()
        }
        BuiltinFunction::Degree => symbols.degree()?,
        BuiltinFunction::Eval => {
            let arg = arguments.pop().unwrap();
            match arg.as_ref() {
                Value::Expression(e) => symbols.eval_expr(e)?,
                v => panic!(
                    "Expected expression for std::prover::eval, but got {v}: {}",
                    v.type_formatted()
                ),
            }
        }
    })
}

pub fn evaluate_binary_operation_field<'a, T: FieldElement>(
    left: T,
    op: BinaryOperator,
    right: T,
) -> Result<Arc<Value<'a, T>>, EvalError> {
    Ok(match op {
        BinaryOperator::Add => Value::FieldElement(left + right),
        BinaryOperator::Sub => Value::FieldElement(left - right),
        BinaryOperator::Mul => Value::FieldElement(left * right),
        BinaryOperator::Equal => Value::Bool(left == right),
        BinaryOperator::NotEqual => Value::Bool(left != right),
        _ => Err(EvalError::TypeError(format!(
            "Invalid operator {op} on field elements: {left} {op} {right}"
        )))?,
    }
    .into())
}

pub fn evaluate_binary_operation_integer<'a, T>(
    left: &BigInt,
    op: BinaryOperator,
    right: &BigInt,
) -> Result<Arc<Value<'a, T>>, EvalError> {
    Ok(match op {
        BinaryOperator::Add => Value::Integer(left + right),
        BinaryOperator::Sub => Value::Integer(left - right),
        BinaryOperator::Mul => Value::Integer(left * right),
        BinaryOperator::Div => Value::Integer(left / right),
        BinaryOperator::Pow => Value::Integer(left.pow(usize::try_from(right).unwrap())),
        BinaryOperator::Mod => Value::Integer(left % right),
        BinaryOperator::BinaryAnd => Value::Integer(left & right),
        BinaryOperator::BinaryXor => Value::Integer(left ^ right),
        BinaryOperator::BinaryOr => Value::Integer(left | right),
        BinaryOperator::ShiftLeft => Value::Integer(left << usize::try_from(right).unwrap()),
        BinaryOperator::ShiftRight => Value::Integer(left >> usize::try_from(right).unwrap()),
        BinaryOperator::Less => Value::Bool(left < right),
        BinaryOperator::LessEqual => Value::Bool(left <= right),
        BinaryOperator::Equal => Value::Bool(left == right),
        BinaryOperator::NotEqual => Value::Bool(left != right),
        BinaryOperator::GreaterEqual => Value::Bool(left >= right),
        BinaryOperator::Greater => Value::Bool(left > right),
        _ => Err(EvalError::TypeError(format!(
            "Invalid operator {op} on integers: {left} {op} {right}"
        )))?,
    }
    .into())
}

#[cfg(test)]
mod test {
    use crate::evaluator;
    use powdr_number::GoldilocksField;
    use pretty_assertions::assert_eq;

    use crate::analyze_string;

    use super::*;

    fn parse_and_evaluate_symbol(input: &str, symbol: &str) -> String {
        let analyzed = analyze_string::<GoldilocksField>(input);
        let Some(FunctionValueDefinition::Expression(TypedExpression {
            e: symbol,
            type_scheme: _,
        })) = &analyzed.definitions[symbol].1
        else {
            panic!()
        };
        evaluate::<GoldilocksField>(symbol, &mut Definitions(&analyzed.definitions))
            .unwrap()
            .to_string()
    }

    pub fn evaluate_function<T: FieldElement>(input: &str, function: &str) -> T {
        let analyzed = analyze_string::<GoldilocksField>(input);
        let mut symbols = evaluator::Definitions(&analyzed.definitions);
        let function = symbols.lookup(function, None).unwrap();
        let result = evaluator::evaluate_function_call(function, vec![], &mut symbols)
            .unwrap()
            .as_ref()
            .clone();
        match result {
            Value::FieldElement(fe) => fe,
            _ => panic!("Expected field element but got {result}"),
        }
    }

    #[test]
    fn trivial() {
        let src = r#"namespace Main(16);
            let x: int = 1 + 20;
        "#;
        let result = parse_and_evaluate_symbol(src, "Main.x");
        assert_eq!(result, r#"21"#);
    }

    #[test]
    fn recursion() {
        let src = r#"namespace Main(16);
            let x: int -> int = |i| match i { 0 => 0, _ => x(i - 1) + 1 };
            let y = x(4);
        "#;
        let result = parse_and_evaluate_symbol(src, "Main.y");
        assert_eq!(result, r#"4"#);
    }

    #[test]
    fn arrays_and_strings() {
        let src = r#"namespace Main(16);
            let words = ["the", "quick", "brown", "fox"];
            let translate = |w| match w {
                "the" => "franz",
                "quick" => "jagt",
                "brown" => "mit",
                "fox" => "dem",
                _ => "?",
            };
            let map_array = |arr, f| [f(arr[0]), f(arr[1]), f(arr[2]), f(arr[3])];
            let translated = map_array(words, translate);
        "#;
        let result = parse_and_evaluate_symbol(src, "Main.translated");
        assert_eq!(result, r#"["franz", "jagt", "mit", "dem"]"#);
    }

    #[test]
    fn fibonacci() {
        let src = r#"namespace Main(16);
            let fib: int -> int = |i| match i {
                0 => 0,
                1 => 1,
                _ => fib(i - 1) + fib(i - 2),
            };
            let result = fib(20);
        "#;
        assert_eq!(
            parse_and_evaluate_symbol(src, "Main.result"),
            "6765".to_string()
        );
    }

    #[test]
    fn capturing() {
        let src = r#"namespace Main(16);
            let f: int, (int -> int) -> (int -> int) = |n, g| match n { 99 => |i| n, 1 => g };
            let result = f(1, f(99, |x| x + 3000))(0);
        "#;
        // If the lambda function returned by the expression f(99, ...) does not
        // properly capture the value of n in a closure, then f(1, ...) would return 1.
        assert_eq!(
            parse_and_evaluate_symbol(src, "Main.result"),
            "99".to_string()
        );
    }

    #[test]
    fn array_len() {
        let src = r#"
            let N: int = 2;
            namespace std::array(N);
            let len = 123;
            namespace F(N);
            let x = std::array::len([1, N, 3]);
            let empty: int[] = [];
            let y = std::array::len(empty);
        "#;
        assert_eq!(parse_and_evaluate_symbol(src, "F.x"), "3".to_string());
        assert_eq!(parse_and_evaluate_symbol(src, "F.y"), "0".to_string());
    }

    #[test]
    #[should_panic = r#"FailedAssertion("this text")"#]
    fn panic_complex() {
        let src = r#"
            constant %N = 2;
            namespace std::check(%N);
            let panic = 123;
            namespace F(%N);
            let concat = |a, b| a + b;
            let arg: int = 1;
            let x: int[] = (|i| if i == 1 { std::check::panic(concat("this ", "text")) } else { [9] })(arg);
        "#;
        parse_and_evaluate_symbol(src, "F.x");
    }

    #[test]
    #[should_panic = r#"FailedAssertion("text")"#]
    fn panic_string() {
        let src = r#"
            constant %N = 2;
            namespace std::check(%N);
            let panic = 123;
            namespace F(%N);
            let x: int = std::check::panic("text");
        "#;
        parse_and_evaluate_symbol(src, "F.x");
    }

    #[test]
    fn hex_number_outside_field() {
        // This tests that the parser does not lose precision when parsing large integers.
        let src = r#"
            let N: int = 0x9999999999999999999999999999999;
        "#;
        parse_and_evaluate_symbol(src, "N");
    }

    #[test]
    fn decimal_number_outside_field() {
        // This tests that the parser does not lose precision when parsing large integers.
        let src = r#"
            let N: int = 9999999999999999999999999999999;
        "#;
        parse_and_evaluate_symbol(src, "N");
    }

    #[test]
    #[should_panic = "Number literal 9999999999999999999999999999999 is too large for field element."]
    fn decimal_number_outside_field_for_fe() {
        let src = r#"
            let N: fe = 9999999999999999999999999999999;
        "#;
        parse_and_evaluate_symbol(src, "N");
    }

    #[test]
    fn zero_power_zero() {
        let src = r#"
        let zpz_int: int = 0**0;
        let zpz_fe: fe = 0**0;
        "#;
        assert_eq!(parse_and_evaluate_symbol(src, "zpz_int"), "1".to_string());
        assert_eq!(parse_and_evaluate_symbol(src, "zpz_fe"), "1".to_string());
    }

    #[test]
    fn debug_print() {
        let src = r#"
            namespace std::debug(8);
            let print = 2;
            let N = std::debug::print("test output\n");
        "#;
        parse_and_evaluate_symbol(src, "std::debug::N");
    }

    #[test]
    fn debug_print_complex() {
        let src = r#"
            namespace std::debug(8);
            let print = 2;
            let t: fe = 9;
            let x: int = 2;
            let N = {
                let _ = std::debug::print((t, [x, 3], "test output\n"));
                std::debug::print("\n")
            };
        "#;
        parse_and_evaluate_symbol(src, "std::debug::N");
    }

    #[test]
    fn local_vars() {
        let src = r#"
            let f: int -> int = |i| {
                let x = i + 1;
                let y = x - 1;
                let z = y - i;
                z
            };
            let t = f(8);
        "#;
        assert_eq!(parse_and_evaluate_symbol(src, "t"), "0".to_string());
    }

    #[test]
    fn match_pattern() {
        let src = r#"
            let f: int[] -> int = |arr| match arr {
                [] => 0,
                [x] => x,
                [_, x] => x + 9,
                [_, x, y] => x + y,
                _ => 99,
            };
            let t = [
                f([]), f([1]), f([1, 2]), f([1, 2, 3]), f([1, 2, 3, 4])
            ];
        "#;
        assert_eq!(
            parse_and_evaluate_symbol(src, "t"),
            "[0, 1, 11, 5, 99]".to_string()
        );
    }

    #[test]
    fn match_pattern_complex() {
        let src = r#"
            let f: ((int, int), int[]) -> int = |q| match q {
                ((1, _), [x, 4]) => 1 + x,
                ((1, 2), [y]) => 2 + y,
                ((_, 2), [y, z]) => 3 + y + z,
                ((x, 3), _) => x,
                ((x, -1), _) => x,
                (t, [_, r]) => r
            };
            let res = [
                f(((1, 9), [20, 4])),
                f(((1, 2), [3])),
                f(((9, 2), [300, 4])),
                f(((9, 3), [900, 8])),
                f(((90, 3), [900, 8, 7])),
                f(((99, -1), [900, 8, 7])),
                f(((1, 1), [-3, -1]))
            ];
        "#;
        assert_eq!(
            parse_and_evaluate_symbol(src, "res"),
            "[21, 5, 307, 9, 90, 99, -1]".to_string()
        );
    }

    #[test]
    fn match_skip_array() {
        let src = r#"
            let f: int[] -> int = |arr| match arr {
                [x, .., y] => x + y,
                [] => 19,
                _ => 99,
            };
            let t = [f([]), f([1]), f([1, 2]), f([1, 2, 3]), f([1, 2, 3, 4])];
        "#;
        assert_eq!(
            parse_and_evaluate_symbol(src, "t"),
            "[19, 99, 3, 4, 5]".to_string()
        );
    }

    #[test]
    fn match_skip_array_2() {
        let src = r#"
            let f: int[] -> int = |arr| match arr {
                [.., y] => y,
                _ => 99,
            };
            let t = [f([]), f([1]), f([1, 2]), f([1, 2, 3]), f([1, 2, 3, 4])];
        "#;
        assert_eq!(
            parse_and_evaluate_symbol(src, "t"),
            "[99, 1, 2, 3, 4]".to_string()
        );
    }

    #[test]
    fn match_skip_array_3() {
        let src = r#"
            let f: int[] -> int = |arr| match arr {
                [.., x, y] => x,
                [..] => 99,
            };
            let t = [f([]), f([1]), f([1, 2]), f([1, 2, 3]), f([1, 2, 3, 4])];
        "#;
        assert_eq!(
            parse_and_evaluate_symbol(src, "t"),
            "[99, 99, 1, 2, 3]".to_string()
        );
    }

    #[test]
    fn match_skip_array_4() {
        let src = r#"
            let f: int[] -> int = |arr| match arr {
                [x, y, ..] => y,
                [..] => 99,
            };
            let t = [f([]), f([1]), f([1, 2]), f([1, 2, 3]), f([1, 2, 3, 4])];
        "#;
        assert_eq!(
            parse_and_evaluate_symbol(src, "t"),
            "[99, 99, 2, 2, 2]".to_string()
        );
    }

    #[test]
    fn unpack_fun() {
        let src = r#"
            let t: (int, fe, int), int -> int[] = |(x, _, y), z| [x, y, z];
            let x: int[] = t((1, 2, 3), 4);
        "#;
        assert_eq!(parse_and_evaluate_symbol(src, "x"), "[1, 3, 4]".to_string());
    }

    #[test]
    fn unpack_let() {
        let src = r#"
            let x: int[] = {
                let (a, (_, b), (c, _, _, d, _)) = (1, ((), 3), (4, (), (), 7, ()));
                [a, b, c, d]
            };
        "#;
        assert_eq!(
            parse_and_evaluate_symbol(src, "x"),
            "[1, 3, 4, 7]".to_string()
        );
    }

    #[test]
    pub fn match_enum() {
        let src = r#"
            enum X {
                A,
                B(),
                C(int, int),
                D(int, X)
            }
            let f = |x| match x {
                X::A => 1,
                X::B() => 2,
                X::C(a, b) => a + b,
                X::D(0, X::A) => 10001,
                X::D(c, y) => c + f(y),
            };
            let t = [f(X::A), f(X::B()), f(X::C(3, 4)), f(X::D(0, X::A)), f(X::D(0, X::B())), f(X::D(100, X::C(4, 5)))];
        "#;
        assert_eq!(
            parse_and_evaluate_symbol(src, "t"),
            "[1, 2, 7, 10001, 2, 109]".to_string()
        );
    }

    #[test]
    pub fn gigantic_stack() {
        let src = r#"
            let arr_new: int, (int -> int) -> int[] = |n, f| if n == 0 { [] } else { arr_new(n - 1, f) + [f(n - 1)] };
            let arr_rev: int[], int, int -> int[] = |a, i, n| if i >= n { [] } else { arr_rev(a, i + 1, n) + [a[i]] };
            let l = 10000;
            let t = arr_new(l, |i| i);
            let r = arr_rev(t, 0, l);
            let x = r[7];
        "#;
        assert_eq!(parse_and_evaluate_symbol(src, "x"), "9992".to_string());
    }

    #[test]
    pub fn string_eq() {
        let src = r#"
            let yes = "abc" != "def";
            let no = "abc" == "def";
            let yes2 = "abc" == "abc";
            let no2 = "abc" != "abc";
            let yes3 = "ab" != "abc";
            let no3 = "ab" == "abc";
        "#;
        assert_eq!(parse_and_evaluate_symbol(src, "yes"), "true".to_string());
        assert_eq!(parse_and_evaluate_symbol(src, "yes2"), "true".to_string());
        assert_eq!(parse_and_evaluate_symbol(src, "yes3"), "true".to_string());
        assert_eq!(parse_and_evaluate_symbol(src, "no"), "false".to_string());
        assert_eq!(parse_and_evaluate_symbol(src, "no2"), "false".to_string());
        assert_eq!(parse_and_evaluate_symbol(src, "no3"), "false".to_string());
    }

    #[test]
    pub fn eval_complex_expression() {
        let src = r#"
            namespace std::prover;
                let eval: expr -> fe = [];
            namespace main;
                // Put into query function, so we're allowed to use eval()
                let test = query || std::prover::eval(2 * (1 + 1 + 1) + 1);
        "#;
        assert_eq!(
            evaluate_function::<GoldilocksField>(src, "main.test"),
            7u64.into()
        );
    }
}<|MERGE_RESOLUTION|>--- conflicted
+++ resolved
@@ -9,15 +9,9 @@
 
 use powdr_ast::{
     analyzed::{
-<<<<<<< HEAD
-        AlgebraicBinaryOperator, AlgebraicExpression, AlgebraicReference, AlgebraicUnaryOperator,
-        Challenge, Expression, FunctionValueDefinition, Reference, Symbol, SymbolKind,
-        TypeConstructor, TypedExpression,
-=======
         AlgebraicBinaryOperation, AlgebraicBinaryOperator, AlgebraicExpression, AlgebraicReference,
         AlgebraicUnaryOperation, AlgebraicUnaryOperator, Challenge, Expression,
-        FunctionValueDefinition, Reference, Symbol, SymbolKind, TypedExpression,
->>>>>>> 829fbd81
+        FunctionValueDefinition, Reference, Symbol, SymbolKind, TypeConstructor, TypedExpression,
     },
     parsed::{
         display::quote,
