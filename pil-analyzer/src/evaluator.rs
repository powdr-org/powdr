use std::{
    collections::HashMap,
    fmt::{self, Display},
    sync::Arc,
};

use itertools::Itertools;
use num_traits::Signed;

use powdr_ast::{
    analyzed::{
        AlgebraicBinaryOperation, AlgebraicBinaryOperator, AlgebraicExpression, AlgebraicReference,
        AlgebraicUnaryOperation, AlgebraicUnaryOperator, Challenge, Expression,
        FunctionValueDefinition, PolynomialReference, Reference, Symbol, SymbolKind,
        TypedExpression,
    },
    parsed::{
        display::quote,
        types::{ArrayType, Type, TypeScheme},
        ArrayLiteral, BinaryOperation, BinaryOperator, BlockExpression, FunctionCall, IfExpression,
        IndexAccess, LambdaExpression, LetStatementInsideBlock, MatchArm, MatchExpression, Number,
        Pattern, StatementInsideBlock, TraitImplementation, UnaryOperation, UnaryOperator,
    },
};
use powdr_number::{BigInt, BigUint, FieldElement, LargeInt};
use powdr_parser_util::SourceRef;

/// Evaluates an expression given a hash map of definitions.
pub fn evaluate_expression<'a, T: FieldElement>(
    expr: &'a Expression,
    definitions: &'a HashMap<String, (Symbol, Option<FunctionValueDefinition>)>,
    trait_impls: &'a HashMap<String, Vec<TraitImplementation<Expression>>>,
) -> Result<Arc<Value<'a, T>>, EvalError> {
    evaluate(
        expr,
        &mut Definitions {
            definitions,
            trait_impls,
        },
    )
}

/// Evaluates an expression given a symbol lookup implementation
pub fn evaluate<'a, T: FieldElement>(
    expr: &'a Expression,
    symbols: &mut impl SymbolLookup<'a, T>,
) -> Result<Arc<Value<'a, T>>, EvalError> {
    evaluate_generic(expr, &Default::default(), symbols)
}

/// Evaluates a generic expression given a symbol lookup implementation
/// and values for the generic type parameters.
pub fn evaluate_generic<'a, 'b, T: FieldElement>(
    expr: &'a Expression,
    type_args: &'b HashMap<String, Type>,
    symbols: &mut impl SymbolLookup<'a, T>,
) -> Result<Arc<Value<'a, T>>, EvalError> {
    Evaluator::evaluate_expression(symbols, expr, type_args.clone())
}

/// Evaluates a function call.
pub fn evaluate_function_call<'a, T: FieldElement>(
    function: Arc<Value<'a, T>>,
    arguments: Vec<Arc<Value<'a, T>>>,
    symbols: &mut impl SymbolLookup<'a, T>,
) -> Result<Arc<Value<'a, T>>, EvalError> {
    Evaluator::evaluate_function_call(symbols, function, arguments, Default::default())
}

/// Turns an optional type scheme and a list of generic type arguments into a mapping
/// from type name to type.
pub fn type_arg_mapping(
    type_scheme: &Option<TypeScheme>,
    args: &Option<Vec<Type>>,
) -> HashMap<String, Type> {
    let Some(type_scheme) = type_scheme else {
        return Default::default();
    };
    let Some(args) = args else {
        assert!(
            type_scheme.vars.is_empty(),
            "Tried to call a generic function without properly set type parameters."
        );
        return Default::default();
    };
    assert_eq!(
        type_scheme.vars.len(),
        args.len(),
        "Invalid number of generic arguments:\ngiven: {}\nexpected: {}.\nThis might happen if you call generic functions for array length type expressions.",
        args.iter().format(", "),
        type_scheme.vars.vars().format(", ")
    );
    type_scheme
        .vars
        .vars()
        .cloned()
        .zip(args.iter().cloned())
        .collect()
}

/// Evaluation errors.
/// TODO Most of these errors should be converted to panics as soon as we have a proper type checker.
#[derive(Debug)]
pub enum EvalError {
    /// Type error, for example non-number used as array index.
    TypeError(String),
    /// Fundamentally unsupported operation (regardless of type), e.g. access to public variables.
    Unsupported(String),
    /// Array index access out of bounds.
    OutOfBounds(String),
    /// Unable to match pattern. TODO As soon as we have "Option", patterns should be exhaustive
    /// This error occurs quite often and thus should not require allocation.
    NoMatch(),
    /// Reference to an undefined symbol
    SymbolNotFound(String),
    /// Data not (yet) available
    DataNotAvailable,
    /// Failed assertion, with reason.
    FailedAssertion(String),
}

impl Display for EvalError {
    fn fmt(&self, f: &mut fmt::Formatter<'_>) -> fmt::Result {
        match self {
            EvalError::TypeError(msg) => write!(f, "Type error: {msg}"),
            EvalError::Unsupported(msg) => write!(f, "Operation unsupported: {msg}"),
            EvalError::OutOfBounds(msg) => write!(f, "Out of bounds access: {msg}"),
            EvalError::NoMatch() => write!(f, "Unable to match pattern."),
            EvalError::SymbolNotFound(msg) => write!(f, "Symbol not found: {msg}"),
            EvalError::DataNotAvailable => write!(f, "Data not (yet) available."),
            EvalError::FailedAssertion(msg) => write!(f, "Assertion failed: {msg}"),
        }
    }
}

#[derive(Clone, Debug)]
pub enum Value<'a, T> {
    Bool(bool),
    Integer(BigInt),
    FieldElement(T),
    String(String),
    Tuple(Vec<Arc<Self>>),
    Array(Vec<Arc<Self>>),
    Closure(Closure<'a, T>),
    TypeConstructor(&'a str),
    Enum(&'a str, Option<Vec<Arc<Self>>>),
    BuiltinFunction(BuiltinFunction),
    Expression(AlgebraicExpression<T>),
}

impl<'a, T: FieldElement> From<T> for Value<'a, T> {
    fn from(value: T) -> Self {
        Value::FieldElement(value)
    }
}

impl<'a, T: FieldElement> From<AlgebraicExpression<T>> for Value<'a, T> {
    fn from(value: AlgebraicExpression<T>) -> Self {
        Value::Expression(value)
    }
}

impl<'a, T: FieldElement> Value<'a, T> {
    /// Tries to convert the value to a field element. For integers, this only works
    /// if the integer is non-negative and less than the modulus.
    pub fn try_to_field_element(&self) -> Result<T, EvalError> {
        match self {
            Value::FieldElement(x) => Ok(*x),
            Value::Integer(x) => {
                if let Ok(x) = BigUint::try_from(x.clone()) {
                    if x < T::modulus().to_arbitrary_integer() {
                        Ok(T::from(x))
                    } else {
                        Err(EvalError::TypeError(format!(
                            "Expected field element but got integer outside field range: {x}"
                        )))
                    }
                } else {
                    Err(EvalError::TypeError(format!(
                        "Expected field element but got negative integer: {x}"
                    )))
                }
            }
            v => Err(EvalError::TypeError(format!(
                "Expected field element but got {v}"
            ))),
        }
    }

    /// Tries to convert the result into a integer.
    /// Everything else than Value::Integer results in an error.
    pub fn try_to_integer(&self) -> Result<BigInt, EvalError> {
        match self {
            Value::Integer(x) => Ok(x.clone()),
            Value::FieldElement(x) => Ok(x.to_arbitrary_integer().into()),
            v => Err(EvalError::TypeError(format!(
                "Expected integer but got {v}: {}",
                v.type_formatted()
            ))),
        }
    }

    pub fn type_formatted(&self) -> String {
        match self {
            Value::Bool(_) => "bool".to_string(),
            Value::Integer(_) => "int".to_string(),
            Value::FieldElement(_) => "fe".to_string(),
            Value::String(_) => "string".to_string(),
            Value::Tuple(elements) => {
                format!(
                    "({})",
                    elements.iter().map(|e| e.type_formatted()).format(", ")
                )
            }
            Value::Array(elements) => {
                format!(
                    "[{}]",
                    elements.iter().map(|e| e.type_formatted()).format(", ")
                )
            }
            Value::Closure(c) => c.type_formatted(),
            Value::TypeConstructor(name) => format!("{name}_constructor"),
            Value::Enum(name, _) => name.to_string(),
            Value::BuiltinFunction(b) => format!("builtin_{b:?}"),
            Value::Expression(_) => "expr".to_string(),
        }
    }

    /// Tries to match this value against the given pattern.
    /// Returns local variable bindings on success.
    pub fn try_match_pattern<'b>(
        v: &Arc<Value<'b, T>>,
        pattern: &Pattern,
    ) -> Option<Vec<Arc<Value<'b, T>>>> {
        match pattern {
            Pattern::Ellipsis(_) => unreachable!("Should be handled higher up"),
            Pattern::CatchAll(_) => Some(vec![]),
            Pattern::Number(_, n) => match v.as_ref() {
                Value::Integer(x) if x == n => Some(vec![]),
                Value::FieldElement(x) if BigInt::from(x.to_arbitrary_integer()) == *n => {
                    Some(vec![])
                }
                _ => None,
            },
            Pattern::String(_, s) => match v.as_ref() {
                Value::String(x) if x == s => Some(vec![]),
                _ => None,
            },
            Pattern::Tuple(_, items) => match v.as_ref() {
                Value::Tuple(values) => Value::try_match_pattern_list(values, items),
                _ => unreachable!(),
            },
            Pattern::Array(_, items) => {
                let Value::Array(values) = v.as_ref() else {
                    panic!("Type error")
                };
                // Index of ".."
                let ellipsis_pos = items.iter().position(|i| matches!(i, Pattern::Ellipsis(_)));
                // Check if the value is too short.
                let length_matches = match ellipsis_pos {
                    Some(_) => values.len() >= items.len() - 1,
                    None => values.len() == items.len(),
                };
                if !length_matches {
                    return None;
                }
                // Split value into "left" and "right" part.
                let left_len = ellipsis_pos.unwrap_or(values.len());
                let right_len = ellipsis_pos.map(|p| items.len() - p - 1).unwrap_or(0);
                let left = values.iter().take(left_len);
                let right = values.iter().skip(values.len() - right_len);
                assert_eq!(
                    left.len() + right.len(),
                    items.len() - ellipsis_pos.map(|_| 1).unwrap_or_default()
                );
                left.chain(right)
                    .zip(items.iter().filter(|&i| !matches!(i, Pattern::Ellipsis(_))))
                    .try_fold(vec![], |mut vars, (e, p)| {
                        Value::try_match_pattern(e, p).map(|v| {
                            vars.extend(v);
                            vars
                        })
                    })
            }
            Pattern::Variable(_, _) => Some(vec![v.clone()]),
            Pattern::Enum(_, name, fields_pattern) => {
                let Value::Enum(n, data) = v.as_ref() else {
                    panic!()
                };
                if name.name() != n {
                    return None;
                }
                if let Some(fields) = fields_pattern {
                    Value::try_match_pattern_list(data.as_ref().unwrap(), fields)
                } else {
                    Some(vec![])
                }
            }
        }
    }

    fn try_match_pattern_list<'b>(
        values: &[Arc<Value<'b, T>>],
        patterns: &[Pattern],
    ) -> Option<Vec<Arc<Value<'b, T>>>> {
        assert_eq!(values.len(), patterns.len());
        patterns
            .iter()
            .zip(values.iter())
            .try_fold(vec![], |mut vars, (p, e)| {
                Value::try_match_pattern(e, p).map(|v| {
                    vars.extend(v);
                    vars
                })
            })
    }
}

const BUILTINS: [(&str, BuiltinFunction); 11] = [
    ("std::array::len", BuiltinFunction::ArrayLen),
    ("std::check::panic", BuiltinFunction::Panic),
    ("std::convert::expr", BuiltinFunction::ToExpr),
    ("std::convert::fe", BuiltinFunction::ToFe),
    ("std::convert::int", BuiltinFunction::ToInt),
    ("std::debug::print", BuiltinFunction::Print),
    ("std::field::modulus", BuiltinFunction::Modulus),
    ("std::prelude::challenge", BuiltinFunction::Challenge),
    ("std::prelude::set_hint", BuiltinFunction::SetHint),
    ("std::prover::degree", BuiltinFunction::Degree),
    ("std::prover::eval", BuiltinFunction::Eval),
];

#[derive(Clone, Copy, Debug)]
pub enum BuiltinFunction {
    /// std::array::len: _[] -> int, returns the length of an array
    ArrayLen,
    /// std::field::modulus: -> int, returns the field modulus as int
    Modulus,
    /// std::check::panic: string -> !, fails evaluation and uses its parameter for error reporting.
    /// Does not return.
    Panic,
    /// std::debug::print: string -> [], prints its argument on stdout.
    /// Returns an empty array.
    Print,
    /// std::convert::expr: fe/int -> expr, converts fe to expr
    ToExpr,
    /// std::convert::int: fe/int -> int, converts fe to int
    ToInt,
    /// std::convert::fe: int/fe -> fe, converts int to fe
    ToFe,
    /// std::prover::challenge: int, int -> expr, constructs a challenge with a given stage and ID.
    Challenge,
    /// std::prelude::set_hint: expr, (int -> std::prelude::Query) -> (), adds a hint to a witness column.
    SetHint,
    /// std::prover::degree: -> int, returns the current column length / degree.
    Degree,
    /// std::prover::eval: expr -> fe, evaluates an expression on the current row
    Eval,
}

impl<'a, T: Display> Display for Value<'a, T> {
    fn fmt(&self, f: &mut std::fmt::Formatter<'_>) -> std::fmt::Result {
        match self {
            Value::Bool(b) => write!(f, "{b}"),
            Value::Integer(x) => write!(f, "{x}"),
            Value::FieldElement(x) => write!(f, "{x}"),
            Value::String(s) => write!(f, "{}", quote(s)),
            Value::Tuple(items) => write!(f, "({})", items.iter().format(", ")),
            Value::Array(elements) => write!(f, "[{}]", elements.iter().format(", ")),
            Value::Closure(closure) => write!(f, "{closure}"),
            Value::TypeConstructor(name) => write!(f, "{name}_constructor"),
            Value::Enum(name, data) => {
                write!(f, "{name}")?;
                if let Some(data) = data {
                    write!(f, "({})", data.iter().format(", "))?;
                }
                Ok(())
            }
            Value::BuiltinFunction(b) => write!(f, "{b:?}"),
            Value::Expression(e) => write!(f, "{e}"),
        }
    }
}

#[derive(Clone, Debug)]
pub struct Closure<'a, T> {
    pub lambda: &'a LambdaExpression<Expression>,
    pub environment: Vec<Arc<Value<'a, T>>>,
    pub type_args: HashMap<String, Type>,
}

impl<'a, T: Display> Display for Closure<'a, T> {
    fn fmt(&self, f: &mut std::fmt::Formatter<'_>) -> std::fmt::Result {
        write!(f, "{}", self.lambda)
    }
}

impl<'a, T> From<Closure<'a, T>> for Value<'a, T> {
    fn from(value: Closure<'a, T>) -> Self {
        Value::Closure(value)
    }
}

impl<'a, T> Closure<'a, T> {
    pub fn type_formatted(&self) -> String {
        // TODO should use proper types as soon as we have them
        "closure".to_string()
    }
}

pub struct Definitions<'a> {
    pub definitions: &'a HashMap<String, (Symbol, Option<FunctionValueDefinition>)>,
    pub trait_impls: &'a HashMap<String, Vec<TraitImplementation<Expression>>>,
}

impl<'a> Definitions<'a> {
    /// Implementation of `lookup` that allows to provide a different implementation
    /// of SymbolLookup for the recursive call.
    pub fn lookup_with_symbols<T: FieldElement>(
        definitions: &'a HashMap<String, (Symbol, Option<FunctionValueDefinition>)>,
        trait_impls: &'a HashMap<String, Vec<TraitImplementation<Expression>>>,
        poly: &PolynomialReference,
        type_args: &Option<Vec<Type>>,
        symbols: &mut impl SymbolLookup<'a, T>,
    ) -> Result<Arc<Value<'a, T>>, EvalError> {
        let name = poly.name.to_string();

        let (symbol, value) = definitions
            .get(&name)
            .ok_or_else(|| EvalError::SymbolNotFound(format!("Symbol {name} not found.")))?;

        Ok(if matches!(symbol.kind, SymbolKind::Poly(_)) {
            if symbol.is_array() {
                let items = symbol
                    .array_elements()
                    .map(|(name, poly_id)| {
                        Value::from(AlgebraicExpression::Reference(AlgebraicReference {
                            name,
                            poly_id,
                            next: false,
                        }))
                        .into()
                    })
                    .collect();
                Value::Array(items).into()
            } else {
                Value::from(AlgebraicExpression::Reference(AlgebraicReference {
                    name,
                    poly_id: symbol.into(),
                    next: false,
                }))
                .into()
            }
        } else {
            let impl_pos = type_args
                .as_ref()
                .and_then(|type_args| poly.resolved_impls.get(type_args).as_ref().copied());

            match impl_pos {
                Some(index) => {
                    let fn_name = poly.name.rsplit("::").next().unwrap().to_string();

                    let trait_name = poly.trait_name.as_ref().unwrap();
                    let impls = trait_impls.get(trait_name).unwrap();
                    let func = &impls[*index].function_by_name(&fn_name).unwrap();

                    let Expression::LambdaExpression(_, lambda) = func.body.as_ref() else {
                        unreachable!()
                    };
                    let closure = Closure {
                        lambda,
                        environment: vec![],
                        type_args: HashMap::new(),
                    };
                    Value::Closure(closure).into()
                }
                None => match value {
                    Some(FunctionValueDefinition::Expression(TypedExpression {
                        e: value,
                        type_scheme,
                    })) => {
                        let type_args = type_arg_mapping(type_scheme, type_args);
                        evaluate_generic(value, &type_args, symbols)?
                    }
                    Some(FunctionValueDefinition::TypeConstructor(_type_name, variant)) => {
                        if variant.fields.is_none() {
                            Value::Enum(&variant.name, None).into()
                        } else {
                            Value::TypeConstructor(&variant.name).into()
                        }
                    }
                    _ => Err(EvalError::Unsupported(
                        "Cannot evaluate arrays and queries.".to_string(),
                    ))?,
                },
            }
        })
    }
}

impl<'a, T: FieldElement> SymbolLookup<'a, T> for Definitions<'a> {
    fn lookup(
        &mut self,
        poly: &PolynomialReference,
        type_args: &Option<Vec<Type>>,
    ) -> Result<Arc<Value<'a, T>>, EvalError> {
        Self::lookup_with_symbols(self.definitions, self.trait_impls, poly, type_args, self)
    }

    fn lookup_public_reference(&self, name: &str) -> Result<Arc<Value<'a, T>>, EvalError> {
        Ok(Value::from(AlgebraicExpression::PublicReference(name.to_string())).into())
    }
}

pub trait SymbolLookup<'a, T: FieldElement> {
    fn lookup(
        &mut self,
        poly: &'a PolynomialReference,
        type_args: &Option<Vec<Type>>,
    ) -> Result<Arc<Value<'a, T>>, EvalError>;

    fn lookup_public_reference(&self, name: &str) -> Result<Arc<Value<'a, T>>, EvalError> {
        Err(EvalError::Unsupported(format!(
            "Cannot evaluate public reference: {name}"
        )))
    }

    fn eval_expr(&self, expr: &AlgebraicExpression<T>) -> Result<Arc<Value<'a, T>>, EvalError> {
        Ok(match expr {
            AlgebraicExpression::Reference(reference) => self.eval_reference(reference)?,
            AlgebraicExpression::PublicReference(_) => unimplemented!(),
            AlgebraicExpression::Challenge(challenge) => self.eval_challenge(challenge)?,
            AlgebraicExpression::Number(n) => Value::FieldElement(*n).into(),
            AlgebraicExpression::BinaryOperation(AlgebraicBinaryOperation { left, op, right }) => {
                let left = self.eval_expr(left)?;
                let right = self.eval_expr(right)?;
                match (left.as_ref(), right.as_ref()) {
                    (Value::FieldElement(left), Value::FieldElement(right)) => {
                        evaluate_binary_operation_field(*left, (*op).into(), *right)?
                    }
                    _ => panic!("Expected field elements"),
                }
            }
            AlgebraicExpression::UnaryOperation(AlgebraicUnaryOperation { op, expr: operand }) => {
                match op {
                    AlgebraicUnaryOperator::Minus => {
                        let operand = self.eval_expr(operand)?;
                        match operand.as_ref() {
                            Value::FieldElement(fe) => Value::FieldElement(-*fe).into(),
                            _ => panic!("Expected field element"),
                        }
                    }
                }
            }
        })
    }

    fn eval_challenge(&self, _challenge: &Challenge) -> Result<Arc<Value<'a, T>>, EvalError> {
        Err(EvalError::DataNotAvailable)
    }

    fn eval_reference(
        &self,
        _reference: &AlgebraicReference,
    ) -> Result<Arc<Value<'a, T>>, EvalError> {
        Err(EvalError::DataNotAvailable)
    }

    fn degree(&self) -> Result<Arc<Value<'a, T>>, EvalError> {
        Err(EvalError::Unsupported(
            "Cannot evaluate degree.".to_string(),
        ))
    }

    fn new_column(
        &mut self,
        name: &str,
        _type: Option<&Type>,
        _value: Option<Arc<Value<'a, T>>>,
        _source: SourceRef,
    ) -> Result<Arc<Value<'a, T>>, EvalError> {
        Err(EvalError::Unsupported(format!(
            "Tried to create column outside of statement context: {name}"
        )))
    }

    fn set_hint(
        &mut self,
        _col: Arc<Value<'a, T>>,
        _expr: Arc<Value<'a, T>>,
    ) -> Result<(), EvalError> {
        Err(EvalError::Unsupported(
            "Tried to add hint to column outside of statement context.".to_string(),
        ))
    }

    fn add_constraints(
        &mut self,
        _constraints: Arc<Value<'a, T>>,
        _source: SourceRef,
    ) -> Result<(), EvalError> {
        Err(EvalError::Unsupported(
            "Tried to add constraints outside of statement context.".to_string(),
        ))
    }
}

/// Operations to be performed by the evaluator.
enum Operation<'a, T> {
    /// Expand a complex expression or evaluate a leaf expression.
    Expand(&'a Expression),
    /// Evaluate an expanded non-leaf expression once all its
    /// sub-expressions have been evaluated.
    Combine(&'a Expression),
    /// Truncate the local variables to a given length
    TruncateLocals(usize),
    /// Replace the environment (local variables and type args).
    SetEnvironment(Vec<Arc<Value<'a, T>>>, HashMap<String, Type>),
    /// Evaluate a let statement, adding matched pattern variables to the local variables.
    LetStatement(&'a LetStatementInsideBlock<Expression>),
    /// Add a constraint to the constraint set.
    AddConstraint,
}

/// We use a non-recursive algorithm to evaluate potentially recursive expressions.
/// This allows arbitrarily deep recursion in PIL on a physical machine with limited stack.
/// SymbolLookup might still do regular recursive calls into the evaluator,
/// but this is very limited.
struct Evaluator<'a, 'b, T: FieldElement, S: SymbolLookup<'a, T>> {
    symbols: &'b mut S,
    local_vars: Vec<Arc<Value<'a, T>>>,
    type_args: HashMap<String, Type>,
    op_stack: Vec<Operation<'a, T>>,
    value_stack: Vec<Arc<Value<'a, T>>>,
}

impl<'a, 'b, T: FieldElement, S: SymbolLookup<'a, T>> Evaluator<'a, 'b, T, S> {
    fn new(symbols: &'b mut S, type_args: HashMap<String, Type>) -> Self {
        Self {
            symbols,
            local_vars: vec![],
            type_args,
            op_stack: vec![],
            value_stack: vec![],
        }
    }

    pub fn evaluate_expression(
        symbols: &'b mut S,
        expr: &'a Expression,
        type_args: HashMap<String, Type>,
    ) -> Result<Arc<Value<'a, T>>, EvalError> {
        let mut ev = Self::new(symbols, type_args);
        ev.expand(expr)?;
        ev.evaluate()
    }

    pub fn evaluate_function_call(
        symbols: &'b mut S,
        function: Arc<Value<'a, T>>,
        arguments: Vec<Arc<Value<'a, T>>>,
        type_args: HashMap<String, Type>,
    ) -> Result<Arc<Value<'a, T>>, EvalError> {
        let mut ev = Self::new(symbols, type_args);
        ev.combine_function_call(function, arguments)?;
        ev.evaluate()
    }

    /// The main evaluation loop. Repeatedly takes the topmost element from the
    /// operation stack and performs the operation until the operation stack is empty.
    fn evaluate(&mut self) -> Result<Arc<Value<'a, T>>, EvalError> {
        while let Some(op) = self.op_stack.pop() {
            match op {
                Operation::Expand(expr) => self.expand(expr)?,
                Operation::Combine(expr) => self.combine(expr)?,
                Operation::TruncateLocals(len) => self.local_vars.truncate(len),
                Operation::SetEnvironment(new_locals, new_type_args) => {
                    self.local_vars = new_locals;
                    self.type_args = new_type_args;
                }
                Operation::LetStatement(s) => self.evaluate_let_statement(s)?,
                Operation::AddConstraint => {
                    let result = self.value_stack.pop().unwrap();
                    match result.as_ref() {
                        Value::Tuple(t) if t.is_empty() => {}
                        _ => self.symbols.add_constraints(result, SourceRef::unknown())?,
                    }
                }
            };
        }
        assert_eq!(self.value_stack.len(), 1);
        Ok(self.value_stack.pop().unwrap())
    }

    /// Evaluates a leaf expression or expands a complex expression.
    /// Modifies the operation and value stack.
    fn expand(&mut self, expr: &'a Expression) -> Result<(), EvalError> {
        match expr {
            Expression::Reference(_, reference) => {
                let v = self.evaluate_reference(reference)?;
                self.value_stack.push(v)
            }
            Expression::PublicReference(_, name) => self
                .value_stack
                .push(self.symbols.lookup_public_reference(name)?),
            Expression::Number(
                _,
                Number {
                    value: n,
                    type_: ty,
                },
            ) => self
                .value_stack
                .push(evaluate_literal(n.clone(), ty, &self.type_args)?),
            Expression::String(_, s) => self.value_stack.push(Value::String(s.clone()).into()),
            Expression::Tuple(_, items) => {
                self.op_stack.push(Operation::Combine(expr));
                if !items.is_empty() {
                    self.op_stack
                        .extend(items.iter().skip(1).rev().map(Operation::Expand));
                    self.expand(&items[0])?;
                }
            }
            Expression::ArrayLiteral(_, ArrayLiteral { items }) => {
                self.op_stack.push(Operation::Combine(expr));
                if !items.is_empty() {
                    self.op_stack
                        .extend(items.iter().skip(1).rev().map(Operation::Expand));
                    self.expand(&items[0])?;
                }
            }
            Expression::BinaryOperation(_, BinaryOperation { left, right, .. }) => {
                self.op_stack.push(Operation::Combine(expr));
                self.op_stack.push(Operation::Expand(right));
                self.expand(left)?;
            }
            Expression::UnaryOperation(_, UnaryOperation { expr: inner, .. }) => {
                self.op_stack.push(Operation::Combine(expr));
                self.expand(inner)?;
            }
            Expression::LambdaExpression(_, lambda) => {
                // TODO only copy the part of the environment that is actually referenced?
                self.value_stack.push(
                    Value::from(Closure {
                        lambda,
                        environment: self.local_vars.to_vec(),
                        type_args: self.type_args.clone(),
                    })
                    .into(),
                )
            }
            Expression::IndexAccess(_, IndexAccess { array, index }) => {
                self.op_stack.push(Operation::Combine(expr));
                self.op_stack.push(Operation::Expand(index));
                self.expand(array)?;
            }
            Expression::FunctionCall(
                _,
                FunctionCall {
                    function,
                    arguments,
                },
            ) => {
                self.op_stack.push(Operation::Combine(expr));
                self.op_stack
                    .extend(arguments.iter().rev().map(Operation::Expand));
                self.expand(function)?;
            }
            Expression::MatchExpression(
                _,
                MatchExpression {
                    scrutinee: condition,
                    ..
                },
            )
            | Expression::IfExpression(_, IfExpression { condition, .. }) => {
                // Only handle the scrutinee / condition for now, we do not want to evaluate all arms.
                self.op_stack.push(Operation::Combine(expr));
                self.expand(condition)?;
            }
            Expression::BlockExpression(_, BlockExpression { statements, expr }) => {
                self.op_stack
                    .push(Operation::TruncateLocals(self.local_vars.len()));
                match expr {
                    Some(expr) => self.op_stack.push(Operation::Expand(expr)),
                    None => self.value_stack.push(Value::Tuple(vec![]).into()),
                }
                for s in statements.iter().rev() {
                    match s {
                        StatementInsideBlock::LetStatement(s) => {
                            self.op_stack.push(Operation::LetStatement(s));
                            if let Some(v) = &s.value {
                                self.op_stack.push(Operation::Expand(v));
                            }
                        }
                        StatementInsideBlock::Expression(expr) => {
                            self.op_stack.push(Operation::AddConstraint);
                            self.op_stack.push(Operation::Expand(expr));
                        }
                    }
                }
            }
            Expression::FreeInput(_, _) => Err(EvalError::Unsupported(
                "Cannot evaluate free input.".to_string(),
            ))?,
        };
        Ok(())
    }

    fn evaluate_let_statement(
        &mut self,
        s: &'a LetStatementInsideBlock<Expression>,
    ) -> Result<(), EvalError> {
        let value = if s.value.is_none()
            || matches!(&s.ty, Some(Type::Col) | Some(Type::Inter))
            || matches!(&s.ty, Some(Type::Array(ArrayType { base, .. })) if matches!(base.as_ref(), Type::Col | Type::Inter))
        {
            // Dynamic column creation
            let Pattern::Variable(_, name) = &s.pattern else {
                unreachable!()
            };
            let value = s.value.as_ref().map(|_| self.value_stack.pop().unwrap());
            self.symbols
                .new_column(name, s.ty.as_ref(), value, SourceRef::unknown())?
        } else {
            // Regular local variable declaration.
            self.value_stack.pop().unwrap()
        };
        self.local_vars.extend(
            Value::try_match_pattern(&value, &s.pattern).unwrap_or_else(|| {
                panic!("Irrefutable pattern did not match: {} = {value}", s.pattern)
            }),
        );
        Ok(())
    }

    fn evaluate_reference(
        &mut self,
        reference: &'a Reference,
    ) -> Result<Arc<Value<'a, T>>, EvalError> {
        Ok(match reference {
            Reference::LocalVar(i, _name) => self.local_vars[*i as usize].clone(),
            Reference::Poly(poly) => {
                if let Some((_, b)) = BUILTINS.iter().find(|(n, _)| (n == &poly.name)) {
                    Value::BuiltinFunction(*b).into()
                } else {
                    let type_args = poly.type_args.clone().map(|mut ta| {
                        for ty in &mut ta {
                            ty.substitute_type_vars(&self.type_args);
                        }
                        ta
                    });

                    self.symbols.lookup(poly, &type_args)?
                }
            }
        })
    }

    /// Evaluate a complex expression given the values for all sub-expressions.
    fn combine(&mut self, expr: &'a Expression) -> Result<(), EvalError> {
        let value = match expr {
            Expression::Tuple(_, items) => {
                let inner_values = self
                    .value_stack
                    .split_off(self.value_stack.len() - items.len());
                Value::Tuple(inner_values).into()
            }
            Expression::ArrayLiteral(_, ArrayLiteral { items }) => {
                let inner_values = self
                    .value_stack
                    .split_off(self.value_stack.len() - items.len());
                Value::Array(inner_values).into()
            }
            Expression::BinaryOperation(_, BinaryOperation { op, .. }) => {
                let right = self.value_stack.pop().unwrap();
                let left = self.value_stack.pop().unwrap();
                evaluate_binary_operation(&left, *op, &right)?
            }
            Expression::UnaryOperation(_, UnaryOperation { op, .. }) => {
                let inner = self.value_stack.pop().unwrap();
                match (op, inner.as_ref()) {
                    (UnaryOperator::Minus, Value::FieldElement(e)) => {
                        Value::FieldElement(-*e).into()
                    }
                    (UnaryOperator::LogicalNot, Value::Bool(b)) => Value::Bool(!b).into(),
                    (UnaryOperator::Minus, Value::Integer(n)) => Value::Integer(-n).into(),
                    (UnaryOperator::Next, Value::Expression(e)) => e
                        .clone()
                        .next()
                        .map(|next| Value::from(next).into())
                        // a reference already had its `next` flag on
                        .map_err(|reference| {
                            EvalError::TypeError(format!(
                                "Double application of \"'\" on: {}",
                                reference.name
                            ))
                        })?,
                    (op, Value::Expression(e)) => Value::from(AlgebraicExpression::new_unary(
                        (*op).try_into().unwrap(),
                        e.clone(),
                    ))
                    .into(),
                    (_, inner) => Err(EvalError::TypeError(format!(
                        "Operator {op} not supported on types: {inner}: {}",
                        inner.type_formatted()
                    )))?,
                }
            }
            Expression::IndexAccess(_, _) => {
                let index = self.value_stack.pop().unwrap();
                let array = self.value_stack.pop().unwrap();
                let Value::Array(elements) = array.as_ref() else {
                    panic!()
                };
                match index.as_ref() {
                    Value::Integer(index)
                        if index.is_negative()
                            || *index >= (elements.len() as u64).into() =>
                    {
                        Err(EvalError::OutOfBounds(format!(
                            "Index access out of bounds: Tried to access element {index} of array of size {} in: {expr}.",
                            elements.len()
                        )))?
                    }
                    Value::Integer(index) => {
                        elements[usize::try_from(index).unwrap()].clone()
                    }
                    index => Err(EvalError::TypeError(format!(
                            "Expected integer for array index access but got {index}: {}",
                            index.type_formatted()
                    )))?,
                }
            }
            Expression::FunctionCall(_, FunctionCall { arguments, .. }) => {
                let arguments = self
                    .value_stack
                    .split_off(self.value_stack.len() - arguments.len());
                let function = self.value_stack.pop().unwrap();
                return self.combine_function_call(function, arguments);
            }
            Expression::MatchExpression(_, MatchExpression { arms, .. }) => {
                let v = self.value_stack.pop().unwrap();
                let (vars, body) = arms
                    .iter()
                    .find_map(|MatchArm { pattern, value }| {
                        Value::try_match_pattern(&v, pattern).map(|vars| (vars, value))
                    })
                    .ok_or_else(EvalError::NoMatch)?;
                if !vars.is_empty() {
                    self.op_stack
                        .push(Operation::TruncateLocals(self.local_vars.len()));
                    self.local_vars.extend(vars);
                }
                return self.expand(body);
            }
            Expression::IfExpression(
                _,
                IfExpression {
                    body, else_body, ..
                },
            ) => {
                let v = self.value_stack.pop().unwrap();
                let condition = match v.as_ref() {
                    Value::Bool(b) => Ok(b),
                    x => Err(EvalError::TypeError(format!(
                        "Expected boolean value but got {x}"
                    ))),
                }?;
                let body = if *condition { body } else { else_body };
                return self.expand(body);
            }

            _ => unreachable!(),
        };
        self.value_stack.push(value);
        Ok(())
    }

    fn combine_function_call(
        &mut self,
        function: Arc<Value<'a, T>>,
        arguments: Vec<Arc<Value<'a, T>>>,
    ) -> Result<(), EvalError> {
        match function.as_ref() {
            Value::BuiltinFunction(b) => {
                self.value_stack
                    .push(evaluate_builtin_function(*b, arguments, self.symbols)?)
            }
            Value::TypeConstructor(name) => self
                .value_stack
                .push(Value::Enum(name, Some(arguments)).into()),
            Value::Closure(Closure {
                lambda,
                environment,
                type_args,
            }) => {
                assert_eq!(lambda.params.len(), arguments.len());
                let matched_arguments =
                    arguments
                        .iter()
                        .zip(&lambda.params)
                        .flat_map(|(arg, pattern)| {
                            Value::try_match_pattern(arg, pattern).unwrap_or_else(|| {
                                panic!("Irrefutable pattern did not match: {pattern} = {arg}")
                            })
                        });

                let local_vars = environment
                    .iter()
                    .cloned()
                    .chain(matched_arguments)
                    .collect::<Vec<_>>();

                self.op_stack.push(Operation::SetEnvironment(
                    std::mem::take(&mut self.local_vars),
                    std::mem::take(&mut self.type_args),
                ));
                self.local_vars = local_vars;
                self.type_args = type_args.clone();
                self.expand(&lambda.body)?;
            }
            e => panic!("Expected function but got {e}"),
        };
        Ok(())
    }
}

fn evaluate_literal<'a, T: FieldElement>(
    n: BigUint,
    ty: &Option<Type<u64>>,
    type_args: &HashMap<String, Type>,
) -> Result<Arc<Value<'a, T>>, EvalError> {
    let ty = if let Some(Type::TypeVar(tv)) = ty {
        match &type_args[tv] {
            Type::Fe => Type::Fe,
            Type::Int => Type::Int,
            Type::Expr => Type::Expr,
            t => Err(EvalError::TypeError(format!(
                "Invalid type name for number literal: {t}"
            )))?,
        }
    } else {
        ty.as_ref().cloned().unwrap_or_else(|| Type::Int)
    };
    if ty == Type::Int {
        return Ok(Value::Integer(n.into()).into());
    }
    let fe = T::checked_from(n.clone()).ok_or_else(|| {
        EvalError::TypeError(format!(
            "Number literal {n} is too large for field element."
        ))
    })?;
    Ok((if ty == Type::Fe {
        Value::FieldElement(fe)
    } else if ty == Type::Expr {
        AlgebraicExpression::Number(fe).into()
    } else {
        unreachable!();
    })
    .into())
}

fn evaluate_binary_operation<'a, T: FieldElement>(
    left: &Value<'a, T>,
    op: BinaryOperator,
    right: &Value<'a, T>,
) -> Result<Arc<Value<'a, T>>, EvalError> {
    Ok(match (left, op, right) {
        (Value::Array(l), BinaryOperator::Add, Value::Array(r)) => {
            Value::Array(l.iter().chain(r).cloned().collect::<Vec<_>>()).into()
        }
        (Value::String(l), BinaryOperator::Add, Value::String(r)) => {
            Value::String(l.clone() + r).into()
        }
        (Value::String(l), BinaryOperator::Equal, Value::String(r)) => Value::Bool(l == r).into(),
        (Value::String(l), BinaryOperator::NotEqual, Value::String(r)) => {
            Value::Bool(l != r).into()
        }
        (Value::Bool(l), BinaryOperator::LogicalOr, Value::Bool(r)) => Value::Bool(*l || *r).into(),
        (Value::Bool(l), BinaryOperator::LogicalAnd, Value::Bool(r)) => {
            Value::Bool(*l && *r).into()
        }
        (Value::Integer(l), _, Value::Integer(r)) => evaluate_binary_operation_integer(l, op, r)?,
        (Value::FieldElement(l), _, Value::FieldElement(r)) => {
            evaluate_binary_operation_field(*l, op, *r)?
        }
        (Value::FieldElement(l), BinaryOperator::Pow, Value::Integer(r)) => {
            let exp: u64 = r
                .clone()
                .try_into()
                .map_err(|_| EvalError::TypeError(format!("Exponent in {l}**{r} is too large.")))?;
            Value::FieldElement(l.pow(exp.into())).into()
        }
        (Value::Expression(l), BinaryOperator::Pow, Value::Integer(r)) => {
            let exp: u64 = r
                .clone()
                .try_into()
                .map_err(|_| EvalError::TypeError(format!("Exponent in {l}**{r} is too large.")))?;
            match l {
                AlgebraicExpression::Number(l) => {
                    Value::Expression(AlgebraicExpression::Number(l.pow(exp.into()))).into()
                }
                l => {
                    assert!(
                        BigUint::from(exp) < T::modulus().to_arbitrary_integer(),
                        "Exponent too large: {exp}"
                    );
                    Value::from(AlgebraicExpression::new_binary(
                        l.clone(),
                        AlgebraicBinaryOperator::Pow,
                        T::from(exp).into(),
                    ))
                    .into()
                }
            }
        }
        (l @ Value::Expression(_), BinaryOperator::Identity, r @ Value::Expression(_)) => {
            Value::Enum("Identity", Some(vec![l.clone().into(), r.clone().into()])).into()
        }
        (Value::Expression(l), op, Value::Expression(r)) => match (l, r) {
            (AlgebraicExpression::Number(l), AlgebraicExpression::Number(r)) => {
                let res = evaluate_binary_operation_field::<'a, T>(*l, op, *r)?;
                let Value::FieldElement(result) = res.as_ref() else {
                    panic!()
                };
                Value::from(AlgebraicExpression::Number(*result)).into()
            }
            (l, r) => Value::from(AlgebraicExpression::new_binary(
                l.clone(),
                op.try_into().unwrap(),
                r.clone(),
            ))
            .into(),
        },
        (l, op, r) => Err(EvalError::TypeError(format!(
            "Operator {op} not supported on types: {l}: {}, {r}: {}",
            l.type_formatted(),
            r.type_formatted()
        )))?,
    })
}

#[allow(clippy::print_stdout)]
fn evaluate_builtin_function<'a, T: FieldElement>(
    b: BuiltinFunction,
    mut arguments: Vec<Arc<Value<'a, T>>>,
    symbols: &mut impl SymbolLookup<'a, T>,
) -> Result<Arc<Value<'a, T>>, EvalError> {
    let params = match b {
        BuiltinFunction::ArrayLen => 1,
        BuiltinFunction::Modulus => 0,
        BuiltinFunction::Panic => 1,
        BuiltinFunction::Print => 1,
        BuiltinFunction::ToExpr => 1,
        BuiltinFunction::ToFe => 1,
        BuiltinFunction::ToInt => 1,
        BuiltinFunction::Challenge => 2,
        BuiltinFunction::SetHint => 2,
        BuiltinFunction::Degree => 0,
        BuiltinFunction::Eval => 1,
    };

    if arguments.len() != params {
        Err(EvalError::TypeError(format!(
                "Invalid function call: Supplied {} arguments to function that takes {params} parameters.",
                arguments.len(),
            )))?
    }
    Ok(match b {
        BuiltinFunction::ArrayLen => match arguments.pop().unwrap().as_ref() {
            Value::Array(arr) => Value::Integer((arr.len() as u64).into()).into(),
            v => panic!(
                "Expected array for std::array::len, but got {v}: {}",
                v.type_formatted()
            ),
        },
        BuiltinFunction::Panic => {
            let msg = match arguments.pop().unwrap().as_ref() {
                Value::String(msg) => msg.clone(),
                v => panic!(
                    "Expected string for std::check::panic, but got {v}: {}",
                    v.type_formatted()
                ),
            };
            Err(EvalError::FailedAssertion(msg))?
        }
        BuiltinFunction::Print => {
            let msg = arguments.pop().unwrap();
            if let Value::String(s) = msg.as_ref() {
                print!("{s}");
            } else {
                print!("{msg}");
            }
            Value::Tuple(vec![]).into()
        }
        BuiltinFunction::ToExpr => {
            let arg = arguments.pop().unwrap();
            Value::from(AlgebraicExpression::Number(arg.try_to_field_element()?)).into()
        }
        BuiltinFunction::ToInt => {
            let arg = arguments.pop().unwrap();
            Value::Integer(arg.try_to_integer()?).into()
        }
        BuiltinFunction::ToFe => {
            let arg = arguments.pop().unwrap();
            Value::FieldElement(arg.try_to_field_element()?).into()
        }
        BuiltinFunction::Modulus => {
            Value::Integer(T::modulus().to_arbitrary_integer().into()).into()
        }
        BuiltinFunction::Challenge => {
            let [stage, index] = &arguments[..] else {
                panic!()
            };
            let Value::Integer(stage) = (**stage).clone() else {
                panic!()
            };
            let Value::Integer(id) = (**index).clone() else {
                panic!()
            };
            Value::Expression(AlgebraicExpression::Challenge(Challenge {
                id: u64::try_from(id).unwrap(),
                stage: u32::try_from(stage).unwrap(),
            }))
            .into()
        }
        BuiltinFunction::SetHint => {
            let expr = arguments.pop().unwrap();
            let col = arguments.pop().unwrap();
            symbols.set_hint(col, expr)?;
            Value::Tuple(vec![]).into()
        }
        BuiltinFunction::Degree => symbols.degree()?,
        BuiltinFunction::Eval => {
            let arg = arguments.pop().unwrap();
            match arg.as_ref() {
                Value::Expression(e) => symbols.eval_expr(e)?,
                v => panic!(
                    "Expected expression for std::prover::eval, but got {v}: {}",
                    v.type_formatted()
                ),
            }
        }
    })
}

pub fn evaluate_binary_operation_field<'a, T: FieldElement>(
    left: T,
    op: BinaryOperator,
    right: T,
) -> Result<Arc<Value<'a, T>>, EvalError> {
    Ok(match op {
        BinaryOperator::Add => Value::FieldElement(left + right),
        BinaryOperator::Sub => Value::FieldElement(left - right),
        BinaryOperator::Mul => Value::FieldElement(left * right),
        BinaryOperator::Equal => Value::Bool(left == right),
        BinaryOperator::NotEqual => Value::Bool(left != right),
        _ => Err(EvalError::TypeError(format!(
            "Invalid operator {op} on field elements: {left} {op} {right}"
        )))?,
    }
    .into())
}

pub fn evaluate_binary_operation_integer<'a, T>(
    left: &BigInt,
    op: BinaryOperator,
    right: &BigInt,
) -> Result<Arc<Value<'a, T>>, EvalError> {
    Ok(match op {
        BinaryOperator::Add => Value::Integer(left + right),
        BinaryOperator::Sub => Value::Integer(left - right),
        BinaryOperator::Mul => Value::Integer(left * right),
        BinaryOperator::Div => Value::Integer(left / right),
        BinaryOperator::Pow => Value::Integer(left.pow(usize::try_from(right).unwrap())),
        BinaryOperator::Mod => Value::Integer(left % right),
        BinaryOperator::BinaryAnd => Value::Integer(left & right),
        BinaryOperator::BinaryXor => Value::Integer(left ^ right),
        BinaryOperator::BinaryOr => Value::Integer(left | right),
        BinaryOperator::ShiftLeft => Value::Integer(left << usize::try_from(right).unwrap()),
        BinaryOperator::ShiftRight => Value::Integer(left >> usize::try_from(right).unwrap()),
        BinaryOperator::Less => Value::Bool(left < right),
        BinaryOperator::LessEqual => Value::Bool(left <= right),
        BinaryOperator::Equal => Value::Bool(left == right),
        BinaryOperator::NotEqual => Value::Bool(left != right),
        BinaryOperator::GreaterEqual => Value::Bool(left >= right),
        BinaryOperator::Greater => Value::Bool(left > right),
        _ => Err(EvalError::TypeError(format!(
            "Invalid operator {op} on integers: {left} {op} {right}"
        )))?,
    }
    .into())
}

#[cfg(test)]
mod test {

    use crate::evaluator;
    use powdr_number::GoldilocksField;
    use pretty_assertions::assert_eq;

    use crate::analyze_string;

    use super::*;

    fn parse_and_evaluate_symbol(input: &str, symbol: &str) -> String {
        let analyzed = analyze_string::<GoldilocksField>(input);
        let Some(FunctionValueDefinition::Expression(TypedExpression {
            e: symbol,
            type_scheme: _,
        })) = &analyzed.definitions[symbol].1
        else {
            panic!()
        };
        evaluate::<GoldilocksField>(
            symbol,
            &mut Definitions {
                definitions: &analyzed.definitions,
                trait_impls: &analyzed.trait_impls,
            },
        )
        .unwrap()
        .to_string()
    }

    pub fn evaluate_function<T: FieldElement>(input: &str, function: &str) -> T {
        let analyzed = analyze_string::<GoldilocksField>(input);
        let mut symbols = evaluator::Definitions {
            definitions: &analyzed.definitions,
            trait_impls: &analyzed.trait_impls,
        };
        let fn_ref = PolynomialReference::new(function.to_string());
        let function = symbols.lookup(&fn_ref, &None).unwrap();
        let result = evaluator::evaluate_function_call(function, vec![], &mut symbols)
            .unwrap()
            .as_ref()
            .clone();
        match result {
            Value::FieldElement(fe) => fe,
            _ => panic!("Expected field element but got {result}"),
        }
    }

    #[test]
    fn trivial() {
        let src = r#"namespace Main(16);
            let x: int = 1 + 20;
        "#;
        let result = parse_and_evaluate_symbol(src, "Main::x");
        assert_eq!(result, r#"21"#);
    }

    #[test]
    fn recursion() {
        let src = r#"namespace Main(16);
            let x: int -> int = |i| match i { 0 => 0, _ => x(i - 1) + 1 };
            let y = x(4);
        "#;
        let result = parse_and_evaluate_symbol(src, "Main::y");
        assert_eq!(result, r#"4"#);
    }

    #[test]
    fn arrays_and_strings() {
        let src = r#"namespace Main(16);
            let words = ["the", "quick", "brown", "fox"];
            let translate = |w| match w {
                "the" => "franz",
                "quick" => "jagt",
                "brown" => "mit",
                "fox" => "dem",
                _ => "?",
            };
            let map_array = |arr, f| [f(arr[0]), f(arr[1]), f(arr[2]), f(arr[3])];
            let translated = map_array(words, translate);
        "#;
        let result = parse_and_evaluate_symbol(src, "Main::translated");
        assert_eq!(result, r#"["franz", "jagt", "mit", "dem"]"#);
    }

    #[test]
    fn fibonacci() {
        let src = r#"namespace Main(16);
            let fib: int -> int = |i| match i {
                0 => 0,
                1 => 1,
                _ => fib(i - 1) + fib(i - 2),
            };
            let result = fib(20);
        "#;
        assert_eq!(
            parse_and_evaluate_symbol(src, "Main::result"),
            "6765".to_string()
        );
    }

    #[test]
    fn capturing() {
        let src = r#"namespace Main(16);
            let f: int, (int -> int) -> (int -> int) = |n, g| match n { 99 => |i| n, 1 => g };
            let result = f(1, f(99, |x| x + 3000))(0);
        "#;
        // If the lambda function returned by the expression f(99, ...) does not
        // properly capture the value of n in a closure, then f(1, ...) would return 1.
        assert_eq!(
            parse_and_evaluate_symbol(src, "Main::result"),
            "99".to_string()
        );
    }

    #[test]
    fn array_len() {
        let src = r#"
            let N: int = 2;
            namespace std::array(N);
            let len = 123;
            namespace F(N);
            let x = std::array::len([1, N, 3]);
            let empty: int[] = [];
            let y = std::array::len(empty);
        "#;
        assert_eq!(parse_and_evaluate_symbol(src, "F::x"), "3".to_string());
        assert_eq!(parse_and_evaluate_symbol(src, "F::y"), "0".to_string());
    }

    #[test]
    #[should_panic = r#"FailedAssertion("this text")"#]
    fn panic_complex() {
        let src = r#"
            let N: int = 2;
            namespace std::check(N);
            let panic = 123;
            namespace F(N);
            let concat = |a, b| a + b;
            let arg: int = 1;
            let x: int[] = (|i| if i == 1 { std::check::panic(concat("this ", "text")) } else { [9] })(arg);
        "#;
        parse_and_evaluate_symbol(src, "F::x");
    }

    #[test]
    #[should_panic = r#"FailedAssertion("text")"#]
    fn panic_string() {
        let src = r#"
            let N: int = 2;
            namespace std::check(N);
            let panic = 123;
            namespace F(N);
            let x: int = std::check::panic("text");
        "#;
        parse_and_evaluate_symbol(src, "F::x");
    }

    #[test]
    fn hex_number_outside_field() {
        // This tests that the parser does not lose precision when parsing large integers.
        let src = r#"
            let N: int = 0x9999999999999999999999999999999;
        "#;
        parse_and_evaluate_symbol(src, "N");
    }

    #[test]
    fn decimal_number_outside_field() {
        // This tests that the parser does not lose precision when parsing large integers.
        let src = r#"
            let N: int = 9999999999999999999999999999999;
        "#;
        parse_and_evaluate_symbol(src, "N");
    }

    #[test]
    #[should_panic = "Number literal 9999999999999999999999999999999 is too large for field element."]
    fn decimal_number_outside_field_for_fe() {
        let src = r#"
            let N: fe = 9999999999999999999999999999999;
        "#;
        parse_and_evaluate_symbol(src, "N");
    }

    #[test]
    fn zero_power_zero() {
        let src = r#"
        let zpz_int: int = 0**0;
        let zpz_fe: fe = 0**0;
        "#;
        assert_eq!(parse_and_evaluate_symbol(src, "zpz_int"), "1".to_string());
        assert_eq!(parse_and_evaluate_symbol(src, "zpz_fe"), "1".to_string());
    }

    #[test]
    fn debug_print() {
        let src = r#"
            namespace std::debug(8);
            let print = 2;
            let N = std::debug::print("test output\n");
        "#;
        parse_and_evaluate_symbol(src, "std::debug::N");
    }

    #[test]
    fn debug_print_complex() {
        let src = r#"
            namespace std::debug(8);
            let print = 2;
            let t: fe = 9;
            let x: int = 2;
            let N = {
                let _ = std::debug::print((t, [x, 3], "test output\n"));
                std::debug::print("\n")
            };
        "#;
        parse_and_evaluate_symbol(src, "std::debug::N");
    }

    #[test]
    fn local_vars() {
        let src = r#"
            let f: int -> int = |i| {
                let x = i + 1;
                let y = x - 1;
                let z = y - i;
                z
            };
            let t = f(8);
        "#;
        assert_eq!(parse_and_evaluate_symbol(src, "t"), "0".to_string());
    }

    #[test]
    fn match_pattern() {
        let src = r#"
            let f: int[] -> int = |arr| match arr {
                [] => 0,
                [x] => x,
                [_, x] => x + 9,
                [_, x, y] => x + y,
                _ => 99,
            };
            let t = [
                f([]), f([1]), f([1, 2]), f([1, 2, 3]), f([1, 2, 3, 4])
            ];
        "#;
        assert_eq!(
            parse_and_evaluate_symbol(src, "t"),
            "[0, 1, 11, 5, 99]".to_string()
        );
    }

    #[test]
    fn match_pattern_complex() {
        let src = r#"
            let f: ((int, int), int[]) -> int = |q| match q {
                ((1, _), [x, 4]) => 1 + x,
                ((1, 2), [y]) => 2 + y,
                ((_, 2), [y, z]) => 3 + y + z,
                ((x, 3), _) => x,
                ((x, -1), _) => x,
                (t, [_, r]) => r
            };
            let res = [
                f(((1, 9), [20, 4])),
                f(((1, 2), [3])),
                f(((9, 2), [300, 4])),
                f(((9, 3), [900, 8])),
                f(((90, 3), [900, 8, 7])),
                f(((99, -1), [900, 8, 7])),
                f(((1, 1), [-3, -1]))
            ];
        "#;
        assert_eq!(
            parse_and_evaluate_symbol(src, "res"),
            "[21, 5, 307, 9, 90, 99, -1]".to_string()
        );
    }

    #[test]
    fn match_skip_array() {
        let src = r#"
            let f: int[] -> int = |arr| match arr {
                [x, .., y] => x + y,
                [] => 19,
                _ => 99,
            };
            let t = [f([]), f([1]), f([1, 2]), f([1, 2, 3]), f([1, 2, 3, 4])];
        "#;
        assert_eq!(
            parse_and_evaluate_symbol(src, "t"),
            "[19, 99, 3, 4, 5]".to_string()
        );
    }

    #[test]
    fn match_skip_array_2() {
        let src = r#"
            let f: int[] -> int = |arr| match arr {
                [.., y] => y,
                _ => 99,
            };
            let t = [f([]), f([1]), f([1, 2]), f([1, 2, 3]), f([1, 2, 3, 4])];
        "#;
        assert_eq!(
            parse_and_evaluate_symbol(src, "t"),
            "[99, 1, 2, 3, 4]".to_string()
        );
    }

    #[test]
    fn match_skip_array_3() {
        let src = r#"
            let f: int[] -> int = |arr| match arr {
                [.., x, y] => x,
                [..] => 99,
            };
            let t = [f([]), f([1]), f([1, 2]), f([1, 2, 3]), f([1, 2, 3, 4])];
        "#;
        assert_eq!(
            parse_and_evaluate_symbol(src, "t"),
            "[99, 99, 1, 2, 3]".to_string()
        );
    }

    #[test]
    fn match_skip_array_4() {
        let src = r#"
            let f: int[] -> int = |arr| match arr {
                [x, y, ..] => y,
                [..] => 99,
            };
            let t = [f([]), f([1]), f([1, 2]), f([1, 2, 3]), f([1, 2, 3, 4])];
        "#;
        assert_eq!(
            parse_and_evaluate_symbol(src, "t"),
            "[99, 99, 2, 2, 2]".to_string()
        );
    }

    #[test]
    fn unpack_fun() {
        let src = r#"
            let t: (int, fe, int), int -> int[] = |(x, _, y), z| [x, y, z];
            let x: int[] = t((1, 2, 3), 4);
        "#;
        assert_eq!(parse_and_evaluate_symbol(src, "x"), "[1, 3, 4]".to_string());
    }

    #[test]
    fn unpack_let() {
        let src = r#"
            let x: int[] = {
                let (a, (_, b), (c, _, _, d, _)) = (1, ((), 3), (4, (), (), 7, ()));
                [a, b, c, d]
            };
        "#;
        assert_eq!(
            parse_and_evaluate_symbol(src, "x"),
            "[1, 3, 4, 7]".to_string()
        );
    }

    #[test]
    pub fn match_enum() {
        let src = r#"
            enum X {
                A,
                B(),
                C(int, int),
                D(int, X)
            }
            let f = |x| match x {
                X::A => 1,
                X::B() => 2,
                X::C(a, b) => a + b,
                X::D(0, X::A) => 10001,
                X::D(c, y) => c + f(y),
            };
            let t = [f(X::A), f(X::B()), f(X::C(3, 4)), f(X::D(0, X::A)), f(X::D(0, X::B())), f(X::D(100, X::C(4, 5)))];
        "#;
        assert_eq!(
            parse_and_evaluate_symbol(src, "t"),
            "[1, 2, 7, 10001, 2, 109]".to_string()
        );
    }

    #[test]
    pub fn gigantic_stack() {
        let src = r#"
            let arr_new: int, (int -> int) -> int[] = |n, f| if n == 0 { [] } else { arr_new(n - 1, f) + [f(n - 1)] };
            let arr_rev: int[], int, int -> int[] = |a, i, n| if i >= n { [] } else { arr_rev(a, i + 1, n) + [a[i]] };
            let l = 10000;
            let t = arr_new(l, |i| i);
            let r = arr_rev(t, 0, l);
            let x = r[7];
        "#;
        assert_eq!(parse_and_evaluate_symbol(src, "x"), "9992".to_string());
    }

    #[test]
    pub fn string_eq() {
        let src = r#"
            let yes = "abc" != "def";
            let no = "abc" == "def";
            let yes2 = "abc" == "abc";
            let no2 = "abc" != "abc";
            let yes3 = "ab" != "abc";
            let no3 = "ab" == "abc";
        "#;
        assert_eq!(parse_and_evaluate_symbol(src, "yes"), "true".to_string());
        assert_eq!(parse_and_evaluate_symbol(src, "yes2"), "true".to_string());
        assert_eq!(parse_and_evaluate_symbol(src, "yes3"), "true".to_string());
        assert_eq!(parse_and_evaluate_symbol(src, "no"), "false".to_string());
        assert_eq!(parse_and_evaluate_symbol(src, "no2"), "false".to_string());
        assert_eq!(parse_and_evaluate_symbol(src, "no3"), "false".to_string());
    }

    #[test]
    pub fn eval_complex_expression() {
        let src = r#"
            namespace std::prover;
                let eval: expr -> fe = [];
            namespace main;
                // Put into query function, so we're allowed to use eval()
                let test = query || std::prover::eval(2 * (1 + 1 + 1) + 1);
        "#;
        assert_eq!(
<<<<<<< HEAD
            evaluate_function::<GoldilocksField>(src, "main.test",),
=======
            evaluate_function::<GoldilocksField>(src, "main::test"),
>>>>>>> fb74fc10
            7u64.into()
        );
    }

    #[test]
    fn no_stmts_in_block() {
        let input = "
    let f: int -> () = |i| ();
    let g: int -> () = |i| {
        f(1)
    };
    
    let h: () = g(1);
    ";

        assert_eq!(parse_and_evaluate_symbol(input, "h"), "()".to_string());
    }

    #[test]
    fn called_with_empty_block() {
        let input = "
    let<T1, T2: FromLiteral> f: T1 -> T2 = |_| 7;
    let g: int = f({ });
    ";

        assert_eq!(parse_and_evaluate_symbol(input, "g"), "7".to_string());
    }

    #[test]
    fn traits_and_refs() {
        let input = "
        namespace std::convert(4);
            let fe = || fe();
        namespace F(4);
            trait Add<T> {
                add: T, T -> T,
            }

            impl Add<int> {
                add: |a, b| a + b,
            }

            trait Cast<T, U> {
                add: T -> U, // This name is wrong on purpose
            }

            impl Cast<int, fe> {
                add: |a| std::convert::fe(a), 
            }

            let x: int -> fe = |q| match Add::add(q, 2) {
                     v => std::convert::fe(v),
            };

            let y: int -> fe = |q| match Add::add(q, 4) {
                    v => x(v) + Cast::add(v),
            };

            let r: fe = y(2);
        ";

        assert_eq!(parse_and_evaluate_symbol(input, "F.r"), "14".to_string());
    }

    #[test]
    fn traits_multiple_fns() {
        let input = "
        namespace std::convert(4);
            let fe = || fe();
        namespace F(4);
            trait Do<T, Q> {
                add: T, T -> Q,
                sub: T, T -> Q,
                cast: T -> Q,
            }

            impl Do<int, fe> {
                add: |a, b| std::convert::fe(a + b),
                sub: |a, b| std::convert::fe(a - b),
                cast: |a| std::convert::fe(a),
            }

            let x: fe -> fe = |q| match Do::sub(q, q) {
                    v => {
                        let one: int = 1;
                        let two: int = 2;
                        v + Do::add(one, two)
                    },
            };

            let y: int -> fe = |q| match Do::cast(q) {
                    v => x(v) + v,
            };

            let r: fe = y(2);
        ";

        assert_eq!(parse_and_evaluate_symbol(input, "F.r"), "5".to_string());
    }
}<|MERGE_RESOLUTION|>--- conflicted
+++ resolved
@@ -1724,11 +1724,7 @@
                 let test = query || std::prover::eval(2 * (1 + 1 + 1) + 1);
         "#;
         assert_eq!(
-<<<<<<< HEAD
-            evaluate_function::<GoldilocksField>(src, "main.test",),
-=======
-            evaluate_function::<GoldilocksField>(src, "main::test"),
->>>>>>> fb74fc10
+            evaluate_function::<GoldilocksField>(src, "main.test"),
             7u64.into()
         );
     }
