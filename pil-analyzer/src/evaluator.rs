--- conflicted
+++ resolved
@@ -16,14 +16,9 @@
     parsed::{
         display::quote,
         types::{Type, TypeScheme},
-<<<<<<< HEAD
-        ArrayLiteral, BinaryOperator, FunctionCall, IfExpression, IndexAccess, LambdaExpression,
-        LetStatementInsideBlock, MatchArm, Number, Pattern, StatementInsideBlock, UnaryOperation,
-=======
         ArrayLiteral, BinaryOperation, BinaryOperator, FunctionCall, IfExpression, IndexAccess,
         LambdaExpression, LetStatementInsideBlock, MatchArm, Number, Pattern, StatementInsideBlock,
->>>>>>> 29b0ee66
-        UnaryOperator,
+        UnaryOperation, UnaryOperator,
     },
     SourceRef,
 };
