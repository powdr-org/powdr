use std::{
    collections::HashMap,
    fmt::{self, Display},
    sync::Arc,
};

use itertools::Itertools;
use num_traits::Signed;

use powdr_ast::{
    analyzed::{
        AlgebraicBinaryOperation, AlgebraicBinaryOperator, AlgebraicExpression, AlgebraicReference,
        AlgebraicUnaryOperation, AlgebraicUnaryOperator, Challenge, Expression,
        FunctionValueDefinition, Reference, Symbol, SymbolKind, TypedExpression,
    },
    parsed::{
        display::quote,
        types::{ArrayType, Type, TypeScheme},
        ArrayLiteral, BinaryOperation, BinaryOperator, BlockExpression, EnumDeclaration,
        FunctionCall, IfExpression, IndexAccess, LambdaExpression, LetStatementInsideBlock,
        MatchArm, MatchExpression, Number, Pattern, StatementInsideBlock, UnaryOperation,
        UnaryOperator,
    },
};
use powdr_number::{BigInt, BigUint, FieldElement, LargeInt};
use powdr_parser_util::SourceRef;

/// Evaluates an expression given a hash map of definitions.
pub fn evaluate_expression<'a, T: FieldElement>(
    expr: &'a Expression,
    definitions: &'a HashMap<String, (Symbol, Option<FunctionValueDefinition>)>,
    solved_impls: &'a HashMap<String, HashMap<Vec<Type>, Arc<Expression>>>,
) -> Result<Arc<Value<'a, T>>, EvalError> {
    evaluate(
        expr,
        &mut Definitions {
            definitions,
            solved_impls,
        },
    )
}

/// Evaluates an expression given a symbol lookup implementation
pub fn evaluate<'a, T: FieldElement>(
    expr: &'a Expression,
    symbols: &mut impl SymbolLookup<'a, T>,
) -> Result<Arc<Value<'a, T>>, EvalError> {
    evaluate_generic(expr, &Default::default(), symbols)
}

/// Evaluates a generic expression given a symbol lookup implementation
/// and values for the generic type parameters.
pub fn evaluate_generic<'a, 'b, T: FieldElement>(
    expr: &'a Expression,
    type_args: &'b HashMap<String, Type>,
    symbols: &mut impl SymbolLookup<'a, T>,
) -> Result<Arc<Value<'a, T>>, EvalError> {
    Evaluator::evaluate_expression(symbols, expr, type_args.clone())
}

/// Evaluates a function call.
pub fn evaluate_function_call<'a, T: FieldElement>(
    function: Arc<Value<'a, T>>,
    arguments: Vec<Arc<Value<'a, T>>>,
    symbols: &mut impl SymbolLookup<'a, T>,
) -> Result<Arc<Value<'a, T>>, EvalError> {
    Evaluator::evaluate_function_call(symbols, function, arguments, Default::default())
}

/// Turns an optional type scheme and a list of generic type arguments into a mapping
/// from type name to type.
pub fn type_arg_mapping(
    type_scheme: &Option<TypeScheme>,
    args: &Option<Vec<Type>>,
) -> HashMap<String, Type> {
    let Some(type_scheme) = type_scheme else {
        return Default::default();
    };
    let Some(args) = args else {
        assert!(
            type_scheme.vars.is_empty(),
            "Tried to call a generic function without properly set type parameters."
        );
        return Default::default();
    };
    assert_eq!(
        type_scheme.vars.len(),
        args.len(),
        "Invalid number of generic arguments:\ngiven: {}\nexpected: {}.\nThis might happen if you call generic functions for array length type expressions.",
        args.iter().format(", "),
        type_scheme.vars.vars().format(", ")
    );
    type_scheme
        .vars
        .vars()
        .cloned()
        .zip(args.iter().cloned())
        .collect()
}

/// Evaluation errors.
/// TODO Most of these errors should be converted to panics as soon as we have a proper type checker.
#[derive(Debug)]
pub enum EvalError {
    /// Type error, for example non-number used as array index.
    TypeError(String),
    /// Fundamentally unsupported operation (regardless of type), e.g. access to public variables.
    Unsupported(String),
    /// Array index access out of bounds.
    OutOfBounds(String),
    /// Unable to match pattern. TODO As soon as we have "Option", patterns should be exhaustive
    /// This error occurs quite often and thus should not require allocation.
    NoMatch(),
    /// Reference to an undefined symbol
    SymbolNotFound(String),
    /// Data not (yet) available
    DataNotAvailable,
    /// Failed assertion, with reason.
    FailedAssertion(String),
    /// Failure when running a prover function (non-recoverable).
    ProverError(String),
}

impl Display for EvalError {
    fn fmt(&self, f: &mut fmt::Formatter<'_>) -> fmt::Result {
        match self {
            EvalError::TypeError(msg) => write!(f, "Type error: {msg}"),
            EvalError::Unsupported(msg) => write!(f, "Operation unsupported: {msg}"),
            EvalError::OutOfBounds(msg) => write!(f, "Out of bounds access: {msg}"),
            EvalError::NoMatch() => write!(f, "Unable to match pattern."),
            EvalError::SymbolNotFound(msg) => write!(f, "Symbol not found: {msg}"),
            EvalError::DataNotAvailable => write!(f, "Data not (yet) available."),
            EvalError::FailedAssertion(msg) => write!(f, "Assertion failed: {msg}"),
            EvalError::ProverError(msg) => write!(f, "Error executing prover function: {msg}"),
        }
    }
}

#[derive(Clone, Debug)]
pub enum Value<'a, T> {
    Bool(bool),
    Integer(BigInt),
    FieldElement(T),
    String(String),
    Tuple(Vec<Arc<Self>>),
    Array(Vec<Arc<Self>>),
    Closure(Closure<'a, T>),
    TypeConstructor(&'a EnumDeclaration, &'a str),
    Enum(&'a EnumDeclaration, &'a str, Option<Vec<Arc<Self>>>),
    BuiltinFunction(BuiltinFunction),
    Expression(AlgebraicExpression<T>),
}

impl<'a, T: FieldElement> From<T> for Value<'a, T> {
    fn from(value: T) -> Self {
        Value::FieldElement(value)
    }
}

impl<'a, T: FieldElement> From<AlgebraicExpression<T>> for Value<'a, T> {
    fn from(value: AlgebraicExpression<T>) -> Self {
        Value::Expression(value)
    }
}

impl<'a, T: FieldElement> Value<'a, T> {
    /// Tries to convert the value to a field element. For integers, this only works
    /// if the integer is non-negative and less than the modulus.
    pub fn try_to_field_element(&self) -> Result<T, EvalError> {
        match self {
            Value::FieldElement(x) => Ok(*x),
            Value::Integer(x) => {
                if let Ok(x) = BigUint::try_from(x.clone()) {
                    if x < T::modulus().to_arbitrary_integer() {
                        Ok(T::from(x))
                    } else {
                        Err(EvalError::TypeError(format!(
                            "Expected field element but got integer outside field range: {x}"
                        )))
                    }
                } else {
                    Err(EvalError::TypeError(format!(
                        "Expected field element but got negative integer: {x}"
                    )))
                }
            }
            v => Err(EvalError::TypeError(format!(
                "Expected field element but got {v}"
            ))),
        }
    }

    /// Tries to convert the result into a integer.
    /// Everything else than Value::Integer results in an error.
    pub fn try_to_integer(&self) -> Result<BigInt, EvalError> {
        match self {
            Value::Integer(x) => Ok(x.clone()),
            Value::FieldElement(x) => Ok(x.to_arbitrary_integer().into()),
            v => Err(EvalError::TypeError(format!(
                "Expected integer but got {v}: {}",
                v.type_formatted()
            ))),
        }
    }

    pub fn type_formatted(&self) -> String {
        match self {
            Value::Bool(_) => "bool".to_string(),
            Value::Integer(_) => "int".to_string(),
            Value::FieldElement(_) => "fe".to_string(),
            Value::String(_) => "string".to_string(),
            Value::Tuple(elements) => {
                format!(
                    "({})",
                    elements.iter().map(|e| e.type_formatted()).format(", ")
                )
            }
            Value::Array(elements) => {
                format!(
                    "[{}]",
                    elements.iter().map(|e| e.type_formatted()).format(", ")
                )
            }
            Value::Closure(c) => c.type_formatted(),
            Value::TypeConstructor(enum_, name) => format!("{}::{name}", enum_.name),
            Value::Enum(enum_, name, _) => format!("{}::{name}", enum_.name),
            Value::BuiltinFunction(b) => format!("builtin_{b:?}"),
            Value::Expression(_) => "expr".to_string(),
        }
    }

    /// Tries to match this value against the given pattern.
    /// Returns local variable bindings on success.
    pub fn try_match_pattern<'b>(
        v: &Arc<Value<'b, T>>,
        pattern: &Pattern,
    ) -> Option<Vec<Arc<Value<'b, T>>>> {
        match pattern {
            Pattern::Ellipsis(_) => unreachable!("Should be handled higher up"),
            Pattern::CatchAll(_) => Some(vec![]),
            Pattern::Number(_, n) => match v.as_ref() {
                Value::Integer(x) if x == n => Some(vec![]),
                Value::FieldElement(x) if BigInt::from(x.to_arbitrary_integer()) == *n => {
                    Some(vec![])
                }
                _ => None,
            },
            Pattern::String(_, s) => match v.as_ref() {
                Value::String(x) if x == s => Some(vec![]),
                _ => None,
            },
            Pattern::Tuple(_, items) => match v.as_ref() {
                Value::Tuple(values) => Value::try_match_pattern_list(values, items),
                _ => unreachable!(),
            },
            Pattern::Array(_, items) => {
                let Value::Array(values) = v.as_ref() else {
                    panic!("Type error")
                };
                // Index of ".."
                let ellipsis_pos = items.iter().position(|i| matches!(i, Pattern::Ellipsis(_)));
                // Check if the value is too short.
                let length_matches = match ellipsis_pos {
                    Some(_) => values.len() >= items.len() - 1,
                    None => values.len() == items.len(),
                };
                if !length_matches {
                    return None;
                }
                // Split value into "left" and "right" part.
                let left_len = ellipsis_pos.unwrap_or(values.len());
                let right_len = ellipsis_pos.map(|p| items.len() - p - 1).unwrap_or(0);
                let left = values.iter().take(left_len);
                let right = values.iter().skip(values.len() - right_len);
                assert_eq!(
                    left.len() + right.len(),
                    items.len() - ellipsis_pos.map(|_| 1).unwrap_or_default()
                );
                left.chain(right)
                    .zip(items.iter().filter(|&i| !matches!(i, Pattern::Ellipsis(_))))
                    .try_fold(vec![], |mut vars, (e, p)| {
                        Value::try_match_pattern(e, p).map(|v| {
                            vars.extend(v);
                            vars
                        })
                    })
            }
            Pattern::Variable(_, _) => Some(vec![v.clone()]),
            Pattern::Enum(_, name, fields_pattern) => {
                let Value::Enum(_, n, data) = v.as_ref() else {
                    panic!()
                };
                if name.name() != n {
                    return None;
                }
                if let Some(fields) = fields_pattern {
                    Value::try_match_pattern_list(data.as_ref().unwrap(), fields)
                } else {
                    Some(vec![])
                }
            }
        }
    }

    fn try_match_pattern_list<'b>(
        values: &[Arc<Value<'b, T>>],
        patterns: &[Pattern],
    ) -> Option<Vec<Arc<Value<'b, T>>>> {
        assert_eq!(values.len(), patterns.len());
        patterns
            .iter()
            .zip(values.iter())
            .try_fold(vec![], |mut vars, (p, e)| {
                Value::try_match_pattern(e, p).map(|v| {
                    vars.extend(v);
                    vars
                })
            })
    }
}

<<<<<<< HEAD
// Some enums from the prelude. We can remove this once we implement the
// `$`, `in`, `is` and `connect` operators using traits.
// The declarations are wrong, but we only need their name for now.
lazy_static::lazy_static! {
    static ref OPTION: EnumDeclaration = EnumDeclaration { name: "std::prelude::Option".to_string(), type_vars: Default::default(), variants: Default::default() };
    static ref SELECTED_EXPRS: EnumDeclaration = EnumDeclaration { name: "std::prelude::SelectedExprs".to_string(), type_vars: Default::default(), variants: Default::default() };
    static ref CONSTR: EnumDeclaration = EnumDeclaration { name: "std::prelude::Constr".to_string(), type_vars: Default::default(), variants: Default::default() };
}

const BUILTINS: [(&str, BuiltinFunction); 16] = [
=======
const BUILTINS: [(&str, BuiltinFunction); 20] = [
>>>>>>> 57068e6e
    ("std::array::len", BuiltinFunction::ArrayLen),
    ("std::check::panic", BuiltinFunction::Panic),
    ("std::convert::expr", BuiltinFunction::ToExpr),
    ("std::convert::fe", BuiltinFunction::ToFe),
    ("std::convert::int", BuiltinFunction::ToInt),
    ("std::debug::print", BuiltinFunction::Print),
    ("std::field::modulus", BuiltinFunction::Modulus),
    ("std::prelude::challenge", BuiltinFunction::Challenge),
    (
        "std::prover::new_witness_col_at_stage",
        BuiltinFunction::NewWitAtStage,
    ),
    ("std::prover::provide_value", BuiltinFunction::ProvideValue),
    ("std::prelude::set_hint", BuiltinFunction::SetHint),
    ("std::prover::min_degree", BuiltinFunction::MinDegree),
    ("std::prover::max_degree", BuiltinFunction::MaxDegree),
    ("std::prover::degree", BuiltinFunction::Degree),
    ("std::prover::eval", BuiltinFunction::Eval),
    ("std::prover::try_eval", BuiltinFunction::TryEval),
    ("std::prover::try_eval", BuiltinFunction::TryEval),
    ("std::prover::get_input", BuiltinFunction::GetInput),
    (
        "std::prover::get_input_from_channel",
        BuiltinFunction::GetInputFromChannel,
    ),
    ("std::prover::output_byte", BuiltinFunction::OutputByte),
];

#[derive(Clone, Copy, Debug)]
pub enum BuiltinFunction {
    /// std::array::len: _[] -> int, returns the length of an array
    ArrayLen,
    /// std::field::modulus: -> int, returns the field modulus as int
    Modulus,
    /// std::check::panic: string -> !, fails evaluation and uses its parameter for error reporting.
    /// Does not return.
    Panic,
    /// std::debug::print: string -> [], prints its argument on stdout.
    /// Returns an empty array.
    Print,
    /// std::convert::expr: fe/int -> expr, converts fe to expr
    ToExpr,
    /// std::convert::int: fe/int -> int, converts fe to int
    ToInt,
    /// std::convert::fe: int/fe -> fe, converts int to fe
    ToFe,
    /// std::prover::challenge: int, int -> expr, constructs a challenge with a given stage and ID.
    Challenge,
    /// std::prover::new_witness_col_at_stage: string, int -> expr, creates a new witness column at a certain proof stage.
    NewWitAtStage,
    /// std::prover::provide_value: expr, int, fe -> (), provides a value for a witness column at a given row.
    ProvideValue,
    /// std::prelude::set_hint: expr, (int -> std::prelude::Query) -> (), adds a hint to a witness column.
    SetHint,
    /// std::prover::min_degree: -> int, returns the minimum column length / degree.
    MinDegree,
    /// std::prover::max_degree: -> int, returns the maximum column length / degree.
    MaxDegree,
    /// std::prover::degree: -> int, returns the column length / degree, if the minimum and maximum are equal.
    Degree,
    /// std::prover::eval: expr -> fe, evaluates an expression on the current row
    Eval,
    /// std::prover::try_eval: expr -> std::prelude::Option<fe>, evaluates an expression on the current row
    TryEval,
    /// std::prover::get_input: int -> fe, returns the value of a prover-provided and uncommitted input
    GetInput,
    /// std::prover::get_input_from_channel: int, int -> fe, returns the value of a prover-provided and uncommitted input from a certain channel
    GetInputFromChannel,
    /// std::prover::output_byte: int, int -> (), outputs a byte to a file descriptor
    OutputByte,
}

impl<'a, T: Display> Display for Value<'a, T> {
    fn fmt(&self, f: &mut std::fmt::Formatter<'_>) -> std::fmt::Result {
        match self {
            Value::Bool(b) => write!(f, "{b}"),
            Value::Integer(x) => write!(f, "{x}"),
            Value::FieldElement(x) => write!(f, "{x}"),
            Value::String(s) => write!(f, "{}", quote(s)),
            Value::Tuple(items) => write!(f, "({})", items.iter().format(", ")),
            Value::Array(elements) => write!(f, "[{}]", elements.iter().format(", ")),
            Value::Closure(closure) => write!(f, "{closure}"),
            Value::TypeConstructor(enum_, name) => write!(f, "{}::{name}", enum_.name),
            Value::Enum(enum_, name, data) => {
                write!(f, "{}::{name}", enum_.name)?;
                if let Some(data) = data {
                    write!(f, "({})", data.iter().format(", "))?;
                }
                Ok(())
            }
            Value::BuiltinFunction(b) => write!(f, "{b:?}"),
            Value::Expression(e) => write!(f, "{e}"),
        }
    }
}

#[derive(Clone, Debug)]
pub struct Closure<'a, T> {
    pub lambda: &'a LambdaExpression<Expression>,
    pub environment: Vec<Arc<Value<'a, T>>>,
    pub type_args: HashMap<String, Type>,
}

impl<'a, T: Display> Display for Closure<'a, T> {
    fn fmt(&self, f: &mut std::fmt::Formatter<'_>) -> std::fmt::Result {
        write!(f, "{}", self.lambda)
    }
}

impl<'a, T> From<Closure<'a, T>> for Value<'a, T> {
    fn from(value: Closure<'a, T>) -> Self {
        Value::Closure(value)
    }
}

impl<'a, T> Closure<'a, T> {
    pub fn type_formatted(&self) -> String {
        // TODO should use proper types as soon as we have them
        "closure".to_string()
    }
}

pub struct Definitions<'a> {
    pub definitions: &'a HashMap<String, (Symbol, Option<FunctionValueDefinition>)>,
    pub solved_impls: &'a HashMap<String, HashMap<Vec<Type>, Arc<Expression>>>,
}

impl<'a> Definitions<'a> {
    /// Implementation of `lookup` that allows to provide a different implementation
    /// of SymbolLookup for the recursive call.
    pub fn lookup_with_symbols<T: FieldElement>(
        definitions: &'a HashMap<String, (Symbol, Option<FunctionValueDefinition>)>,
        solved_impls: &'a HashMap<String, HashMap<Vec<Type>, Arc<Expression>>>,
        name: &str,
        type_args: &Option<Vec<Type>>,
        symbols: &mut impl SymbolLookup<'a, T>,
    ) -> Result<Arc<Value<'a, T>>, EvalError> {
        let name = name.to_string();
        let (symbol, value) = definitions
            .get(&name)
            .ok_or_else(|| EvalError::SymbolNotFound(format!("Symbol {name} not found.")))?;

        Ok(if matches!(symbol.kind, SymbolKind::Poly(_)) {
            if symbol.is_array() {
                let items = symbol
                    .array_elements()
                    .map(|(name, poly_id)| {
                        Value::from(AlgebraicExpression::Reference(AlgebraicReference {
                            name,
                            poly_id,
                            next: false,
                        }))
                        .into()
                    })
                    .collect();
                Value::Array(items).into()
            } else {
                Value::from(AlgebraicExpression::Reference(AlgebraicReference {
                    name,
                    poly_id: symbol.into(),
                    next: false,
                }))
                .into()
            }
        } else {
            match value {
                Some(FunctionValueDefinition::Expression(TypedExpression {
                    e: value,
                    type_scheme,
                })) => {
                    let type_args = type_arg_mapping(type_scheme, type_args);
                    evaluate_generic(value, &type_args, symbols)?
                }
                Some(FunctionValueDefinition::TypeConstructor(type_name, variant)) => {
                    if variant.fields.is_none() {
                        Value::Enum(type_name.as_ref(), &variant.name, None).into()
                    } else {
                        Value::TypeConstructor(type_name.as_ref(), &variant.name).into()
                    }
                }
                Some(FunctionValueDefinition::TraitFunction(_, _)) => {
                    let type_arg = type_args.as_ref().unwrap();
                    let Expression::LambdaExpression(_, lambda) =
                        solved_impls[&name][type_arg].as_ref()
                    else {
                        unreachable!()
                    };
                    let closure = Closure {
                        lambda,
                        environment: vec![],
                        type_args: HashMap::new(),
                    };
                    Value::Closure(closure).into()
                }
                _ => Err(EvalError::Unsupported(
                    "Cannot evaluate arrays and queries.".to_string(),
                ))?,
            }
        })
    }
}

impl<'a, T: FieldElement> SymbolLookup<'a, T> for Definitions<'a> {
    fn lookup(
        &mut self,
        name: &str,
        type_args: &Option<Vec<Type>>,
    ) -> Result<Arc<Value<'a, T>>, EvalError> {
        Self::lookup_with_symbols(self.definitions, self.solved_impls, name, type_args, self)
    }

    fn lookup_public_reference(&self, name: &str) -> Result<Arc<Value<'a, T>>, EvalError> {
        Ok(Value::from(AlgebraicExpression::PublicReference(name.to_string())).into())
    }
}

pub trait SymbolLookup<'a, T: FieldElement> {
    fn lookup(
        &mut self,
        name: &'a str,
        type_args: &Option<Vec<Type>>,
    ) -> Result<Arc<Value<'a, T>>, EvalError>;

    fn lookup_public_reference(&self, name: &str) -> Result<Arc<Value<'a, T>>, EvalError> {
        Err(EvalError::Unsupported(format!(
            "Cannot evaluate public reference: {name}"
        )))
    }

    fn eval_expr(&self, expr: &AlgebraicExpression<T>) -> Result<Arc<Value<'a, T>>, EvalError> {
        Ok(match expr {
            AlgebraicExpression::Reference(reference) => self.eval_reference(reference)?,
            AlgebraicExpression::PublicReference(_) => unimplemented!(),
            AlgebraicExpression::Challenge(challenge) => self.eval_challenge(challenge)?,
            AlgebraicExpression::Number(n) => Value::FieldElement(*n).into(),
            AlgebraicExpression::BinaryOperation(AlgebraicBinaryOperation { left, op, right }) => {
                let left = self.eval_expr(left)?;
                let right = self.eval_expr(right)?;
                match (left.as_ref(), right.as_ref()) {
                    (Value::FieldElement(left), Value::FieldElement(right)) => {
                        evaluate_binary_operation_field(*left, (*op).into(), *right)?
                    }
                    _ => panic!("Expected field elements"),
                }
            }
            AlgebraicExpression::UnaryOperation(AlgebraicUnaryOperation { op, expr: operand }) => {
                match op {
                    AlgebraicUnaryOperator::Minus => {
                        let operand = self.eval_expr(operand)?;
                        match operand.as_ref() {
                            Value::FieldElement(fe) => Value::FieldElement(-*fe).into(),
                            _ => panic!("Expected field element"),
                        }
                    }
                }
            }
        })
    }

    fn eval_challenge(&self, _challenge: &Challenge) -> Result<Arc<Value<'a, T>>, EvalError> {
        Err(EvalError::DataNotAvailable)
    }

    fn eval_reference(
        &self,
        _reference: &AlgebraicReference,
    ) -> Result<Arc<Value<'a, T>>, EvalError> {
        Err(EvalError::DataNotAvailable)
    }

    fn min_degree(&self) -> Result<Arc<Value<'a, T>>, EvalError> {
        Err(EvalError::Unsupported(
            "Cannot evaluate min degree.".to_string(),
        ))
    }

    fn max_degree(&self) -> Result<Arc<Value<'a, T>>, EvalError> {
        Err(EvalError::Unsupported(
            "Cannot evaluate max degree.".to_string(),
        ))
    }

    fn degree(&self) -> Result<Arc<Value<'a, T>>, EvalError> {
        Err(EvalError::Unsupported(
            "Cannot evaluate degree.".to_string(),
        ))
    }

    fn new_column(
        &mut self,
        name: &str,
        _type: Option<&Type>,
        _stage: Option<u32>,
        _value: Option<Arc<Value<'a, T>>>,
        _source: SourceRef,
    ) -> Result<Arc<Value<'a, T>>, EvalError> {
        Err(EvalError::Unsupported(format!(
            "Tried to create column outside of statement context: {name}"
        )))
    }

    fn set_hint(
        &mut self,
        _col: Arc<Value<'a, T>>,
        _expr: Arc<Value<'a, T>>,
    ) -> Result<(), EvalError> {
        Err(EvalError::Unsupported(
            "Tried to add hint to column outside of statement context.".to_string(),
        ))
    }

    fn add_constraints(
        &mut self,
        _constraints: Arc<Value<'a, T>>,
        _source: SourceRef,
    ) -> Result<(), EvalError> {
        Err(EvalError::Unsupported(
            "Tried to add constraints outside of statement context.".to_string(),
        ))
    }

    fn provide_value(
        &mut self,
        _col: Arc<Value<'a, T>>,
        _row: Arc<Value<'a, T>>,
        _value: Arc<Value<'a, T>>,
    ) -> Result<(), EvalError> {
        Err(EvalError::Unsupported(
            "Tried to provide value outside of prover function.".to_string(),
        ))
    }

    fn get_input(&mut self, _index: usize) -> Result<Arc<Value<'a, T>>, EvalError> {
        Err(EvalError::Unsupported(
            "Tried to get input outside of prover function.".to_string(),
        ))
    }

    fn get_input_from_channel(
        &mut self,
        _channel: u32,
        _index: usize,
    ) -> Result<Arc<Value<'a, T>>, EvalError> {
        Err(EvalError::Unsupported(
            "Tried to get input from channel outside of prover function.".to_string(),
        ))
    }

    fn output_byte(&mut self, _fd: u32, _byte: u8) -> Result<(), EvalError> {
        Err(EvalError::Unsupported(
            "Tried to output byte outside of prover function.".to_string(),
        ))
    }
}

/// Operations to be performed by the evaluator.
enum Operation<'a, T> {
    /// Expand a complex expression or evaluate a leaf expression.
    Expand(&'a Expression),
    /// Evaluate an expanded non-leaf expression once all its
    /// sub-expressions have been evaluated.
    Combine(&'a Expression),
    /// Truncate the local variables to a given length
    TruncateLocals(usize),
    /// Replace the environment (local variables and type args).
    SetEnvironment(Vec<Arc<Value<'a, T>>>, HashMap<String, Type>),
    /// Evaluate a let statement, adding matched pattern variables to the local variables.
    LetStatement(&'a LetStatementInsideBlock<Expression>),
    /// Add a constraint to the constraint set.
    AddConstraint,
}

/// We use a non-recursive algorithm to evaluate potentially recursive expressions.
/// This allows arbitrarily deep recursion in PIL on a physical machine with limited stack.
/// SymbolLookup might still do regular recursive calls into the evaluator,
/// but this is very limited.
struct Evaluator<'a, 'b, T: FieldElement, S: SymbolLookup<'a, T>> {
    symbols: &'b mut S,
    local_vars: Vec<Arc<Value<'a, T>>>,
    type_args: HashMap<String, Type>,
    op_stack: Vec<Operation<'a, T>>,
    value_stack: Vec<Arc<Value<'a, T>>>,
}

impl<'a, 'b, T: FieldElement, S: SymbolLookup<'a, T>> Evaluator<'a, 'b, T, S> {
    fn new(symbols: &'b mut S, type_args: HashMap<String, Type>) -> Self {
        Self {
            symbols,
            local_vars: vec![],
            type_args,
            op_stack: vec![],
            value_stack: vec![],
        }
    }

    pub fn evaluate_expression(
        symbols: &'b mut S,
        expr: &'a Expression,
        type_args: HashMap<String, Type>,
    ) -> Result<Arc<Value<'a, T>>, EvalError> {
        let mut ev = Self::new(symbols, type_args);
        ev.expand(expr)?;
        ev.evaluate()
    }

    pub fn evaluate_function_call(
        symbols: &'b mut S,
        function: Arc<Value<'a, T>>,
        arguments: Vec<Arc<Value<'a, T>>>,
        type_args: HashMap<String, Type>,
    ) -> Result<Arc<Value<'a, T>>, EvalError> {
        let mut ev = Self::new(symbols, type_args);
        ev.combine_function_call(function, arguments)?;
        ev.evaluate()
    }

    /// The main evaluation loop. Repeatedly takes the topmost element from the
    /// operation stack and performs the operation until the operation stack is empty.
    fn evaluate(&mut self) -> Result<Arc<Value<'a, T>>, EvalError> {
        while let Some(op) = self.op_stack.pop() {
            match op {
                Operation::Expand(expr) => self.expand(expr)?,
                Operation::Combine(expr) => self.combine(expr)?,
                Operation::TruncateLocals(len) => self.local_vars.truncate(len),
                Operation::SetEnvironment(new_locals, new_type_args) => {
                    self.local_vars = new_locals;
                    self.type_args = new_type_args;
                }
                Operation::LetStatement(s) => self.evaluate_let_statement(s)?,
                Operation::AddConstraint => {
                    let result = self.value_stack.pop().unwrap();
                    match result.as_ref() {
                        Value::Tuple(t) if t.is_empty() => {}
                        _ => self.symbols.add_constraints(result, SourceRef::unknown())?,
                    }
                }
            };
        }
        assert_eq!(self.value_stack.len(), 1);
        Ok(self.value_stack.pop().unwrap())
    }

    /// Evaluates a leaf expression or expands a complex expression.
    /// Modifies the operation and value stack.
    fn expand(&mut self, expr: &'a Expression) -> Result<(), EvalError> {
        match expr {
            Expression::Reference(_, reference) => {
                let v = self.evaluate_reference(reference)?;
                self.value_stack.push(v)
            }
            Expression::PublicReference(_, name) => self
                .value_stack
                .push(self.symbols.lookup_public_reference(name)?),
            Expression::Number(
                _,
                Number {
                    value: n,
                    type_: ty,
                },
            ) => self
                .value_stack
                .push(evaluate_literal(n.clone(), ty, &self.type_args)?),
            Expression::String(_, s) => self.value_stack.push(Value::String(s.clone()).into()),
            Expression::Tuple(_, items) => {
                self.op_stack.push(Operation::Combine(expr));
                if !items.is_empty() {
                    self.op_stack
                        .extend(items.iter().skip(1).rev().map(Operation::Expand));
                    self.expand(&items[0])?;
                }
            }
            Expression::ArrayLiteral(_, ArrayLiteral { items }) => {
                self.op_stack.push(Operation::Combine(expr));
                if !items.is_empty() {
                    self.op_stack
                        .extend(items.iter().skip(1).rev().map(Operation::Expand));
                    self.expand(&items[0])?;
                }
            }
            Expression::BinaryOperation(_, BinaryOperation { left, right, .. }) => {
                self.op_stack.push(Operation::Combine(expr));
                self.op_stack.push(Operation::Expand(right));
                self.expand(left)?;
            }
            Expression::UnaryOperation(_, UnaryOperation { expr: inner, .. }) => {
                self.op_stack.push(Operation::Combine(expr));
                self.expand(inner)?;
            }
            Expression::LambdaExpression(_, lambda) => {
                // TODO only copy the part of the environment that is actually referenced?
                self.value_stack.push(
                    Value::from(Closure {
                        lambda,
                        environment: self.local_vars.to_vec(),
                        type_args: self.type_args.clone(),
                    })
                    .into(),
                )
            }
            Expression::IndexAccess(_, IndexAccess { array, index }) => {
                self.op_stack.push(Operation::Combine(expr));
                self.op_stack.push(Operation::Expand(index));
                self.expand(array)?;
            }
            Expression::FunctionCall(
                _,
                FunctionCall {
                    function,
                    arguments,
                },
            ) => {
                self.op_stack.push(Operation::Combine(expr));
                self.op_stack
                    .extend(arguments.iter().rev().map(Operation::Expand));
                self.expand(function)?;
            }
            Expression::MatchExpression(
                _,
                MatchExpression {
                    scrutinee: condition,
                    ..
                },
            )
            | Expression::IfExpression(_, IfExpression { condition, .. }) => {
                // Only handle the scrutinee / condition for now, we do not want to evaluate all arms.
                self.op_stack.push(Operation::Combine(expr));
                self.expand(condition)?;
            }
            Expression::BlockExpression(_, BlockExpression { statements, expr }) => {
                self.op_stack
                    .push(Operation::TruncateLocals(self.local_vars.len()));
                match expr {
                    Some(expr) => self.op_stack.push(Operation::Expand(expr)),
                    None => self.value_stack.push(Value::Tuple(vec![]).into()),
                }
                for s in statements.iter().rev() {
                    match s {
                        StatementInsideBlock::LetStatement(s) => {
                            self.op_stack.push(Operation::LetStatement(s));
                            if let Some(v) = &s.value {
                                self.op_stack.push(Operation::Expand(v));
                            }
                        }
                        StatementInsideBlock::Expression(expr) => {
                            self.op_stack.push(Operation::AddConstraint);
                            self.op_stack.push(Operation::Expand(expr));
                        }
                    }
                }
            }
            Expression::FreeInput(_, _) => Err(EvalError::Unsupported(
                "Cannot evaluate free input.".to_string(),
            ))?,
        };
        Ok(())
    }

    fn evaluate_let_statement(
        &mut self,
        s: &'a LetStatementInsideBlock<Expression>,
    ) -> Result<(), EvalError> {
        let value = if s.value.is_none()
            || matches!(&s.ty, Some(Type::Col) | Some(Type::Inter))
            || matches!(&s.ty, Some(Type::Array(ArrayType { base, .. })) if matches!(base.as_ref(), Type::Col | Type::Inter))
        {
            // Dynamic column creation
            let Pattern::Variable(_, name) = &s.pattern else {
                unreachable!()
            };
            let value = s.value.as_ref().map(|_| self.value_stack.pop().unwrap());
            self.symbols
                .new_column(name, s.ty.as_ref(), None, value, SourceRef::unknown())?
        } else {
            // Regular local variable declaration.
            self.value_stack.pop().unwrap()
        };
        self.local_vars.extend(
            Value::try_match_pattern(&value, &s.pattern).unwrap_or_else(|| {
                panic!("Irrefutable pattern did not match: {} = {value}", s.pattern)
            }),
        );
        Ok(())
    }

    fn evaluate_reference(
        &mut self,
        reference: &'a Reference,
    ) -> Result<Arc<Value<'a, T>>, EvalError> {
        Ok(match reference {
            Reference::LocalVar(i, _name) => self.local_vars[*i as usize].clone(),
            Reference::Poly(poly) => {
                if let Some((_, b)) = BUILTINS.iter().find(|(n, _)| (n == &poly.name)) {
                    Value::BuiltinFunction(*b).into()
                } else {
                    let type_args = poly.type_args.clone().map(|mut ta| {
                        for ty in &mut ta {
                            ty.substitute_type_vars(&self.type_args);
                        }
                        ta
                    });
                    self.symbols.lookup(&poly.name, &type_args)?
                }
            }
        })
    }

    /// Evaluate a complex expression given the values for all sub-expressions.
    fn combine(&mut self, expr: &'a Expression) -> Result<(), EvalError> {
        let value = match expr {
            Expression::Tuple(_, items) => {
                let inner_values = self
                    .value_stack
                    .split_off(self.value_stack.len() - items.len());
                Value::Tuple(inner_values).into()
            }
            Expression::ArrayLiteral(_, ArrayLiteral { items }) => {
                let inner_values = self
                    .value_stack
                    .split_off(self.value_stack.len() - items.len());
                Value::Array(inner_values).into()
            }
            Expression::BinaryOperation(_, BinaryOperation { op, .. }) => {
                let right = self.value_stack.pop().unwrap();
                let left = self.value_stack.pop().unwrap();
                evaluate_binary_operation(left, *op, right)?
            }
            Expression::UnaryOperation(_, UnaryOperation { op, .. }) => {
                let inner = self.value_stack.pop().unwrap();
                match (op, inner.as_ref()) {
                    (UnaryOperator::Minus, Value::FieldElement(e)) => {
                        Value::FieldElement(-*e).into()
                    }
                    (UnaryOperator::LogicalNot, Value::Bool(b)) => Value::Bool(!b).into(),
                    (UnaryOperator::Minus, Value::Integer(n)) => Value::Integer(-n).into(),
                    (UnaryOperator::Next, Value::Expression(e)) => e
                        .clone()
                        .next()
                        .map(|next| Value::from(next).into())
                        // a reference already had its `next` flag on
                        .map_err(|reference| {
                            EvalError::TypeError(format!(
                                "Double application of \"'\" on: {}",
                                reference.name
                            ))
                        })?,
                    (op, Value::Expression(e)) => Value::from(AlgebraicExpression::new_unary(
                        (*op).try_into().unwrap(),
                        e.clone(),
                    ))
                    .into(),
                    (_, inner) => Err(EvalError::TypeError(format!(
                        "Operator \"{op}\" not supported on types: {inner}: {}",
                        inner.type_formatted()
                    )))?,
                }
            }
            Expression::IndexAccess(_, _) => {
                let index = self.value_stack.pop().unwrap();
                let array = self.value_stack.pop().unwrap();
                let Value::Array(elements) = array.as_ref() else {
                    panic!()
                };
                match index.as_ref() {
                    Value::Integer(index)
                        if index.is_negative()
                            || *index >= (elements.len() as u64).into() =>
                    {
                        Err(EvalError::OutOfBounds(format!(
                            "Index access out of bounds: Tried to access element {index} of array of size {} in: {expr}.",
                            elements.len()
                        )))?
                    }
                    Value::Integer(index) => {
                        elements[usize::try_from(index).unwrap()].clone()
                    }
                    index => Err(EvalError::TypeError(format!(
                            "Expected integer for array index access but got {index}: {}",
                            index.type_formatted()
                    )))?,
                }
            }
            Expression::FunctionCall(_, FunctionCall { arguments, .. }) => {
                let arguments = self
                    .value_stack
                    .split_off(self.value_stack.len() - arguments.len());
                let function = self.value_stack.pop().unwrap();
                return self.combine_function_call(function, arguments);
            }
            Expression::MatchExpression(_, MatchExpression { arms, .. }) => {
                let v = self.value_stack.pop().unwrap();
                let (vars, body) = arms
                    .iter()
                    .find_map(|MatchArm { pattern, value }| {
                        Value::try_match_pattern(&v, pattern).map(|vars| (vars, value))
                    })
                    .ok_or_else(EvalError::NoMatch)?;
                if !vars.is_empty() {
                    self.op_stack
                        .push(Operation::TruncateLocals(self.local_vars.len()));
                    self.local_vars.extend(vars);
                }
                return self.expand(body);
            }
            Expression::IfExpression(
                _,
                IfExpression {
                    body, else_body, ..
                },
            ) => {
                let v = self.value_stack.pop().unwrap();
                let condition = match v.as_ref() {
                    Value::Bool(b) => Ok(b),
                    x => Err(EvalError::TypeError(format!(
                        "Expected boolean value but got {x}"
                    ))),
                }?;
                let body = if *condition { body } else { else_body };
                return self.expand(body);
            }

            _ => unreachable!(),
        };
        self.value_stack.push(value);
        Ok(())
    }

    fn combine_function_call(
        &mut self,
        function: Arc<Value<'a, T>>,
        arguments: Vec<Arc<Value<'a, T>>>,
    ) -> Result<(), EvalError> {
        match function.as_ref() {
            Value::BuiltinFunction(b) => {
                self.value_stack
                    .push(evaluate_builtin_function(*b, arguments, self.symbols)?)
            }
            Value::TypeConstructor(enum_, name) => self
                .value_stack
                .push(Value::Enum(enum_, name, Some(arguments)).into()),
            Value::Closure(Closure {
                lambda,
                environment,
                type_args,
            }) => {
                assert_eq!(lambda.params.len(), arguments.len());
                let matched_arguments =
                    arguments
                        .iter()
                        .zip(&lambda.params)
                        .flat_map(|(arg, pattern)| {
                            Value::try_match_pattern(arg, pattern).unwrap_or_else(|| {
                                panic!("Irrefutable pattern did not match: {pattern} = {arg}")
                            })
                        });

                let local_vars = environment
                    .iter()
                    .cloned()
                    .chain(matched_arguments)
                    .collect::<Vec<_>>();

                self.op_stack.push(Operation::SetEnvironment(
                    std::mem::take(&mut self.local_vars),
                    std::mem::take(&mut self.type_args),
                ));
                self.local_vars = local_vars;
                self.type_args = type_args.clone();
                self.expand(&lambda.body)?;
            }
            e => panic!("Expected function but got {e}"),
        };
        Ok(())
    }
}

fn evaluate_literal<'a, T: FieldElement>(
    n: BigUint,
    ty: &Option<Type<u64>>,
    type_args: &HashMap<String, Type>,
) -> Result<Arc<Value<'a, T>>, EvalError> {
    let ty = if let Some(Type::TypeVar(tv)) = ty {
        match &type_args[tv] {
            Type::Fe => Type::Fe,
            Type::Int => Type::Int,
            Type::Expr => Type::Expr,
            t => Err(EvalError::TypeError(format!(
                "Invalid type name for number literal: {t}"
            )))?,
        }
    } else {
        ty.as_ref().cloned().unwrap_or_else(|| Type::Int)
    };
    if ty == Type::Int {
        return Ok(Value::Integer(n.into()).into());
    }
    let fe = T::checked_from(n.clone()).ok_or_else(|| {
        EvalError::TypeError(format!(
            "Number literal {n} is too large for field element."
        ))
    })?;
    Ok((if ty == Type::Fe {
        Value::FieldElement(fe)
    } else if ty == Type::Expr {
        AlgebraicExpression::Number(fe).into()
    } else {
        unreachable!();
    })
    .into())
}

fn evaluate_binary_operation<'a, T: FieldElement>(
    left: Arc<Value<'a, T>>,
    op: BinaryOperator,
    right: Arc<Value<'a, T>>,
) -> Result<Arc<Value<'a, T>>, EvalError> {
    Ok(match (left.as_ref(), op, right.as_ref()) {
        (Value::Array(l), BinaryOperator::Add, Value::Array(r)) => {
            Value::Array(l.iter().chain(r).cloned().collect::<Vec<_>>()).into()
        }
        (Value::String(l), BinaryOperator::Add, Value::String(r)) => {
            Value::String(l.clone() + r).into()
        }
        (Value::String(l), BinaryOperator::Equal, Value::String(r)) => Value::Bool(l == r).into(),
        (Value::String(l), BinaryOperator::NotEqual, Value::String(r)) => {
            Value::Bool(l != r).into()
        }
        (Value::Bool(l), BinaryOperator::LogicalOr, Value::Bool(r)) => Value::Bool(*l || *r).into(),
        (Value::Bool(l), BinaryOperator::LogicalAnd, Value::Bool(r)) => {
            Value::Bool(*l && *r).into()
        }
        (Value::Integer(l), _, Value::Integer(r)) => evaluate_binary_operation_integer(l, op, r)?,
        (Value::FieldElement(l), _, Value::FieldElement(r)) => {
            evaluate_binary_operation_field(*l, op, *r)?
        }
        (Value::FieldElement(l), BinaryOperator::Pow, Value::Integer(r)) => {
            let exp: u64 = r
                .clone()
                .try_into()
                .map_err(|_| EvalError::TypeError(format!("Exponent in {l}**{r} is too large.")))?;
            Value::FieldElement(l.pow(exp.into())).into()
        }
        (Value::Expression(l), BinaryOperator::Pow, Value::Integer(r)) => {
            let exp: u64 = r
                .clone()
                .try_into()
                .map_err(|_| EvalError::TypeError(format!("Exponent in {l}**{r} is too large.")))?;
            match l {
                AlgebraicExpression::Number(l) => {
                    Value::Expression(AlgebraicExpression::Number(l.pow(exp.into()))).into()
                }
                l => {
                    assert!(
                        BigUint::from(exp) < T::modulus().to_arbitrary_integer(),
                        "Exponent too large: {exp}"
                    );
                    Value::from(AlgebraicExpression::new_binary(
                        l.clone(),
                        AlgebraicBinaryOperator::Pow,
                        T::from(exp).into(),
                    ))
                    .into()
                }
            }
        }
        (l @ Value::Expression(_), BinaryOperator::Identity, r @ Value::Expression(_)) => {
            Value::Enum(
                &CONSTR,
                "Identity",
                Some(vec![l.clone().into(), r.clone().into()]),
            )
            .into()
        }
        (Value::Expression(l), op, Value::Expression(r)) => match (l, r) {
            (AlgebraicExpression::Number(l), AlgebraicExpression::Number(r)) => {
                let res = evaluate_binary_operation_field::<'a, T>(*l, op, *r)?;
                let Value::FieldElement(result) = res.as_ref() else {
                    panic!()
                };
                Value::from(AlgebraicExpression::Number(*result)).into()
            }
            (l, r) => Value::from(AlgebraicExpression::new_binary(
                l.clone(),
                op.try_into().unwrap(),
                r.clone(),
            ))
            .into(),
        },
        (Value::Expression(_), BinaryOperator::Select, Value::Array(_)) => {
            Value::Enum(&SELECTED_EXPRS, "SelectedExprs", Some(vec![left, right])).into()
        }
        (_, BinaryOperator::In | BinaryOperator::Is, _) => {
            let (left_sel, left_exprs) = to_selected_exprs_expanded(&left);
            let (right_sel, right_exprs) = to_selected_exprs_expanded(&right);
            let name = match op {
                BinaryOperator::In => "Lookup",
                BinaryOperator::Is => "Permutation",
                _ => unreachable!(),
            };
            let selectors = Value::Tuple(vec![left_sel, right_sel]).into();
            let expr_pairs = zip_expressions_for_op(op, left_exprs, right_exprs)?;
            Value::Enum(&CONSTR, name, Some(vec![selectors, expr_pairs])).into()
        }
        (Value::Array(left), BinaryOperator::Connect, Value::Array(right)) => {
            let expr_pairs = zip_expressions_for_op(op, left, right)?;
            Value::Enum(&CONSTR, "Connection", Some(vec![expr_pairs])).into()
        }
        (l, op, r) => Err(EvalError::TypeError(format!(
            "Operator \"{op}\" not supported on types: {l}: {}, {r}: {}",
            l.type_formatted(),
            r.type_formatted()
        )))?,
    })
}

fn zip_expressions_for_op<'a, T>(
    op: BinaryOperator,
    left: &[Arc<Value<'a, T>>],
    right: &[Arc<Value<'a, T>>],
) -> Result<Arc<Value<'a, T>>, EvalError> {
    if left.len() != right.len() {
        Err(EvalError::TypeError(format!(
            "Tried to use \"{op}\" operator on arrays of different lengths: {} and {}",
            left.len(),
            right.len()
        )))?
    }
    Ok(Value::Array(
        left.iter()
            .zip(right)
            .map(|(l, r)| Value::Tuple(vec![l.clone(), r.clone()]).into())
            .collect(),
    )
    .into())
}

/// Turns a value that can be interpreted as a seleceted expressions (either "a $ [b, c]" or "[b, c]")
/// into the selector and the exprs. The selector is already wrappend into a std::prelude::Option.
fn to_selected_exprs_expanded<'a, 'b, T>(
    selected_exprs: &'a Value<'b, T>,
) -> (Arc<Value<'b, T>>, &'a Vec<Arc<Value<'b, T>>>) {
    match selected_exprs {
        // An array of expressions or a selected expressions without selector.
        Value::Array(items) | Value::Enum(_, "JustExprs", Some(items)) => {
            (Value::Enum(&OPTION, "None", None).into(), &items)
        }
        // A selected expressions
        Value::Enum(_, "SelectedExprs", Some(items)) => {
            let [sel, exprs] = &items[..] else { panic!() };
            let selector = Value::Enum(&OPTION, "Some", Some(vec![sel.clone()])).into();
            let Value::Array(exprs) = exprs.as_ref() else {
                panic!();
            };
            (selector, exprs)
        }
        _ => panic!(),
    }
}

#[allow(clippy::print_stdout)]
fn evaluate_builtin_function<'a, T: FieldElement>(
    b: BuiltinFunction,
    mut arguments: Vec<Arc<Value<'a, T>>>,
    symbols: &mut impl SymbolLookup<'a, T>,
) -> Result<Arc<Value<'a, T>>, EvalError> {
    let params = match b {
        BuiltinFunction::ArrayLen => 1,
        BuiltinFunction::Modulus => 0,
        BuiltinFunction::Panic => 1,
        BuiltinFunction::Print => 1,
        BuiltinFunction::ToExpr => 1,
        BuiltinFunction::ToFe => 1,
        BuiltinFunction::ToInt => 1,
        BuiltinFunction::Challenge => 2,
        BuiltinFunction::NewWitAtStage => 2,
        BuiltinFunction::ProvideValue => 3,
        BuiltinFunction::SetHint => 2,
        BuiltinFunction::MinDegree => 0,
        BuiltinFunction::MaxDegree => 0,
        BuiltinFunction::Degree => 0,
        BuiltinFunction::Eval => 1,
        BuiltinFunction::TryEval => 1,
        BuiltinFunction::GetInput => 1,
        BuiltinFunction::GetInputFromChannel => 2,
        BuiltinFunction::OutputByte => 2,
    };

    if arguments.len() != params {
        Err(EvalError::TypeError(format!(
                "Invalid function call: Supplied {} arguments to function that takes {params} parameters.",
                arguments.len(),
            )))?
    }
    Ok(match b {
        BuiltinFunction::ArrayLen => match arguments.pop().unwrap().as_ref() {
            Value::Array(arr) => Value::Integer((arr.len() as u64).into()).into(),
            v => panic!(
                "Expected array for std::array::len, but got {v}: {}",
                v.type_formatted()
            ),
        },
        BuiltinFunction::Panic => {
            let msg = match arguments.pop().unwrap().as_ref() {
                Value::String(msg) => msg.clone(),
                v => panic!(
                    "Expected string for std::check::panic, but got {v}: {}",
                    v.type_formatted()
                ),
            };
            Err(EvalError::FailedAssertion(msg))?
        }
        BuiltinFunction::Print => {
            let msg = arguments.pop().unwrap();
            if let Value::String(s) = msg.as_ref() {
                print!("{s}");
            } else {
                print!("{msg}");
            }
            Value::Tuple(vec![]).into()
        }
        BuiltinFunction::ToExpr => {
            let arg = arguments.pop().unwrap();
            Value::from(AlgebraicExpression::Number(arg.try_to_field_element()?)).into()
        }
        BuiltinFunction::ToInt => {
            let arg = arguments.pop().unwrap();
            Value::Integer(arg.try_to_integer()?).into()
        }
        BuiltinFunction::ToFe => {
            let arg = arguments.pop().unwrap();
            Value::FieldElement(arg.try_to_field_element()?).into()
        }
        BuiltinFunction::Modulus => {
            Value::Integer(T::modulus().to_arbitrary_integer().into()).into()
        }
        BuiltinFunction::Challenge => {
            let [stage, index] = &arguments[..] else {
                panic!()
            };
            let Value::Integer(stage) = (**stage).clone() else {
                panic!()
            };
            let Value::Integer(id) = (**index).clone() else {
                panic!()
            };
            Value::Expression(AlgebraicExpression::Challenge(Challenge {
                id: u64::try_from(id).unwrap(),
                stage: u32::try_from(stage).unwrap(),
            }))
            .into()
        }
        BuiltinFunction::NewWitAtStage => {
            let [name, stage] = &arguments[..] else {
                panic!()
            };
            let Value::String(name) = name.as_ref() else {
                panic!()
            };
            let Value::Integer(stage) = (**stage).clone() else {
                panic!()
            };
            let stage = Some(u32::try_from(stage).unwrap());
            symbols.new_column(name, Some(&Type::Col), stage, None, SourceRef::unknown())?
        }
        BuiltinFunction::ProvideValue => {
            let value = arguments.pop().unwrap();
            let row = arguments.pop().unwrap();
            let col = arguments.pop().unwrap();
            symbols.provide_value(col, row, value)?;
            Value::Tuple(vec![]).into()
        }
        BuiltinFunction::GetInput => {
            let index = arguments.pop().unwrap();
            let Value::Integer(index) = index.as_ref() else {
                panic!()
            };
            symbols.get_input(usize::try_from(index).unwrap())?
        }
        BuiltinFunction::GetInputFromChannel => {
            let index = arguments.pop().unwrap();
            let channel = arguments.pop().unwrap();
            let Value::Integer(index) = index.as_ref() else {
                panic!()
            };
            let Value::Integer(channel) = channel.as_ref() else {
                panic!()
            };
            symbols.get_input_from_channel(
                u32::try_from(channel).unwrap(),
                usize::try_from(index).unwrap(),
            )?
        }
        BuiltinFunction::OutputByte => {
            let byte = arguments.pop().unwrap();
            let fd = arguments.pop().unwrap();
            let (Value::Integer(fd), Value::Integer(byte)) = (fd.as_ref(), byte.as_ref()) else {
                panic!()
            };
            symbols.output_byte(u32::try_from(fd).unwrap(), u8::try_from(byte).unwrap())?;
            Value::Tuple(vec![]).into()
        }
        BuiltinFunction::SetHint => {
            let expr = arguments.pop().unwrap();
            let col = arguments.pop().unwrap();
            symbols.set_hint(col, expr)?;
            Value::Tuple(vec![]).into()
        }
        BuiltinFunction::MaxDegree => symbols.max_degree()?,
        BuiltinFunction::MinDegree => symbols.min_degree()?,
        BuiltinFunction::Degree => symbols.degree()?,
        BuiltinFunction::Eval => {
            let arg = arguments.pop().unwrap();
            match arg.as_ref() {
                Value::Expression(e) => symbols.eval_expr(e)?,
                v => panic!(
                    "Expected expression for std::prover::eval, but got {v}: {}",
                    v.type_formatted()
                ),
            }
        }
        BuiltinFunction::TryEval => {
            let arg = arguments.pop().unwrap();
            let result = match arg.as_ref() {
                Value::Expression(e) => symbols.eval_expr(e),
                v => panic!(
                    "Expected expression for std::prover::eval, but got {v}: {}",
                    v.type_formatted()
                ),
            };
            match result {
                Ok(v) => Value::Enum(&OPTION, "Some", Some(vec![v])),
                Err(EvalError::DataNotAvailable) => Value::Enum(&OPTION, "None", None),
                Err(e) => return Err(e),
            }
            .into()
        }
    })
}

pub fn evaluate_binary_operation_field<'a, T: FieldElement>(
    left: T,
    op: BinaryOperator,
    right: T,
) -> Result<Arc<Value<'a, T>>, EvalError> {
    Ok(match op {
        BinaryOperator::Add => Value::FieldElement(left + right),
        BinaryOperator::Sub => Value::FieldElement(left - right),
        BinaryOperator::Mul => Value::FieldElement(left * right),
        BinaryOperator::Equal => Value::Bool(left == right),
        BinaryOperator::NotEqual => Value::Bool(left != right),
        _ => Err(EvalError::TypeError(format!(
            "Invalid operator \"{op}\" on field elements: {left} {op} {right}"
        )))?,
    }
    .into())
}

pub fn evaluate_binary_operation_integer<'a, T>(
    left: &BigInt,
    op: BinaryOperator,
    right: &BigInt,
) -> Result<Arc<Value<'a, T>>, EvalError> {
    Ok(match op {
        BinaryOperator::Add => Value::Integer(left + right),
        BinaryOperator::Sub => Value::Integer(left - right),
        BinaryOperator::Mul => Value::Integer(left * right),
        BinaryOperator::Div => Value::Integer(left / right),
        BinaryOperator::Pow => Value::Integer(left.pow(usize::try_from(right).unwrap())),
        BinaryOperator::Mod => Value::Integer(left % right),
        BinaryOperator::BinaryAnd => Value::Integer(left & right),
        BinaryOperator::BinaryXor => Value::Integer(left ^ right),
        BinaryOperator::BinaryOr => Value::Integer(left | right),
        BinaryOperator::ShiftLeft => Value::Integer(left << usize::try_from(right).unwrap()),
        BinaryOperator::ShiftRight => Value::Integer(left >> usize::try_from(right).unwrap()),
        BinaryOperator::Less => Value::Bool(left < right),
        BinaryOperator::LessEqual => Value::Bool(left <= right),
        BinaryOperator::Equal => Value::Bool(left == right),
        BinaryOperator::NotEqual => Value::Bool(left != right),
        BinaryOperator::GreaterEqual => Value::Bool(left >= right),
        BinaryOperator::Greater => Value::Bool(left > right),
        _ => Err(EvalError::TypeError(format!(
            "Invalid operator \"{op}\" on integers: {left} {op} {right}"
        )))?,
    }
    .into())
}<|MERGE_RESOLUTION|>--- conflicted
+++ resolved
@@ -319,7 +319,6 @@
     }
 }
 
-<<<<<<< HEAD
 // Some enums from the prelude. We can remove this once we implement the
 // `$`, `in`, `is` and `connect` operators using traits.
 // The declarations are wrong, but we only need their name for now.
@@ -329,10 +328,7 @@
     static ref CONSTR: EnumDeclaration = EnumDeclaration { name: "std::prelude::Constr".to_string(), type_vars: Default::default(), variants: Default::default() };
 }
 
-const BUILTINS: [(&str, BuiltinFunction); 16] = [
-=======
 const BUILTINS: [(&str, BuiltinFunction); 20] = [
->>>>>>> 57068e6e
     ("std::array::len", BuiltinFunction::ArrayLen),
     ("std::check::panic", BuiltinFunction::Panic),
     ("std::convert::expr", BuiltinFunction::ToExpr),
