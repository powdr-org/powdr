--- conflicted
+++ resolved
@@ -15,15 +15,9 @@
     parsed::{
         display::quote,
         types::{Type, TypeScheme},
-<<<<<<< HEAD
-        ArrayLiteral, BinaryOperator, BlockExpression, FunctionCall, IfExpression, IndexAccess,
-        LambdaExpression, LetStatementInsideBlock, MatchArm, MatchExpression, Number, Pattern,
-        StatementInsideBlock, UnaryOperation, UnaryOperator,
-=======
-        ArrayLiteral, BinaryOperation, BinaryOperator, FunctionCall, IfExpression, IndexAccess,
-        LambdaExpression, LetStatementInsideBlock, MatchArm, Pattern, StatementInsideBlock,
-        UnaryOperator,
->>>>>>> 2cabe905
+        ArrayLiteral, BinaryOperation, BinaryOperator, BlockExpression, FunctionCall, IfExpression,
+        IndexAccess, LambdaExpression, LetStatementInsideBlock, MatchArm, MatchExpression, Number,
+        Pattern, StatementInsideBlock, UnaryOperation, UnaryOperator,
     },
     SourceRef,
 };
