--- conflicted
+++ resolved
@@ -16,15 +16,9 @@
     parsed::{
         display::quote,
         types::{Type, TypeScheme},
-<<<<<<< HEAD
-        ArrayLiteral, BinaryOperator, BlockExpression, FunctionCall, IfExpression, IndexAccess,
-        LambdaExpression, LetStatementInsideBlock, MatchArm, Number, Pattern, StatementInsideBlock,
-        UnaryOperator,
-=======
-        ArrayLiteral, BinaryOperation, BinaryOperator, FunctionCall, IfExpression, IndexAccess,
-        LambdaExpression, LetStatementInsideBlock, MatchArm, MatchExpression, Number, Pattern,
-        StatementInsideBlock, UnaryOperation, UnaryOperator,
->>>>>>> c10ffb1f
+        ArrayLiteral, BinaryOperation, BinaryOperator, BlockExpression, FunctionCall, IfExpression,
+        IndexAccess, LambdaExpression, LetStatementInsideBlock, MatchArm, MatchExpression, Number,
+        Pattern, StatementInsideBlock, UnaryOperation, UnaryOperator,
     },
     SourceRef,
 };
