--- conflicted
+++ resolved
@@ -228,7 +228,7 @@
         reference: NamespacedPolynomialReference,
     ) -> PolynomialReference {
         let type_processor = TypeProcessor::new(self.driver, self.type_vars);
-        let generic_args = reference.generic_args.map(|args| {
+        let type_args = reference.type_args.map(|args| {
             args.into_iter()
                 .map(|t| type_processor.process_type(t))
                 .collect()
@@ -236,14 +236,7 @@
         PolynomialReference {
             name: self.driver.resolve_value_ref(&reference.path),
             poly_id: None,
-<<<<<<< HEAD
-            generic_args,
-=======
-            // These will be filled by the type checker.
-            // TODO at some point we should support the turbofish operator
-            // in the parser.
-            type_args: Default::default(),
->>>>>>> b74fc78c
+            type_args,
         }
     }
 
