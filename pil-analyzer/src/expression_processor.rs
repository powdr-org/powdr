use core::panic;
use std::{
    collections::{HashMap, HashSet},
    str::FromStr,
};

use powdr_ast::{
    analyzed::{Expression, PolynomialReference, Reference, RepeatedArray},
    parsed::{
<<<<<<< HEAD
        self, asm::SymbolPath, ArrayExpression, ArrayLiteral, IfExpression, LambdaExpression,
        LetStatementInsideBlock, MatchArm, MatchExpression, NamespacedPolynomialReference, Number,
        Pattern, SelectedExpressions, StatementInsideBlock, SymbolCategory,
=======
        self, asm::SymbolPath, ArrayExpression, ArrayLiteral, BinaryOperation, IfExpression,
        LambdaExpression, LetStatementInsideBlock, MatchArm, NamespacedPolynomialReference, Number,
        Pattern, SelectedExpressions, StatementInsideBlock, SymbolCategory, UnaryOperation,
>>>>>>> 240ab919
    },
};
use powdr_number::DegreeType;

use crate::{type_processor::TypeProcessor, AnalysisDriver};

/// The ExpressionProcessor turns parsed expressions into analyzed expressions.
/// Its main job is to resolve references:
/// It turns simple references into fully namespaced references and resolves local function variables.
pub struct ExpressionProcessor<'a, D: AnalysisDriver> {
    driver: D,
    type_vars: &'a HashSet<&'a String>,
    local_variables: HashMap<String, u64>,
    local_variable_counter: u64,
}

impl<'a, D: AnalysisDriver> ExpressionProcessor<'a, D> {
    pub fn new(driver: D, type_vars: &'a HashSet<&'a String>) -> Self {
        Self {
            driver,
            type_vars,
            local_variables: Default::default(),
            local_variable_counter: 0,
        }
    }

    pub fn process_selected_expressions(
        &mut self,
        expr: SelectedExpressions<parsed::Expression>,
    ) -> SelectedExpressions<Expression> {
        SelectedExpressions {
            selector: expr.selector.map(|e| self.process_expression(e)),
            expressions: self.process_expressions(expr.expressions),
        }
    }

    pub fn process_array_expression(
        &mut self,
        array_expression: ::powdr_ast::parsed::ArrayExpression,
        size: DegreeType,
    ) -> Vec<RepeatedArray> {
        match array_expression {
            ArrayExpression::Value(expressions) => {
                let values = self.process_expressions(expressions);
                let size = values.len() as DegreeType;
                vec![RepeatedArray::new(values, size)]
            }
            ArrayExpression::RepeatedValue(expressions) => {
                if size == 0 {
                    vec![]
                } else {
                    vec![RepeatedArray::new(
                        self.process_expressions(expressions),
                        size,
                    )]
                }
            }
            ArrayExpression::Concat(left, right) => self
                .process_array_expression(*left, size)
                .into_iter()
                .chain(self.process_array_expression(*right, size))
                .collect(),
        }
    }

    pub fn process_expressions(&mut self, exprs: Vec<parsed::Expression>) -> Vec<Expression> {
        exprs
            .into_iter()
            .map(|e| self.process_expression(e))
            .collect()
    }

    pub fn process_expression(&mut self, expr: parsed::Expression) -> Expression {
        use parsed::Expression as PExpression;
        match expr {
            PExpression::Reference(poly) => Expression::Reference(self.process_reference(poly)),
            PExpression::PublicReference(name) => Expression::PublicReference(name),
            PExpression::Number(Number { value: number, .. }) => number.into(),
            PExpression::String(value) => Expression::String(value),
            PExpression::Tuple(items) => Expression::Tuple(self.process_expressions(items)),
            PExpression::ArrayLiteral(ArrayLiteral { items }) => {
                Expression::ArrayLiteral(ArrayLiteral {
                    items: self.process_expressions(items),
                })
            }
            PExpression::LambdaExpression(lambda_expression) => {
                Expression::LambdaExpression(self.process_lambda_expression(lambda_expression))
            }
            PExpression::UnaryOperation(UnaryOperation { op, expr: value }) => UnaryOperation {
                op,
                expr: Box::new(self.process_expression(*value)),
            }
            .into(),
            PExpression::BinaryOperation(BinaryOperation { left, op, right }) => {
                (BinaryOperation {
                    left: Box::new(self.process_expression(*left)),
                    op,
                    right: Box::new(self.process_expression(*right)),
                })
                .into()
            }
            PExpression::IndexAccess(index_access) => {
                Expression::IndexAccess(parsed::IndexAccess {
                    array: Box::new(self.process_expression(*index_access.array)),
                    index: Box::new(self.process_expression(*index_access.index)),
                })
            }
            PExpression::FunctionCall(c) => Expression::FunctionCall(parsed::FunctionCall {
                function: Box::new(self.process_expression(*c.function)),
                arguments: self.process_expressions(c.arguments),
            }),
            PExpression::MatchExpression(MatchExpression { scrutinee, arms }) => MatchExpression {
                scrutinee: Box::new(self.process_expression(*scrutinee)),
                arms: arms
                    .into_iter()
                    .map(|MatchArm { pattern, value }| {
                        let vars = self.save_local_variables();
                        let pattern = self.process_pattern(pattern);
                        let value = self.process_expression(value);
                        self.reset_local_variables(vars);
                        MatchArm { pattern, value }
                    })
                    .collect(),
            }
            .into(),
            PExpression::IfExpression(IfExpression {
                condition,
                body,
                else_body,
            }) => Expression::IfExpression(IfExpression {
                condition: Box::new(self.process_expression(*condition)),
                body: Box::new(self.process_expression(*body)),
                else_body: Box::new(self.process_expression(*else_body)),
            }),
            PExpression::BlockExpression(statements, expr) => {
                self.process_block_expression(statements, *expr)
            }
            PExpression::FreeInput(_) => panic!(),
        }
    }

    /// Processes a pattern, registering all variables bound in there.
    /// It also changes EnumPatterns consisting of a single identifier that does not resolve
    /// to anything into Variable patterns.
    fn process_pattern(&mut self, pattern: Pattern) -> Pattern {
        match pattern {
            Pattern::CatchAll | Pattern::Ellipsis | Pattern::Number(_) | Pattern::String(_) => {
                pattern
            }
            Pattern::Array(items) => {
                // If there is more than one Pattern::Ellipsis in items, it is an error
                if items.iter().filter(|p| *p == &Pattern::Ellipsis).count() > 1 {
                    panic!("Only one \"..\"-item allowed in array pattern");
                }
                Pattern::Array(self.process_pattern_vec(items))
            }
            Pattern::Tuple(items) => Pattern::Tuple(self.process_pattern_vec(items)),
            Pattern::Variable(name) => self.process_variable_pattern(name),
            Pattern::Enum(name, None) => {
                // The parser cannot distinguish between Enum and Variable patterns.
                // So if "name" is a single identifier that does not resolve to an enum variant,
                // it is a variable pattern.

                if let Some((resolved_name, category)) = self.driver.try_resolve_ref(&name) {
                    if category.compatible_with_request(SymbolCategory::TypeConstructor) {
                        self.process_enum_pattern(resolved_name, None)
                    } else if let Some(identifier) = name.try_to_identifier() {
                        // It's a single identifier that does not resolve to an enum variant.
                        self.process_variable_pattern(identifier.clone())
                    } else {
                        panic!("Expected enum variant but got {category}: {resolved_name}");
                    }
                } else if let Some(identifier) = name.try_to_identifier() {
                    // It's a single identifier that does not resolve to an enum variant.
                    self.process_variable_pattern(identifier.clone())
                } else {
                    panic!("Symbol not found: {name}");
                }
            }
            Pattern::Enum(name, fields) => {
                self.process_enum_pattern(self.driver.resolve_value_ref(&name), fields)
            }
        }
    }

    fn process_pattern_vec(&mut self, patterns: Vec<Pattern>) -> Vec<Pattern> {
        patterns
            .into_iter()
            .map(|p| self.process_pattern(p))
            .collect()
    }

    fn process_variable_pattern(&mut self, name: String) -> Pattern {
        let id = self.local_variable_counter;
        if self.local_variables.insert(name.clone(), id).is_some() {
            panic!("Variable already defined: {name}");
        }
        self.local_variable_counter += 1;
        Pattern::Variable(name)
    }

    fn process_enum_pattern(&mut self, name: String, fields: Option<Vec<Pattern>>) -> Pattern {
        Pattern::Enum(
            SymbolPath::from_str(&name).unwrap(),
            fields.map(|fields| {
                fields
                    .into_iter()
                    .map(|p| self.process_pattern(p))
                    .collect()
            }),
        )
    }

    fn process_reference(&mut self, reference: NamespacedPolynomialReference) -> Reference {
        match reference.try_to_identifier() {
            Some(name) if self.local_variables.contains_key(name) => {
                let id = self.local_variables[name];
                Reference::LocalVar(id, name.to_string())
            }
            _ => Reference::Poly(self.process_namespaced_polynomial_reference(reference)),
        }
    }

    pub fn process_lambda_expression(
        &mut self,
        LambdaExpression { kind, params, body }: LambdaExpression,
    ) -> LambdaExpression<Expression> {
        let previous_local_vars = self.save_local_variables();

        let params = params
            .into_iter()
            .map(|p| self.process_pattern(p))
            .collect::<Vec<_>>();

        for param in &params {
            if !param.is_irrefutable() {
                panic!("Function parameters must be irrefutable, but {param} is refutable.");
            }
        }
        let body = Box::new(self.process_expression(*body));

        self.reset_local_variables(previous_local_vars);
        LambdaExpression { kind, params, body }
    }

    fn process_block_expression(
        &mut self,
        statements: Vec<StatementInsideBlock>,
        expr: ::powdr_ast::parsed::Expression,
    ) -> Expression {
        let vars = self.save_local_variables();

        let processed_statements = statements
            .into_iter()
            .map(|statement| match statement {
                StatementInsideBlock::LetStatement(LetStatementInsideBlock { pattern, value }) => {
                    let value = value.map(|v| self.process_expression(v));
                    let pattern = self.process_pattern(pattern);
                    if value.is_none() && !matches!(pattern, Pattern::Variable(_)) {
                        panic!("Let statement without value requires a single variable, but got {pattern}.");
                    }
                    if !pattern.is_irrefutable() {
                        panic!("Let statement requires an irrefutable pattern, but {pattern} is refutable.");
                    }
                    StatementInsideBlock::LetStatement(LetStatementInsideBlock { pattern, value })
                }
                StatementInsideBlock::Expression(expr) => {
                    StatementInsideBlock::Expression(self.process_expression(expr))
                }
            })
            .collect::<Vec<_>>();

        let processed_expr = self.process_expression(expr);
        self.reset_local_variables(vars);
        Expression::BlockExpression(processed_statements, Box::new(processed_expr))
    }

    pub fn process_namespaced_polynomial_reference(
        &mut self,
        reference: NamespacedPolynomialReference,
    ) -> PolynomialReference {
        let type_processor = TypeProcessor::new(self.driver, self.type_vars);
        let type_args = reference.type_args.map(|args| {
            args.into_iter()
                .map(|t| type_processor.process_type(t))
                .collect()
        });
        PolynomialReference {
            name: self.driver.resolve_value_ref(&reference.path),
            poly_id: None,
            type_args,
        }
    }

    fn save_local_variables(&self) -> LocalVariableState {
        LocalVariableState {
            local_variables: self.local_variables.clone(),
            local_variable_counter: self.local_variable_counter,
        }
    }

    fn reset_local_variables(&mut self, state: LocalVariableState) {
        self.local_variables = state.local_variables;
        self.local_variable_counter = state.local_variable_counter;
    }
}

struct LocalVariableState {
    pub local_variables: HashMap<String, u64>,
    pub local_variable_counter: u64,
}<|MERGE_RESOLUTION|>--- conflicted
+++ resolved
@@ -7,15 +7,10 @@
 use powdr_ast::{
     analyzed::{Expression, PolynomialReference, Reference, RepeatedArray},
     parsed::{
-<<<<<<< HEAD
-        self, asm::SymbolPath, ArrayExpression, ArrayLiteral, IfExpression, LambdaExpression,
-        LetStatementInsideBlock, MatchArm, MatchExpression, NamespacedPolynomialReference, Number,
-        Pattern, SelectedExpressions, StatementInsideBlock, SymbolCategory,
-=======
         self, asm::SymbolPath, ArrayExpression, ArrayLiteral, BinaryOperation, IfExpression,
-        LambdaExpression, LetStatementInsideBlock, MatchArm, NamespacedPolynomialReference, Number,
-        Pattern, SelectedExpressions, StatementInsideBlock, SymbolCategory, UnaryOperation,
->>>>>>> 240ab919
+        LambdaExpression, LetStatementInsideBlock, MatchArm, MatchExpression,
+        NamespacedPolynomialReference, Number, Pattern, SelectedExpressions, StatementInsideBlock,
+        SymbolCategory, UnaryOperation,
     },
 };
 use powdr_number::DegreeType;
