--- conflicted
+++ resolved
@@ -7,15 +7,10 @@
 use powdr_ast::{
     analyzed::{Expression, PolynomialReference, Reference, RepeatedArray},
     parsed::{
-<<<<<<< HEAD
-        self, asm::SymbolPath, ArrayExpression, ArrayLiteral, IfExpression, LambdaExpression,
-        LetStatementInsideBlock, MatchArm, MatchExpression, NamespacedPolynomialReference, Number,
-        Pattern, SelectedExpressions, StatementInsideBlock, SymbolCategory, UnaryOperation,
-=======
         self, asm::SymbolPath, ArrayExpression, ArrayLiteral, BlockExpression, IfExpression,
-        LambdaExpression, LetStatementInsideBlock, MatchArm, NamespacedPolynomialReference,
-        Pattern, SelectedExpressions, StatementInsideBlock, SymbolCategory,
->>>>>>> 67c0825d
+        LambdaExpression, LetStatementInsideBlock, MatchArm, MatchExpression,
+        NamespacedPolynomialReference, Number, Pattern, SelectedExpressions, StatementInsideBlock,
+        SymbolCategory, UnaryOperation,
     },
 };
 use powdr_number::DegreeType;
