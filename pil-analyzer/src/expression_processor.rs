use core::panic;
use std::{
    collections::{HashMap, HashSet},
    str::FromStr,
};

use powdr_ast::{
    analyzed::{Expression, PolynomialReference, Reference, RepeatedArray},
    parsed::{
<<<<<<< HEAD
        self, asm::SymbolPath, ArrayExpression, ArrayLiteral, BlockExpression, IfExpression,
        LambdaExpression, LetStatementInsideBlock, MatchArm, MatchExpression,
        NamespacedPolynomialReference, Number, Pattern, SelectedExpressions, StatementInsideBlock,
        SymbolCategory, UnaryOperation,
=======
        self, asm::SymbolPath, ArrayExpression, ArrayLiteral, BinaryOperation, IfExpression,
        LambdaExpression, LetStatementInsideBlock, MatchArm, NamespacedPolynomialReference,
        Pattern, SelectedExpressions, StatementInsideBlock, SymbolCategory,
>>>>>>> 2cabe905
    },
};
use powdr_number::DegreeType;

use crate::{type_processor::TypeProcessor, AnalysisDriver};

/// The ExpressionProcessor turns parsed expressions into analyzed expressions.
/// Its main job is to resolve references:
/// It turns simple references into fully namespaced references and resolves local function variables.
pub struct ExpressionProcessor<'a, D: AnalysisDriver> {
    driver: D,
    type_vars: &'a HashSet<&'a String>,
    local_variables: HashMap<String, u64>,
    local_variable_counter: u64,
}

impl<'a, D: AnalysisDriver> ExpressionProcessor<'a, D> {
    pub fn new(driver: D, type_vars: &'a HashSet<&'a String>) -> Self {
        Self {
            driver,
            type_vars,
            local_variables: Default::default(),
            local_variable_counter: 0,
        }
    }

    pub fn process_selected_expressions(
        &mut self,
        expr: SelectedExpressions<parsed::Expression>,
    ) -> SelectedExpressions<Expression> {
        SelectedExpressions {
            selector: expr.selector.map(|e| self.process_expression(e)),
            expressions: self.process_expressions(expr.expressions),
        }
    }

    pub fn process_array_expression(
        &mut self,
        array_expression: ::powdr_ast::parsed::ArrayExpression,
        size: DegreeType,
    ) -> Vec<RepeatedArray> {
        match array_expression {
            ArrayExpression::Value(expressions) => {
                let values = self.process_expressions(expressions);
                let size = values.len() as DegreeType;
                vec![RepeatedArray::new(values, size)]
            }
            ArrayExpression::RepeatedValue(expressions) => {
                if size == 0 {
                    vec![]
                } else {
                    vec![RepeatedArray::new(
                        self.process_expressions(expressions),
                        size,
                    )]
                }
            }
            ArrayExpression::Concat(left, right) => self
                .process_array_expression(*left, size)
                .into_iter()
                .chain(self.process_array_expression(*right, size))
                .collect(),
        }
    }

    pub fn process_expressions(&mut self, exprs: Vec<parsed::Expression>) -> Vec<Expression> {
        exprs
            .into_iter()
            .map(|e| self.process_expression(e))
            .collect()
    }

    pub fn process_expression(&mut self, expr: parsed::Expression) -> Expression {
        use parsed::Expression as PExpression;
        match expr {
            PExpression::Reference(poly) => Expression::Reference(self.process_reference(poly)),
            PExpression::PublicReference(name) => Expression::PublicReference(name),
            PExpression::Number(Number { value: n, type_: t }) => {
                Number { value: n, type_: t }.into()
            }
            PExpression::String(value) => Expression::String(value),
            PExpression::Tuple(items) => Expression::Tuple(self.process_expressions(items)),
            PExpression::ArrayLiteral(ArrayLiteral { items }) => {
                Expression::ArrayLiteral(ArrayLiteral {
                    items: self.process_expressions(items),
                })
            }
            PExpression::LambdaExpression(lambda_expression) => {
                Expression::LambdaExpression(self.process_lambda_expression(lambda_expression))
            }
            PExpression::BinaryOperation(BinaryOperation {
                left: l,
                op,
<<<<<<< HEAD
                Box::new(self.process_expression(*right)),
            ),
            PExpression::UnaryOperation(UnaryOperation { op, expr: value }) => UnaryOperation {
                op,
                expr: Box::new(self.process_expression(*value)),
=======
                right: r,
            }) => (BinaryOperation {
                left: Box::new(self.process_expression(*l)),
                op,
                right: Box::new(self.process_expression(*r)),
            })
            .into(),
            PExpression::UnaryOperation(op, value) => {
                Expression::UnaryOperation(op, Box::new(self.process_expression(*value)))
>>>>>>> 2cabe905
            }
            .into(),
            PExpression::IndexAccess(index_access) => {
                Expression::IndexAccess(parsed::IndexAccess {
                    array: Box::new(self.process_expression(*index_access.array)),
                    index: Box::new(self.process_expression(*index_access.index)),
                })
            }
            PExpression::FunctionCall(c) => Expression::FunctionCall(parsed::FunctionCall {
                function: Box::new(self.process_expression(*c.function)),
                arguments: self.process_expressions(c.arguments),
            }),
            PExpression::MatchExpression(MatchExpression {
                expr: scrutinee,
                arms,
            }) => MatchExpression {
                expr: Box::new(self.process_expression(*scrutinee)),
                arms: arms
                    .into_iter()
                    .map(|MatchArm { pattern, value }| {
                        let vars = self.save_local_variables();
                        let pattern = self.process_pattern(pattern);
                        let value = self.process_expression(value);
                        self.reset_local_variables(vars);
                        MatchArm { pattern, value }
                    })
                    .collect(),
            }
            .into(),
            PExpression::IfExpression(IfExpression {
                condition,
                body,
                else_body,
            }) => Expression::IfExpression(IfExpression {
                condition: Box::new(self.process_expression(*condition)),
                body: Box::new(self.process_expression(*body)),
                else_body: Box::new(self.process_expression(*else_body)),
            }),
            PExpression::BlockExpression(BlockExpression { statements, expr }) => {
                self.process_block_expression(statements, *expr)
            }
            PExpression::FreeInput(_) => panic!(),
        }
    }

    /// Processes a pattern, registering all variables bound in there.
    /// It also changes EnumPatterns consisting of a single identifier that does not resolve
    /// to anything into Variable patterns.
    fn process_pattern(&mut self, pattern: Pattern) -> Pattern {
        match pattern {
            Pattern::CatchAll | Pattern::Ellipsis | Pattern::Number(_) | Pattern::String(_) => {
                pattern
            }
            Pattern::Array(items) => {
                // If there is more than one Pattern::Ellipsis in items, it is an error
                if items.iter().filter(|p| *p == &Pattern::Ellipsis).count() > 1 {
                    panic!("Only one \"..\"-item allowed in array pattern");
                }
                Pattern::Array(self.process_pattern_vec(items))
            }
            Pattern::Tuple(items) => Pattern::Tuple(self.process_pattern_vec(items)),
            Pattern::Variable(name) => self.process_variable_pattern(name),
            Pattern::Enum(name, None) => {
                // The parser cannot distinguish between Enum and Variable patterns.
                // So if "name" is a single identifier that does not resolve to an enum variant,
                // it is a variable pattern.

                if let Some((resolved_name, category)) = self.driver.try_resolve_ref(&name) {
                    if category.compatible_with_request(SymbolCategory::TypeConstructor) {
                        self.process_enum_pattern(resolved_name, None)
                    } else if let Some(identifier) = name.try_to_identifier() {
                        // It's a single identifier that does not resolve to an enum variant.
                        self.process_variable_pattern(identifier.clone())
                    } else {
                        panic!("Expected enum variant but got {category}: {resolved_name}");
                    }
                } else if let Some(identifier) = name.try_to_identifier() {
                    // It's a single identifier that does not resolve to an enum variant.
                    self.process_variable_pattern(identifier.clone())
                } else {
                    panic!("Symbol not found: {name}");
                }
            }
            Pattern::Enum(name, fields) => {
                self.process_enum_pattern(self.driver.resolve_value_ref(&name), fields)
            }
        }
    }

    fn process_pattern_vec(&mut self, patterns: Vec<Pattern>) -> Vec<Pattern> {
        patterns
            .into_iter()
            .map(|p| self.process_pattern(p))
            .collect()
    }

    fn process_variable_pattern(&mut self, name: String) -> Pattern {
        let id = self.local_variable_counter;
        if self.local_variables.insert(name.clone(), id).is_some() {
            panic!("Variable already defined: {name}");
        }
        self.local_variable_counter += 1;
        Pattern::Variable(name)
    }

    fn process_enum_pattern(&mut self, name: String, fields: Option<Vec<Pattern>>) -> Pattern {
        Pattern::Enum(
            SymbolPath::from_str(&name).unwrap(),
            fields.map(|fields| {
                fields
                    .into_iter()
                    .map(|p| self.process_pattern(p))
                    .collect()
            }),
        )
    }

    fn process_reference(&mut self, reference: NamespacedPolynomialReference) -> Reference {
        match reference.try_to_identifier() {
            Some(name) if self.local_variables.contains_key(name) => {
                let id = self.local_variables[name];
                Reference::LocalVar(id, name.to_string())
            }
            _ => Reference::Poly(self.process_namespaced_polynomial_reference(reference)),
        }
    }

    pub fn process_lambda_expression(
        &mut self,
        LambdaExpression { kind, params, body }: LambdaExpression,
    ) -> LambdaExpression<Expression> {
        let previous_local_vars = self.save_local_variables();

        let params = params
            .into_iter()
            .map(|p| self.process_pattern(p))
            .collect::<Vec<_>>();

        for param in &params {
            if !param.is_irrefutable() {
                panic!("Function parameters must be irrefutable, but {param} is refutable.");
            }
        }
        let body = Box::new(self.process_expression(*body));

        self.reset_local_variables(previous_local_vars);
        LambdaExpression { kind, params, body }
    }

    fn process_block_expression(
        &mut self,
        statements: Vec<StatementInsideBlock>,
        expr: ::powdr_ast::parsed::Expression,
    ) -> Expression {
        let vars = self.save_local_variables();

        let processed_statements = statements
            .into_iter()
            .map(|statement| match statement {
                StatementInsideBlock::LetStatement(LetStatementInsideBlock { pattern, value }) => {
                    let value = value.map(|v| self.process_expression(v));
                    let pattern = self.process_pattern(pattern);
                    if value.is_none() && !matches!(pattern, Pattern::Variable(_)) {
                        panic!("Let statement without value requires a single variable, but got {pattern}.");
                    }
                    if !pattern.is_irrefutable() {
                        panic!("Let statement requires an irrefutable pattern, but {pattern} is refutable.");
                    }
                    StatementInsideBlock::LetStatement(LetStatementInsideBlock { pattern, value })
                }
                StatementInsideBlock::Expression(expr) => {
                    StatementInsideBlock::Expression(self.process_expression(expr))
                }
            })
            .collect::<Vec<_>>();

        let processed_expr = self.process_expression(expr);
        self.reset_local_variables(vars);
        BlockExpression {
            statements: processed_statements,
            expr: Box::new(processed_expr),
        }
        .into()
    }

    pub fn process_namespaced_polynomial_reference(
        &mut self,
        reference: NamespacedPolynomialReference,
    ) -> PolynomialReference {
        let type_processor = TypeProcessor::new(self.driver, self.type_vars);
        let type_args = reference.type_args.map(|args| {
            args.into_iter()
                .map(|t| type_processor.process_type(t))
                .collect()
        });
        PolynomialReference {
            name: self.driver.resolve_value_ref(&reference.path),
            poly_id: None,
            type_args,
        }
    }

    fn save_local_variables(&self) -> LocalVariableState {
        LocalVariableState {
            local_variables: self.local_variables.clone(),
            local_variable_counter: self.local_variable_counter,
        }
    }

    fn reset_local_variables(&mut self, state: LocalVariableState) {
        self.local_variables = state.local_variables;
        self.local_variable_counter = state.local_variable_counter;
    }
}

struct LocalVariableState {
    pub local_variables: HashMap<String, u64>,
    pub local_variable_counter: u64,
}<|MERGE_RESOLUTION|>--- conflicted
+++ resolved
@@ -7,16 +7,10 @@
 use powdr_ast::{
     analyzed::{Expression, PolynomialReference, Reference, RepeatedArray},
     parsed::{
-<<<<<<< HEAD
-        self, asm::SymbolPath, ArrayExpression, ArrayLiteral, BlockExpression, IfExpression,
-        LambdaExpression, LetStatementInsideBlock, MatchArm, MatchExpression,
+        self, asm::SymbolPath, ArrayExpression, ArrayLiteral, BinaryOperation, BlockExpression,
+        IfExpression, LambdaExpression, LetStatementInsideBlock, MatchArm, MatchExpression,
         NamespacedPolynomialReference, Number, Pattern, SelectedExpressions, StatementInsideBlock,
         SymbolCategory, UnaryOperation,
-=======
-        self, asm::SymbolPath, ArrayExpression, ArrayLiteral, BinaryOperation, IfExpression,
-        LambdaExpression, LetStatementInsideBlock, MatchArm, NamespacedPolynomialReference,
-        Pattern, SelectedExpressions, StatementInsideBlock, SymbolCategory,
->>>>>>> 2cabe905
     },
 };
 use powdr_number::DegreeType;
@@ -110,23 +104,16 @@
             PExpression::BinaryOperation(BinaryOperation {
                 left: l,
                 op,
-<<<<<<< HEAD
-                Box::new(self.process_expression(*right)),
-            ),
+                right: r,
+            }) => BinaryOperation {
+                left: Box::new(self.process_expression(*l)),
+                op,
+                right: Box::new(self.process_expression(*r)),
+            }
+            .into(),
             PExpression::UnaryOperation(UnaryOperation { op, expr: value }) => UnaryOperation {
                 op,
                 expr: Box::new(self.process_expression(*value)),
-=======
-                right: r,
-            }) => (BinaryOperation {
-                left: Box::new(self.process_expression(*l)),
-                op,
-                right: Box::new(self.process_expression(*r)),
-            })
-            .into(),
-            PExpression::UnaryOperation(op, value) => {
-                Expression::UnaryOperation(op, Box::new(self.process_expression(*value)))
->>>>>>> 2cabe905
             }
             .into(),
             PExpression::IndexAccess(index_access) => {
