--- conflicted
+++ resolved
@@ -107,7 +107,6 @@
             PExpression::LambdaExpression(src, lambda_expression) => {
                 Expression::LambdaExpression(src, self.process_lambda_expression(lambda_expression))
             }
-<<<<<<< HEAD
             PExpression::BinaryOperation(
                 src,
                 BinaryOperation {
@@ -131,27 +130,12 @@
                         expr: Box::new(self.process_expression(*value)),
                     },
                 )
-=======
-            PExpression::UnaryOperation(UnaryOperation { op, expr: value }) => UnaryOperation {
-                op,
-                expr: Box::new(self.process_expression(*value)),
-            }
-            .into(),
-            PExpression::BinaryOperation(BinaryOperation { left, op, right }) => {
-                (BinaryOperation {
-                    left: Box::new(self.process_expression(*left)),
-                    op,
-                    right: Box::new(self.process_expression(*right)),
-                })
-                .into()
->>>>>>> 0757e57e
             }
             PExpression::IndexAccess(src, index_access) => Expression::IndexAccess(
                 src,
                 parsed::IndexAccess {
                     array: Box::new(self.process_expression(*index_access.array)),
                     index: Box::new(self.process_expression(*index_access.index)),
-<<<<<<< HEAD
                 },
             ),
             PExpression::FunctionCall(src, c) => Expression::FunctionCall(
@@ -161,28 +145,24 @@
                     arguments: self.process_expressions(c.arguments),
                 },
             ),
-            PExpression::MatchExpression(
-                src,
-                MatchExpression {
-                    expr: scrutinee,
-                    arms,
-                },
-            ) => Expression::MatchExpression(
-                src,
-                MatchExpression {
-                    expr: Box::new(self.process_expression(*scrutinee)),
-                    arms: arms
-                        .into_iter()
-                        .map(|MatchArm { pattern, value }| {
-                            let vars = self.save_local_variables();
-                            let pattern = self.process_pattern(pattern);
-                            let value = self.process_expression(value);
-                            self.reset_local_variables(vars);
-                            MatchArm { pattern, value }
-                        })
-                        .collect(),
-                },
-            ),
+            PExpression::MatchExpression(src, MatchExpression { scrutinee, arms }) => {
+                Expression::MatchExpression(
+                    src,
+                    MatchExpression {
+                        scrutinee: Box::new(self.process_expression(*scrutinee)),
+                        arms: arms
+                            .into_iter()
+                            .map(|MatchArm { pattern, value }| {
+                                let vars = self.save_local_variables();
+                                let pattern = self.process_pattern(pattern);
+                                let value = self.process_expression(value);
+                                self.reset_local_variables(vars);
+                                MatchArm { pattern, value }
+                            })
+                            .collect(),
+                    },
+                )
+            }
             PExpression::IfExpression(
                 src,
                 IfExpression {
@@ -200,39 +180,6 @@
             ),
             PExpression::BlockExpression(src, BlockExpression { statements, expr }) => {
                 self.process_block_expression(statements, *expr, src)
-=======
-                })
-            }
-            PExpression::FunctionCall(c) => Expression::FunctionCall(parsed::FunctionCall {
-                function: Box::new(self.process_expression(*c.function)),
-                arguments: self.process_expressions(c.arguments),
-            }),
-            PExpression::MatchExpression(MatchExpression { scrutinee, arms }) => MatchExpression {
-                scrutinee: Box::new(self.process_expression(*scrutinee)),
-                arms: arms
-                    .into_iter()
-                    .map(|MatchArm { pattern, value }| {
-                        let vars = self.save_local_variables();
-                        let pattern = self.process_pattern(pattern);
-                        let value = self.process_expression(value);
-                        self.reset_local_variables(vars);
-                        MatchArm { pattern, value }
-                    })
-                    .collect(),
-            }
-            .into(),
-            PExpression::IfExpression(IfExpression {
-                condition,
-                body,
-                else_body,
-            }) => Expression::IfExpression(IfExpression {
-                condition: Box::new(self.process_expression(*condition)),
-                body: Box::new(self.process_expression(*body)),
-                else_body: Box::new(self.process_expression(*else_body)),
-            }),
-            PExpression::BlockExpression(BlockExpression { statements, expr }) => {
-                self.process_block_expression(statements, *expr)
->>>>>>> 0757e57e
             }
             PExpression::FreeInput(_, _) => panic!(),
         }
@@ -372,7 +319,6 @@
 
         let processed_expr = self.process_expression(expr);
         self.reset_local_variables(vars);
-<<<<<<< HEAD
         Expression::BlockExpression(
             src,
             BlockExpression {
@@ -380,13 +326,6 @@
                 expr: Box::new(processed_expr),
             },
         )
-=======
-        BlockExpression {
-            statements: processed_statements,
-            expr: Box::new(processed_expr),
-        }
-        .into()
->>>>>>> 0757e57e
     }
 
     pub fn process_namespaced_polynomial_reference(
