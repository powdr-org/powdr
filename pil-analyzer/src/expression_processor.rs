use core::panic;
use powdr_ast::{
    analyzed::{Expression, PolynomialReference, Reference, RepeatedArray},
    parsed::{
        self, asm::SymbolPath, ArrayExpression, ArrayLiteral, BinaryOperation, BlockExpression,
        IfExpression, LambdaExpression, LetStatementInsideBlock, MatchArm, MatchExpression,
        NamespacedPolynomialReference, Number, Pattern, SelectedExpressions, StatementInsideBlock,
        StructExpression, SymbolCategory, UnaryOperation,
    },
};
use powdr_number::DegreeType;
use powdr_parser_util::SourceRef;
use std::{
    collections::{HashMap, HashSet},
    str::FromStr,
};

use crate::{type_processor::TypeProcessor, AnalysisDriver};

/// The ExpressionProcessor turns parsed expressions into analyzed expressions.
/// Its main job is to resolve references:
/// It turns simple references into fully namespaced references and resolves local function variables.
pub struct ExpressionProcessor<'a, D: AnalysisDriver> {
    driver: D,
    type_vars: &'a HashSet<&'a String>,
    local_variables: HashMap<String, u64>,
    local_variable_counter: u64,
}

impl<'a, D: AnalysisDriver> ExpressionProcessor<'a, D> {
    pub fn new(driver: D, type_vars: &'a HashSet<&'a String>) -> Self {
        Self {
            driver,
            type_vars,
            local_variables: Default::default(),
            local_variable_counter: 0,
        }
    }

    pub fn process_selected_expressions(
        &mut self,
        expr: SelectedExpressions<parsed::Expression>,
    ) -> SelectedExpressions<Expression> {
        SelectedExpressions {
            selector: expr.selector.map(|e| self.process_expression(e)),
            expressions: Box::new(self.process_expression(*expr.expressions)),
        }
    }

    pub fn process_array_expression(
        &mut self,
        array_expression: ::powdr_ast::parsed::ArrayExpression,
        size: DegreeType,
    ) -> Vec<RepeatedArray> {
        match array_expression {
            ArrayExpression::Value(expressions) => {
                let values = self.process_expressions(expressions);
                let size = values.len() as DegreeType;
                vec![RepeatedArray::new(values, size)]
            }
            ArrayExpression::RepeatedValue(expressions) => {
                if size == 0 {
                    vec![]
                } else {
                    vec![RepeatedArray::new(
                        self.process_expressions(expressions),
                        size,
                    )]
                }
            }
            ArrayExpression::Concat(left, right) => self
                .process_array_expression(*left, size)
                .into_iter()
                .chain(self.process_array_expression(*right, size))
                .collect(),
        }
    }

    pub fn process_expressions(&mut self, exprs: Vec<parsed::Expression>) -> Vec<Expression> {
        exprs
            .into_iter()
            .map(|e| self.process_expression(e))
            .collect()
    }

    pub fn process_vec_into_selected_expression(
        &mut self,
        exprs: Vec<parsed::Expression>,
    ) -> SelectedExpressions<Expression> {
        let exprs = Expression::ArrayLiteral(
            SourceRef::unknown(),
            ArrayLiteral {
                items: self.process_expressions(exprs),
            },
        );

        SelectedExpressions {
            selector: None,
            expressions: Box::new(exprs),
        }
    }

    pub fn process_expression(&mut self, expr: parsed::Expression) -> Expression {
        use parsed::Expression as PExpression;
        match expr {
            PExpression::Reference(src, poly) => {
                Expression::Reference(src, self.process_reference(poly))
            }
            PExpression::PublicReference(src, name) => Expression::PublicReference(src, name),
            PExpression::Number(src, Number { value: n, type_: t }) => {
                Expression::Number(src, Number { value: n, type_: t })
            }
            PExpression::String(src, value) => Expression::String(src, value),
            PExpression::Tuple(src, items) => {
                Expression::Tuple(src, self.process_expressions(items))
            }
            PExpression::ArrayLiteral(src, ArrayLiteral { items }) => Expression::ArrayLiteral(
                src,
                ArrayLiteral {
                    items: self.process_expressions(items),
                },
            ),
            PExpression::LambdaExpression(src, lambda_expression) => {
                Expression::LambdaExpression(src, self.process_lambda_expression(lambda_expression))
            }
            PExpression::BinaryOperation(
                src,
                BinaryOperation {
                    left: l,
                    op,
                    right: r,
                },
            ) => Expression::BinaryOperation(
                src,
                BinaryOperation {
                    left: Box::new(self.process_expression(*l)),
                    op,
                    right: Box::new(self.process_expression(*r)),
                },
            ),
            PExpression::UnaryOperation(src, UnaryOperation { op, expr: value }) => {
                Expression::UnaryOperation(
                    src,
                    UnaryOperation {
                        op,
                        expr: Box::new(self.process_expression(*value)),
                    },
                )
            }
            PExpression::IndexAccess(src, index_access) => Expression::IndexAccess(
                src,
                parsed::IndexAccess {
                    array: Box::new(self.process_expression(*index_access.array)),
                    index: Box::new(self.process_expression(*index_access.index)),
                },
            ),
            PExpression::FunctionCall(src, c) => Expression::FunctionCall(
                src,
                parsed::FunctionCall {
                    function: Box::new(self.process_expression(*c.function)),
                    arguments: self.process_expressions(c.arguments),
                },
            ),
            PExpression::MatchExpression(src, MatchExpression { scrutinee, arms }) => {
                Expression::MatchExpression(
                    src,
                    MatchExpression {
                        scrutinee: Box::new(self.process_expression(*scrutinee)),
                        arms: arms
                            .into_iter()
                            .map(|MatchArm { pattern, value }| {
                                let vars = self.save_local_variables();
                                let pattern = self.process_pattern(pattern);
                                let value = self.process_expression(value);
                                self.reset_local_variables(vars);
                                MatchArm { pattern, value }
                            })
                            .collect(),
                    },
                )
            }
            PExpression::IfExpression(
                src,
                IfExpression {
                    condition,
                    body,
                    else_body,
                },
            ) => Expression::IfExpression(
                src,
                IfExpression {
                    condition: Box::new(self.process_expression(*condition)),
                    body: Box::new(self.process_expression(*body)),
                    else_body: Box::new(self.process_expression(*else_body)),
                },
            ),
            PExpression::BlockExpression(src, BlockExpression { statements, expr }) => {
                self.process_block_expression(statements, expr, src)
            }
            PExpression::FreeInput(_, _) => panic!(),
            PExpression::StructExpression(src, StructExpression { name, fields }) => {
                Expression::StructExpression(
                    src,
                    StructExpression {
                        name,
                        fields: fields
                            .into_iter()
                            .map(|(name, expr)| (name, Box::new(self.process_expression(*expr))))
                            .collect(),
                    },
                )
            }
        }
    }

    /// Processes a pattern, registering all variables bound in there.
    /// It also changes EnumPatterns consisting of a single identifier that does not resolve
    /// to anything into Variable patterns.
    fn process_pattern(&mut self, pattern: Pattern) -> Pattern {
        match pattern {
            Pattern::CatchAll(_)
            | Pattern::Ellipsis(_)
            | Pattern::Number(_, _)
            | Pattern::String(_, _) => pattern,
            Pattern::Array(source_ref, items) => {
                // If there is more than one Pattern::Ellipsis in items, it is an error
                if items
                    .iter()
                    .filter(|p| matches!(p, Pattern::Ellipsis(_)))
                    .count()
                    > 1
                {
                    panic!("Only one \"..\"-item allowed in array pattern");
                }
                Pattern::Array(source_ref, self.process_pattern_vec(items))
            }
            Pattern::Tuple(source_ref, items) => {
                Pattern::Tuple(source_ref, self.process_pattern_vec(items))
            }
<<<<<<< HEAD
            Pattern::Tuple(items) => Pattern::Tuple(self.process_pattern_vec(items)),
            Pattern::Variable(name) => self.process_variable_pattern(name),
            Pattern::Enum(name, None) | Pattern::Struct(name, None) => {
=======
            Pattern::Variable(source_ref, name) => self.process_variable_pattern(source_ref, name),
            Pattern::Enum(source_ref, name, None) => {
>>>>>>> ed2db600
                // The parser cannot distinguish between Enum and Variable patterns.
                // So if "name" is a single identifier that does not resolve to an enum variant,
                // it is a variable pattern.

                if let Some((resolved_name, category)) = self.driver.try_resolve_ref(&name) {
                    if category.compatible_with_request(SymbolCategory::TypeConstructor) {
                        self.process_enum_pattern(source_ref, resolved_name, None)
                    } else if let Some(identifier) = name.try_to_identifier() {
                        // It's a single identifier that does not resolve to an enum variant.
                        self.process_variable_pattern(source_ref, identifier.clone())
                    } else {
                        panic!("Expected enum variant but got {category}: {resolved_name}");
                    }
                } else if let Some(identifier) = name.try_to_identifier() {
                    // It's a single identifier that does not resolve to an enum variant.
                    self.process_variable_pattern(source_ref, identifier.clone())
                } else {
                    panic!("Symbol not found: {name}");
                }
            }
            Pattern::Enum(source_ref, name, fields) => {
                self.process_enum_pattern(source_ref, self.driver.resolve_value_ref(&name), fields)
            }
            Pattern::Struct(name, fields) => {
                self.process_struct_pattern(self.driver.resolve_value_ref(&name), fields)
            }
        }
    }

    fn process_pattern_vec(&mut self, patterns: Vec<Pattern>) -> Vec<Pattern> {
        patterns
            .into_iter()
            .map(|p| self.process_pattern(p))
            .collect()
    }

    fn process_variable_pattern(&mut self, source_ref: SourceRef, name: String) -> Pattern {
        let id = self.local_variable_counter;
        if self.local_variables.insert(name.clone(), id).is_some() {
            panic!("Variable already defined: {name}");
        }
        self.local_variable_counter += 1;
        Pattern::Variable(source_ref, name)
    }

    fn process_enum_pattern(
        &mut self,
        source_ref: SourceRef,
        name: String,
        fields: Option<Vec<Pattern>>,
    ) -> Pattern {
        Pattern::Enum(
            source_ref,
            SymbolPath::from_str(&name).unwrap(),
            fields.map(|fields| {
                fields
                    .into_iter()
                    .map(|p| self.process_pattern(p))
                    .collect()
            }),
        )
    }

    fn process_struct_pattern(&mut self, name: String, fields: Option<Vec<Pattern>>) -> Pattern {
        Pattern::Struct(
            SymbolPath::from_str(&name).unwrap(),
            fields.map(|fields| {
                fields
                    .into_iter()
                    .map(|p| self.process_pattern(p))
                    .collect()
            }),
        )
    }

    fn process_reference(&mut self, reference: NamespacedPolynomialReference) -> Reference {
        match reference.try_to_identifier() {
            Some(name) if self.local_variables.contains_key(name) => {
                let id = self.local_variables[name];
                Reference::LocalVar(id, name.to_string())
            }
            _ => Reference::Poly(self.process_namespaced_polynomial_reference(reference)),
        }
    }

    pub fn process_lambda_expression(
        &mut self,
        LambdaExpression { kind, params, body }: LambdaExpression,
    ) -> LambdaExpression<Expression> {
        let previous_local_vars = self.save_local_variables();

        let params = params
            .into_iter()
            .map(|p| self.process_pattern(p))
            .collect::<Vec<_>>();

        for param in &params {
            if !param.is_irrefutable() {
                panic!("Function parameters must be irrefutable, but {param} is refutable.");
            }
        }
        let body = Box::new(self.process_expression(*body));

        self.reset_local_variables(previous_local_vars);
        LambdaExpression { kind, params, body }
    }

    fn process_block_expression(
        &mut self,
        statements: Vec<StatementInsideBlock>,
        expr: Option<Box<::powdr_ast::parsed::Expression>>,
        src: SourceRef,
    ) -> Expression {
        let vars = self.save_local_variables();

        let processed_statements = statements
            .into_iter()
            .map(|statement| match statement {
                StatementInsideBlock::LetStatement(LetStatementInsideBlock { pattern, value }) => {
                    let value = value.map(|v| self.process_expression(v));
                    let pattern = self.process_pattern(pattern);
                    if value.is_none() && !matches!(pattern, Pattern::Variable(_, _)) {
                        panic!("Let statement without value requires a single variable, but got {pattern}.");
                    }
                    if !pattern.is_irrefutable() {
                        panic!("Let statement requires an irrefutable pattern, but {pattern} is refutable.");
                    }
                    StatementInsideBlock::LetStatement(LetStatementInsideBlock { pattern, value })
                }
                StatementInsideBlock::Expression(expr) => {
                    StatementInsideBlock::Expression(self.process_expression(expr))
                }
            })
            .collect::<Vec<_>>();

        let processed_expr = expr.map(|expr| Box::new(self.process_expression(*expr)));

        self.reset_local_variables(vars);
        Expression::BlockExpression(
            src,
            BlockExpression {
                statements: processed_statements,
                expr: processed_expr,
            },
        )
    }

    pub fn process_namespaced_polynomial_reference(
        &mut self,
        reference: NamespacedPolynomialReference,
    ) -> PolynomialReference {
        let type_processor = TypeProcessor::new(self.driver, self.type_vars);
        let type_args = reference.type_args.map(|args| {
            args.into_iter()
                .map(|t| type_processor.process_type(t))
                .collect()
        });
        PolynomialReference {
            name: self.driver.resolve_value_ref(&reference.path),
            poly_id: None,
            type_args,
        }
    }

    fn save_local_variables(&self) -> LocalVariableState {
        LocalVariableState {
            local_variables: self.local_variables.clone(),
            local_variable_counter: self.local_variable_counter,
        }
    }

    fn reset_local_variables(&mut self, state: LocalVariableState) {
        self.local_variables = state.local_variables;
        self.local_variable_counter = state.local_variable_counter;
    }
}

struct LocalVariableState {
    pub local_variables: HashMap<String, u64>,
    pub local_variable_counter: u64,
}<|MERGE_RESOLUTION|>--- conflicted
+++ resolved
@@ -237,14 +237,8 @@
             Pattern::Tuple(source_ref, items) => {
                 Pattern::Tuple(source_ref, self.process_pattern_vec(items))
             }
-<<<<<<< HEAD
-            Pattern::Tuple(items) => Pattern::Tuple(self.process_pattern_vec(items)),
-            Pattern::Variable(name) => self.process_variable_pattern(name),
-            Pattern::Enum(name, None) | Pattern::Struct(name, None) => {
-=======
             Pattern::Variable(source_ref, name) => self.process_variable_pattern(source_ref, name),
             Pattern::Enum(source_ref, name, None) => {
->>>>>>> ed2db600
                 // The parser cannot distinguish between Enum and Variable patterns.
                 // So if "name" is a single identifier that does not resolve to an enum variant,
                 // it is a variable pattern.
@@ -268,9 +262,11 @@
             Pattern::Enum(source_ref, name, fields) => {
                 self.process_enum_pattern(source_ref, self.driver.resolve_value_ref(&name), fields)
             }
-            Pattern::Struct(name, fields) => {
-                self.process_struct_pattern(self.driver.resolve_value_ref(&name), fields)
-            }
+            Pattern::Struct(source_ref, name, fields) => self.process_struct_pattern(
+                source_ref,
+                self.driver.resolve_value_ref(&name),
+                fields,
+            ),
         }
     }
 
@@ -308,8 +304,14 @@
         )
     }
 
-    fn process_struct_pattern(&mut self, name: String, fields: Option<Vec<Pattern>>) -> Pattern {
+    fn process_struct_pattern(
+        &mut self,
+        source_ref: SourceRef,
+        name: String,
+        fields: Option<Vec<Pattern>>,
+    ) -> Pattern {
         Pattern::Struct(
+            source_ref,
             SymbolPath::from_str(&name).unwrap(),
             fields.map(|fields| {
                 fields
