--- conflicted
+++ resolved
@@ -2,17 +2,10 @@
 use powdr_ast::{
     analyzed::{Expression, PolynomialReference, Reference},
     parsed::{
-<<<<<<< HEAD
-        self, asm::SymbolPath, ArrayLiteral, BinaryOperation, BlockExpression, IfExpression,
-        LambdaExpression, LetStatementInsideBlock, MatchArm, MatchExpression,
+        self, asm::SymbolPath, types::Type, ArrayLiteral, BinaryOperation, BlockExpression,
+        IfExpression, LambdaExpression, LetStatementInsideBlock, MatchArm, MatchExpression,
         NamespacedPolynomialReference, Number, Pattern, SelectedExpressions, StatementInsideBlock,
         SymbolCategory, UnaryOperation,
-=======
-        self, asm::SymbolPath, types::Type, ArrayExpression, ArrayLiteral, BinaryOperation,
-        BlockExpression, IfExpression, LambdaExpression, LetStatementInsideBlock, MatchArm,
-        MatchExpression, NamespacedPolynomialReference, Number, Pattern, SelectedExpressions,
-        StatementInsideBlock, SymbolCategory, UnaryOperation,
->>>>>>> b71ab8ad
     },
 };
 
