use core::panic;
use std::{
    collections::{HashMap, HashSet},
    str::FromStr,
};

use powdr_ast::{
    analyzed::{Expression, PolynomialReference, Reference, RepeatedArray},
    parsed::{
        self, asm::SymbolPath, ArrayExpression, ArrayLiteral, IfExpression, LambdaExpression,
<<<<<<< HEAD
        LetStatementInsideBlock, MatchArm, NamespacedPolynomialReference, Number, Pattern,
        SelectedExpressions, StatementInsideBlock, SymbolCategory,
=======
        LetStatementInsideBlock, MatchArm, NamespacedPolynomialReference, Pattern,
        SelectedExpressions, StatementInsideBlock, SymbolCategory, UnaryOperation,
>>>>>>> 81126078
    },
};
use powdr_number::DegreeType;

use crate::{type_processor::TypeProcessor, AnalysisDriver};

/// The ExpressionProcessor turns parsed expressions into analyzed expressions.
/// Its main job is to resolve references:
/// It turns simple references into fully namespaced references and resolves local function variables.
pub struct ExpressionProcessor<'a, D: AnalysisDriver> {
    driver: D,
    type_vars: &'a HashSet<&'a String>,
    local_variables: HashMap<String, u64>,
    local_variable_counter: u64,
}

impl<'a, D: AnalysisDriver> ExpressionProcessor<'a, D> {
    pub fn new(driver: D, type_vars: &'a HashSet<&'a String>) -> Self {
        Self {
            driver,
            type_vars,
            local_variables: Default::default(),
            local_variable_counter: 0,
        }
    }

    pub fn process_selected_expressions(
        &mut self,
        expr: SelectedExpressions<parsed::Expression>,
    ) -> SelectedExpressions<Expression> {
        SelectedExpressions {
            selector: expr.selector.map(|e| self.process_expression(e)),
            expressions: self.process_expressions(expr.expressions),
        }
    }

    pub fn process_array_expression(
        &mut self,
        array_expression: ::powdr_ast::parsed::ArrayExpression,
        size: DegreeType,
    ) -> Vec<RepeatedArray> {
        match array_expression {
            ArrayExpression::Value(expressions) => {
                let values = self.process_expressions(expressions);
                let size = values.len() as DegreeType;
                vec![RepeatedArray::new(values, size)]
            }
            ArrayExpression::RepeatedValue(expressions) => {
                if size == 0 {
                    vec![]
                } else {
                    vec![RepeatedArray::new(
                        self.process_expressions(expressions),
                        size,
                    )]
                }
            }
            ArrayExpression::Concat(left, right) => self
                .process_array_expression(*left, size)
                .into_iter()
                .chain(self.process_array_expression(*right, size))
                .collect(),
        }
    }

    pub fn process_expressions(&mut self, exprs: Vec<parsed::Expression>) -> Vec<Expression> {
        exprs
            .into_iter()
            .map(|e| self.process_expression(e))
            .collect()
    }

    pub fn process_expression(&mut self, expr: parsed::Expression) -> Expression {
        use parsed::Expression as PExpression;
        match expr {
            PExpression::Reference(poly) => Expression::Reference(self.process_reference(poly)),
            PExpression::PublicReference(name) => Expression::PublicReference(name),
            PExpression::Number(Number { value: n, type_: t }) => {
                Number { value: n, type_: t }.into()
            }
            PExpression::String(value) => Expression::String(value),
            PExpression::Tuple(items) => Expression::Tuple(self.process_expressions(items)),
            PExpression::ArrayLiteral(ArrayLiteral { items }) => {
                Expression::ArrayLiteral(ArrayLiteral {
                    items: self.process_expressions(items),
                })
            }
            PExpression::LambdaExpression(lambda_expression) => {
                Expression::LambdaExpression(self.process_lambda_expression(lambda_expression))
            }
            PExpression::BinaryOperation(left, op, right) => Expression::BinaryOperation(
                Box::new(self.process_expression(*left)),
                op,
                Box::new(self.process_expression(*right)),
            ),
            PExpression::UnaryOperation(UnaryOperation { op, expr: value }) => UnaryOperation {
                op,
                expr: Box::new(self.process_expression(*value)),
            }
            .into(),
            PExpression::IndexAccess(index_access) => {
                Expression::IndexAccess(parsed::IndexAccess {
                    array: Box::new(self.process_expression(*index_access.array)),
                    index: Box::new(self.process_expression(*index_access.index)),
                })
            }
            PExpression::FunctionCall(c) => Expression::FunctionCall(parsed::FunctionCall {
                function: Box::new(self.process_expression(*c.function)),
                arguments: self.process_expressions(c.arguments),
            }),
            PExpression::MatchExpression(scrutinee, arms) => Expression::MatchExpression(
                Box::new(self.process_expression(*scrutinee)),
                arms.into_iter()
                    .map(|MatchArm { pattern, value }| {
                        let vars = self.save_local_variables();
                        let pattern = self.process_pattern(pattern);
                        let value = self.process_expression(value);
                        self.reset_local_variables(vars);
                        MatchArm { pattern, value }
                    })
                    .collect(),
            ),
            PExpression::IfExpression(IfExpression {
                condition,
                body,
                else_body,
            }) => Expression::IfExpression(IfExpression {
                condition: Box::new(self.process_expression(*condition)),
                body: Box::new(self.process_expression(*body)),
                else_body: Box::new(self.process_expression(*else_body)),
            }),
            PExpression::BlockExpression(statements, expr) => {
                self.process_block_expression(statements, *expr)
            }
            PExpression::FreeInput(_) => panic!(),
        }
    }

    /// Processes a pattern, registering all variables bound in there.
    /// It also changes EnumPatterns consisting of a single identifier that does not resolve
    /// to anything into Variable patterns.
    fn process_pattern(&mut self, pattern: Pattern) -> Pattern {
        match pattern {
            Pattern::CatchAll | Pattern::Ellipsis | Pattern::Number(_) | Pattern::String(_) => {
                pattern
            }
            Pattern::Array(items) => {
                // If there is more than one Pattern::Ellipsis in items, it is an error
                if items.iter().filter(|p| *p == &Pattern::Ellipsis).count() > 1 {
                    panic!("Only one \"..\"-item allowed in array pattern");
                }
                Pattern::Array(self.process_pattern_vec(items))
            }
            Pattern::Tuple(items) => Pattern::Tuple(self.process_pattern_vec(items)),
            Pattern::Variable(name) => self.process_variable_pattern(name),
            Pattern::Enum(name, None) => {
                // The parser cannot distinguish between Enum and Variable patterns.
                // So if "name" is a single identifier that does not resolve to an enum variant,
                // it is a variable pattern.

                if let Some((resolved_name, category)) = self.driver.try_resolve_ref(&name) {
                    if category.compatible_with_request(SymbolCategory::TypeConstructor) {
                        self.process_enum_pattern(resolved_name, None)
                    } else if let Some(identifier) = name.try_to_identifier() {
                        // It's a single identifier that does not resolve to an enum variant.
                        self.process_variable_pattern(identifier.clone())
                    } else {
                        panic!("Expected enum variant but got {category}: {resolved_name}");
                    }
                } else if let Some(identifier) = name.try_to_identifier() {
                    // It's a single identifier that does not resolve to an enum variant.
                    self.process_variable_pattern(identifier.clone())
                } else {
                    panic!("Symbol not found: {name}");
                }
            }
            Pattern::Enum(name, fields) => {
                self.process_enum_pattern(self.driver.resolve_value_ref(&name), fields)
            }
        }
    }

    fn process_pattern_vec(&mut self, patterns: Vec<Pattern>) -> Vec<Pattern> {
        patterns
            .into_iter()
            .map(|p| self.process_pattern(p))
            .collect()
    }

    fn process_variable_pattern(&mut self, name: String) -> Pattern {
        let id = self.local_variable_counter;
        if self.local_variables.insert(name.clone(), id).is_some() {
            panic!("Variable already defined: {name}");
        }
        self.local_variable_counter += 1;
        Pattern::Variable(name)
    }

    fn process_enum_pattern(&mut self, name: String, fields: Option<Vec<Pattern>>) -> Pattern {
        Pattern::Enum(
            SymbolPath::from_str(&name).unwrap(),
            fields.map(|fields| {
                fields
                    .into_iter()
                    .map(|p| self.process_pattern(p))
                    .collect()
            }),
        )
    }

    fn process_reference(&mut self, reference: NamespacedPolynomialReference) -> Reference {
        match reference.try_to_identifier() {
            Some(name) if self.local_variables.contains_key(name) => {
                let id = self.local_variables[name];
                Reference::LocalVar(id, name.to_string())
            }
            _ => Reference::Poly(self.process_namespaced_polynomial_reference(reference)),
        }
    }

    pub fn process_lambda_expression(
        &mut self,
        LambdaExpression { kind, params, body }: LambdaExpression,
    ) -> LambdaExpression<Expression> {
        let previous_local_vars = self.save_local_variables();

        let params = params
            .into_iter()
            .map(|p| self.process_pattern(p))
            .collect::<Vec<_>>();

        for param in &params {
            if !param.is_irrefutable() {
                panic!("Function parameters must be irrefutable, but {param} is refutable.");
            }
        }
        let body = Box::new(self.process_expression(*body));

        self.reset_local_variables(previous_local_vars);
        LambdaExpression { kind, params, body }
    }

    fn process_block_expression(
        &mut self,
        statements: Vec<StatementInsideBlock>,
        expr: ::powdr_ast::parsed::Expression,
    ) -> Expression {
        let vars = self.save_local_variables();

        let processed_statements = statements
            .into_iter()
            .map(|statement| match statement {
                StatementInsideBlock::LetStatement(LetStatementInsideBlock { pattern, value }) => {
                    let value = value.map(|v| self.process_expression(v));
                    let pattern = self.process_pattern(pattern);
                    if value.is_none() && !matches!(pattern, Pattern::Variable(_)) {
                        panic!("Let statement without value requires a single variable, but got {pattern}.");
                    }
                    if !pattern.is_irrefutable() {
                        panic!("Let statement requires an irrefutable pattern, but {pattern} is refutable.");
                    }
                    StatementInsideBlock::LetStatement(LetStatementInsideBlock { pattern, value })
                }
                StatementInsideBlock::Expression(expr) => {
                    StatementInsideBlock::Expression(self.process_expression(expr))
                }
            })
            .collect::<Vec<_>>();

        let processed_expr = self.process_expression(expr);
        self.reset_local_variables(vars);
        Expression::BlockExpression(processed_statements, Box::new(processed_expr))
    }

    pub fn process_namespaced_polynomial_reference(
        &mut self,
        reference: NamespacedPolynomialReference,
    ) -> PolynomialReference {
        let type_processor = TypeProcessor::new(self.driver, self.type_vars);
        let type_args = reference.type_args.map(|args| {
            args.into_iter()
                .map(|t| type_processor.process_type(t))
                .collect()
        });
        PolynomialReference {
            name: self.driver.resolve_value_ref(&reference.path),
            poly_id: None,
            type_args,
        }
    }

    fn save_local_variables(&self) -> LocalVariableState {
        LocalVariableState {
            local_variables: self.local_variables.clone(),
            local_variable_counter: self.local_variable_counter,
        }
    }

    fn reset_local_variables(&mut self, state: LocalVariableState) {
        self.local_variables = state.local_variables;
        self.local_variable_counter = state.local_variable_counter;
    }
}

struct LocalVariableState {
    pub local_variables: HashMap<String, u64>,
    pub local_variable_counter: u64,
}<|MERGE_RESOLUTION|>--- conflicted
+++ resolved
@@ -8,13 +8,8 @@
     analyzed::{Expression, PolynomialReference, Reference, RepeatedArray},
     parsed::{
         self, asm::SymbolPath, ArrayExpression, ArrayLiteral, IfExpression, LambdaExpression,
-<<<<<<< HEAD
         LetStatementInsideBlock, MatchArm, NamespacedPolynomialReference, Number, Pattern,
-        SelectedExpressions, StatementInsideBlock, SymbolCategory,
-=======
-        LetStatementInsideBlock, MatchArm, NamespacedPolynomialReference, Pattern,
         SelectedExpressions, StatementInsideBlock, SymbolCategory, UnaryOperation,
->>>>>>> 81126078
     },
 };
 use powdr_number::DegreeType;
