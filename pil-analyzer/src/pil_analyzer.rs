--- conflicted
+++ resolved
@@ -293,29 +293,19 @@
                 }
             }
         }
-<<<<<<< HEAD
-
         let inferred_types = infer_types(
             definitions,
             &mut expressions,
             &constr_function_statement_type,
         )
-        .map_err(|e| {
-            eprintln!("\nError during type inference:\n{e}");
-            e
+        .map_err(|mut errors| {
+            eprintln!("\nError during type inference:");
+            for e in &errors {
+                e.output_to_stderr();
+            }
+            errors.pop().unwrap()
         })
         .unwrap();
-=======
-        let inferred_types = infer_types(definitions, &mut expressions, &statement_type)
-            .map_err(|mut errors| {
-                eprintln!("\nError during type inference:");
-                for e in &errors {
-                    e.output_to_stderr();
-                }
-                errors.pop().unwrap()
-            })
-            .unwrap();
->>>>>>> 33695d50
         // Store the inferred types.
         for (name, ty) in inferred_types {
             let Some(FunctionValueDefinition::Expression(TypedExpression {
