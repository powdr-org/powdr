use std::collections::{HashMap, HashSet};

use std::fs;
use std::iter::once;
use std::path::{Path, PathBuf};
use std::sync::Arc;

use itertools::Itertools;
use powdr_ast::parsed::asm::{
    parse_absolute_path, AbsoluteSymbolPath, ModuleStatement, SymbolPath,
};
use powdr_ast::parsed::types::{ArrayType, Type};
use powdr_ast::parsed::visitor::{AllChildren, Children};
use powdr_ast::parsed::{
    self, FunctionKind, LambdaExpression, PILFile, PilStatement, SelectedExpressions,
    SymbolCategory, TraitImplementation,
};
use powdr_number::{FieldElement, GoldilocksField};

use powdr_ast::analyzed::{
<<<<<<< HEAD
    type_from_definition, Analyzed, Expression, FunctionValueDefinition, Identity, IdentityKind,
    PolynomialReference, PolynomialType, PublicDeclaration, Reference, StatementIdentifier, Symbol,
    SymbolKind, TypedExpression,
=======
    type_from_definition, Analyzed, DegreeRange, Expression, FunctionValueDefinition, Identity,
    IdentityKind, PolynomialType, PublicDeclaration, StatementIdentifier, Symbol, SymbolKind,
    TypedExpression,
>>>>>>> 7f259b43
};
use powdr_parser::{parse, parse_module, parse_type};

use crate::traits_resolver::TraitsResolver;
use crate::type_builtins::constr_function_statement_type;
use crate::type_inference::infer_types;
use crate::{side_effect_checker, AnalysisDriver};

use crate::statement_processor::{Counters, PILItem, StatementProcessor};
use crate::{condenser, evaluator, expression_processor::ExpressionProcessor};

pub fn analyze_file<T: FieldElement>(path: &Path) -> Analyzed<T> {
    let files = import_all_dependencies(path);
    analyze(files)
}

pub fn analyze_ast<T: FieldElement>(pil_file: PILFile) -> Analyzed<T> {
    analyze(vec![pil_file])
}

pub fn analyze_string<T: FieldElement>(contents: &str) -> Analyzed<T> {
    let pil_file = powdr_parser::parse(Some("input"), contents).unwrap_or_else(|err| {
        eprintln!("Error parsing .pil file:");
        err.output_to_stderr();
        panic!();
    });
    analyze(vec![pil_file])
}

fn analyze<T: FieldElement>(files: Vec<PILFile>) -> Analyzed<T> {
    let mut analyzer = PILAnalyzer::new();
    analyzer.process(files);
    analyzer.side_effect_check();
    analyzer.type_check();
    let solved_impls = analyzer.resolve_trait_impls();
    analyzer.condense(solved_impls)
}

#[derive(Default)]
struct PILAnalyzer {
    /// Known symbols by name and category, determined in the first step.
    known_symbols: HashMap<String, SymbolCategory>,
    current_namespace: AbsoluteSymbolPath,
    polynomial_degree: Option<DegreeRange>,
    /// Map of definitions, gradually being built up here.
    definitions: HashMap<String, (Symbol, Option<FunctionValueDefinition>)>,
    public_declarations: HashMap<String, PublicDeclaration>,
    identities: Vec<Identity<SelectedExpressions<Expression>>>,
    /// The order in which definitions and identities
    /// appear in the source.
    source_order: Vec<StatementIdentifier>,
    symbol_counters: Option<Counters>,
    /// Symbols from the core that were added automatically but will not be printed.
    auto_added_symbols: HashSet<String>,
    /// Implementations found, organized according to their associated trait name.
    implementations: HashMap<String, Vec<TraitImplementation<Expression>>>,
}

/// Reads and parses the given path and all its imports.
fn import_all_dependencies(path: &Path) -> Vec<PILFile> {
    let mut processed = Default::default();
    import_all_dependencies_internal(path, &mut processed)
}

fn import_all_dependencies_internal(path: &Path, processed: &mut HashSet<PathBuf>) -> Vec<PILFile> {
    let path = path
        .canonicalize()
        .unwrap_or_else(|e| panic!("File {path:?} not found: {e}"));
    if !processed.insert(path.clone()) {
        return vec![];
    }

    let contents = fs::read_to_string(path.clone()).unwrap();

    let ast = powdr_parser::parse(Some(path.to_str().unwrap()), &contents).unwrap_or_else(|err| {
        eprintln!("Error parsing .pil file:");
        err.output_to_stderr();
        panic!();
    });

    // Filter out non-includes and compute the relative paths of includes.
    let (non_includes, includes) = ast.0.into_iter().fold(
        (vec![], vec![]),
        |(mut non_includes, mut included_paths), s| {
            match s {
                PilStatement::Include(_, include) => {
                    included_paths.push(path.parent().unwrap().join(include));
                }
                _ => non_includes.push(s),
            }
            (non_includes, included_paths)
        },
    );
    // Process includes and add the file itself.
    includes
        .into_iter()
        .flat_map(|path| import_all_dependencies_internal(&path, processed))
        .chain(once(PILFile(non_includes)))
        .collect::<Vec<_>>()
}

impl PILAnalyzer {
    pub fn new() -> PILAnalyzer {
        PILAnalyzer {
            symbol_counters: Some(Default::default()),
            ..Default::default()
        }
    }

    pub fn process(&mut self, mut files: Vec<PILFile>) {
        for PILFile(file) in &files {
            self.current_namespace = Default::default();
            for statement in file {
                self.collect_names(statement);
            }
        }

        if let Some(core) = self.core_types_if_not_present() {
            self.current_namespace = Default::default();
            for statement in &core.0 {
                for (name, _) in self.collect_names(statement) {
                    self.auto_added_symbols.insert(name);
                }
            }
            files = once(core).chain(files).collect();
        }

        for PILFile(file) in files {
            self.current_namespace = Default::default();
            for statement in file {
                self.handle_statement(statement);
            }
        }
    }

    /// Adds core types if they are not present in the input.
    /// These need to be present because the type checker relies on them.
    fn core_types_if_not_present(&self) -> Option<PILFile> {
        // We are extracting some specific symbols from the prelude file.
        let prelude = include_str!(concat!(env!("CARGO_MANIFEST_DIR"), "/../std/prelude.asm"));
        let missing_symbols = ["Constr", "Option", "challenge", "set_hint", "Query"]
            .into_iter()
            .filter(|symbol| {
                !self
                    .known_symbols
                    .contains_key(&format!("std::prelude::{symbol}"))
            })
            .collect::<Vec<_>>();
        (!missing_symbols.is_empty()).then(|| {
            let module = parse_module(None, prelude).unwrap();
            let missing_symbols = module
                .statements
                .into_iter()
                .filter_map(|s| match s {
                    ModuleStatement::SymbolDefinition(s) => missing_symbols
                        .contains(&s.name.as_str())
                        .then_some(format!("{s}")),
                    ModuleStatement::TraitImplementation(_) => None,
                })
                .join("\n");
            parse(None, &format!("namespace std::prelude;\n{missing_symbols}")).unwrap()
        })
    }

    /// Check that query and constr functions are used in the correct contexts.
    pub fn side_effect_check(&self) {
        for (name, (symbol, value)) in &self.definitions {
            let Some(value) = value else { continue };
            let context = match symbol.kind {
                // Witness column value is query function
                SymbolKind::Poly(PolynomialType::Committed) => FunctionKind::Query,
                // Fixed column value must be pure.
                SymbolKind::Poly(PolynomialType::Constant) => FunctionKind::Pure,
                SymbolKind::Other() => match value {
                    // Otherwise, just take the kind of the lambda expression.
                    FunctionValueDefinition::Expression(TypedExpression { type_scheme: _, e }) => {
                        if let Expression::LambdaExpression(_, LambdaExpression { kind, .. }) = e {
                            *kind
                        } else {
                            FunctionKind::Constr
                        }
                    }
                    _ => FunctionKind::Constr,
                },
                // Default is constr.
                _ => FunctionKind::Constr,
            };
            value
                .children()
                .try_for_each(|e| side_effect_checker::check(&self.definitions, context, e))
                .unwrap_or_else(|err| panic!("Error checking side-effects of {name}: {err}"))
        }

        // for all identities, check that they call pure or constr functions
        for id in &self.identities {
            id.children()
                .try_for_each(|e| {
                    side_effect_checker::check(&self.definitions, FunctionKind::Constr, e)
                })
                .unwrap_or_else(|err| panic!("Error checking side-effects of identity {id}: {err}"))
        }
    }

    pub fn type_check(&mut self) {
        let query_type: Type = parse_type("int -> std::prelude::Query").unwrap().into();
        let mut expressions = vec![];
        // Collect all definitions with their types and expressions.
        // We filter out enum type declarations (the constructor functions have been added
        // by the statement processor already).
        // For Arrays, we also collect the inner expressions and expect them to be field elements.
        let definitions = self
            .definitions
            .iter_mut()
            .filter(|(_name, (_symbol, value))| {
                !matches!(
                    value,
                    Some(FunctionValueDefinition::TypeDeclaration(_))
                        | Some(FunctionValueDefinition::TraitDeclaration(_))
                )
            })
            .flat_map(|(name, (symbol, value))| {
                let (type_scheme, expr) = match (symbol.kind, value) {
                    (SymbolKind::Poly(PolynomialType::Committed), Some(value)) => {
                        // Witness column, move its value (query function) into the expressions to be checked separately.
                        let type_scheme = type_from_definition(symbol, &None);

                        let FunctionValueDefinition::Expression(TypedExpression { e, .. }) = value
                        else {
                            panic!("Invalid value for query function")
                        };

                        expressions.push((e, query_type.clone().into()));

                        (type_scheme, None)
                    }
                    (
                        _,
                        Some(FunctionValueDefinition::Expression(TypedExpression {
                            type_scheme,
                            e,
                        })),
                    ) => (type_scheme.clone(), Some(e)),
                    (_, value) => {
                        let type_scheme = type_from_definition(symbol, value);

                        if let Some(FunctionValueDefinition::Array(items)) = value {
                            // Expect all items in the arrays to be field elements.
                            expressions.extend(items.children_mut().map(|e| (e, Type::Fe.into())));
                        }

                        (type_scheme, None)
                    }
                };
                Some((name.clone(), (type_scheme, expr)))
            })
            .collect();
        for id in &mut self.identities {
            if id.kind == IdentityKind::Polynomial {
                // At statement level, we allow Constr, Constr[] or ().
                expressions.push((
                    id.expression_for_poly_id_mut(),
                    constr_function_statement_type(),
                ));
            } else {
                for part in [&mut id.left, &mut id.right] {
                    if let Some(selector) = &mut part.selector {
                        expressions.push((selector, Type::Expr.into()))
                    }

                    expressions.push((
                        part.expressions.as_mut(),
                        Type::Array(ArrayType {
                            base: Box::new(Type::Expr),
                            length: None,
                        })
                        .into(),
                    ))
                }
            }
        }
        let inferred_types = infer_types(definitions, &mut expressions)
            .map_err(|mut errors| {
                eprintln!("\nError during type inference:");
                for e in &errors {
                    e.output_to_stderr();
                }
                errors.pop().unwrap()
            })
            .unwrap();
        // Store the inferred types.
        for (name, ty) in inferred_types {
            let Some(FunctionValueDefinition::Expression(TypedExpression {
                type_scheme: ts @ None,
                e: _,
            })) = &mut self.definitions.get_mut(&name).unwrap().1
            else {
                panic!()
            };
            *ts = Some(ty.into());
        }
    }

    fn resolve_trait_impls(&mut self) -> HashMap<String, HashMap<Vec<Type>, Arc<Expression>>> {
        let mut trait_solver = TraitsResolver::new(&self.implementations);

        let mut resolve_references = |expr: &Expression| {
            expr.all_children().for_each(|expr| {
                if let Expression::Reference(
                    _,
                    Reference::Poly(
                        reference @ PolynomialReference {
                            type_args: Some(_), ..
                        },
                    ),
                ) = expr
                {
                    let _ = trait_solver.resolve_trait(reference);
                }
            });
        };

        for (_, (_, def)) in self.definitions.iter() {
            if let Some(FunctionValueDefinition::Expression(TypedExpression { e: expr, .. })) = def
            {
                resolve_references(expr);
            }
        }

        for identity in self.identities.iter() {
            for expr in identity.all_children() {
                resolve_references(expr);
            }
        }

        trait_solver.solved_impls()
    }

    pub fn condense<T: FieldElement>(
        self,
        solved_impls: HashMap<String, HashMap<Vec<Type>, Arc<Expression>>>,
    ) -> Analyzed<T> {
        condenser::condense(
            self.definitions,
            solved_impls,
            self.public_declarations,
            &self.identities,
            self.source_order,
            self.auto_added_symbols,
        )
    }

    /// A step to collect all defined names in the statement.
    fn collect_names(&mut self, statement: &PilStatement) -> Vec<(String, SymbolCategory)> {
        match statement {
            PilStatement::Namespace(_, name, _) => {
                self.current_namespace = AbsoluteSymbolPath::default().join(name.clone());
                vec![]
            }
            PilStatement::Include(_, _) => unreachable!(),
            _ => {
                let names = statement
                    .symbol_definition_names_and_contained()
                    .map(|(name, sub_name, symbol_category)| {
                        (
                            match sub_name {
                                None => self.driver().resolve_decl(name),
                                Some(sub_name) => self
                                    .driver()
                                    .resolve_namespaced_decl(&[name, sub_name])
                                    .relative_to(&Default::default())
                                    .to_string(),
                            },
                            symbol_category,
                        )
                    })
                    .collect::<Vec<_>>();
                for (name, symbol_kind) in &names {
                    if self
                        .known_symbols
                        .insert(name.clone(), *symbol_kind)
                        .is_some()
                    {
                        panic!("Duplicate symbol definition: {name}");
                    }
                }
                names
            }
        }
    }

    fn handle_statement(&mut self, statement: PilStatement) {
        match statement {
            PilStatement::Include(_, _) => unreachable!(),
            PilStatement::Namespace(_, name, degree) => self.handle_namespace(name, degree),
            _ => {
                // We need a mutable reference to the counter, but it is short-lived.
                let mut counters = self.symbol_counters.take().unwrap();
                let items =
                    StatementProcessor::new(self.driver(), &mut counters, self.polynomial_degree)
                        .handle_statement(statement);
                self.symbol_counters = Some(counters);
                for item in items {
                    match item {
                        PILItem::Definition(symbol, value) => {
                            let name = symbol.absolute_name.clone();
                            let is_new = self
                                .definitions
                                .insert(name.clone(), (symbol, value))
                                .is_none();
                            assert!(is_new, "{name} already defined.");
                            self.source_order
                                .push(StatementIdentifier::Definition(name));
                        }
                        PILItem::PublicDeclaration(decl) => {
                            let name = decl.name.clone();
                            self.public_declarations.insert(name.clone(), decl);
                            self.source_order
                                .push(StatementIdentifier::PublicDeclaration(name));
                        }
                        PILItem::Identity(identity) => {
                            let index = self.identities.len();
                            self.source_order.push(StatementIdentifier::Identity(index));
                            self.identities.push(identity)
                        }
                        PILItem::TraitImplementation(trait_impl) => self
                            .implementations
                            .entry(trait_impl.name.to_string())
                            .or_default()
                            .push(trait_impl),
                    }
                }
            }
        }
    }

<<<<<<< HEAD
    fn handle_namespace(&mut self, name: SymbolPath, degree: Option<parsed::Expression>) {
        self.polynomial_degree = degree
            .map(|degree| {
                ExpressionProcessor::new(self.driver(), &Default::default())
                    .process_expression(degree)
            })
            // TODO we should maybe implement a separate evaluator that is able to run before type checking
            // and is field-independent (only uses integers)?
            .map(|degree| {
                u64::try_from(
                    evaluator::evaluate_expression::<GoldilocksField>(
                        &degree,
                        &self.definitions,
                        &Default::default(),
                    )
                    .unwrap()
                    .try_to_integer()
                    .unwrap(),
                )
                .unwrap()
            });
=======
    fn handle_namespace(&mut self, name: SymbolPath, degree: Option<parsed::NamespaceDegree>) {
        let evaluate_degree_bound = |e| {
            let e =
                ExpressionProcessor::new(self.driver(), &Default::default()).process_expression(e);
            u64::try_from(
                evaluator::evaluate_expression::<GoldilocksField>(&e, &self.definitions)
                    .unwrap()
                    .try_to_integer()
                    .unwrap(),
            )
            .unwrap()
        };

        self.polynomial_degree = degree.map(|degree| DegreeRange {
            min: evaluate_degree_bound(degree.min),
            max: evaluate_degree_bound(degree.max),
        });
>>>>>>> 7f259b43
        self.current_namespace = AbsoluteSymbolPath::default().join(name);
    }

    fn driver(&self) -> Driver {
        Driver(self)
    }
}

#[derive(Clone, Copy)]
struct Driver<'a>(&'a PILAnalyzer);

impl<'a> AnalysisDriver for Driver<'a> {
    fn resolve_namespaced_decl(&self, path: &[&String]) -> AbsoluteSymbolPath {
        path.iter()
            .fold(self.0.current_namespace.clone(), |path, part| {
                path.with_part(part)
            })
    }

    fn try_resolve_ref(&self, path: &SymbolPath) -> Option<(String, SymbolCategory)> {
        // Try to resolve the name starting at the current namespace and then
        // go up level by level until the root.
        // If this does not work, try resolving inside std::prelude.

        self.0
            .current_namespace
            .iter_to_root()
            .chain(once(parse_absolute_path("::std::prelude")))
            .find_map(|prefix| {
                let path = prefix
                    .join(path.clone())
                    .relative_to(&Default::default())
                    .to_string();
                self.0.known_symbols.get(&path).map(|cat| (path, *cat))
            })
    }

    fn definitions(&self) -> &HashMap<String, (Symbol, Option<FunctionValueDefinition>)> {
        &self.0.definitions
    }
}<|MERGE_RESOLUTION|>--- conflicted
+++ resolved
@@ -18,15 +18,9 @@
 use powdr_number::{FieldElement, GoldilocksField};
 
 use powdr_ast::analyzed::{
-<<<<<<< HEAD
-    type_from_definition, Analyzed, Expression, FunctionValueDefinition, Identity, IdentityKind,
-    PolynomialReference, PolynomialType, PublicDeclaration, Reference, StatementIdentifier, Symbol,
-    SymbolKind, TypedExpression,
-=======
     type_from_definition, Analyzed, DegreeRange, Expression, FunctionValueDefinition, Identity,
-    IdentityKind, PolynomialType, PublicDeclaration, StatementIdentifier, Symbol, SymbolKind,
-    TypedExpression,
->>>>>>> 7f259b43
+    IdentityKind, PolynomialReference, PolynomialType, PublicDeclaration, StatementIdentifier,
+    Symbol, SymbolKind, TypedExpression,
 };
 use powdr_parser::{parse, parse_module, parse_type};
 
@@ -462,29 +456,6 @@
         }
     }
 
-<<<<<<< HEAD
-    fn handle_namespace(&mut self, name: SymbolPath, degree: Option<parsed::Expression>) {
-        self.polynomial_degree = degree
-            .map(|degree| {
-                ExpressionProcessor::new(self.driver(), &Default::default())
-                    .process_expression(degree)
-            })
-            // TODO we should maybe implement a separate evaluator that is able to run before type checking
-            // and is field-independent (only uses integers)?
-            .map(|degree| {
-                u64::try_from(
-                    evaluator::evaluate_expression::<GoldilocksField>(
-                        &degree,
-                        &self.definitions,
-                        &Default::default(),
-                    )
-                    .unwrap()
-                    .try_to_integer()
-                    .unwrap(),
-                )
-                .unwrap()
-            });
-=======
     fn handle_namespace(&mut self, name: SymbolPath, degree: Option<parsed::NamespaceDegree>) {
         let evaluate_degree_bound = |e| {
             let e =
@@ -502,7 +473,6 @@
             min: evaluate_degree_bound(degree.min),
             max: evaluate_degree_bound(degree.max),
         });
->>>>>>> 7f259b43
         self.current_namespace = AbsoluteSymbolPath::default().join(name);
     }
 
