--- conflicted
+++ resolved
@@ -55,18 +55,12 @@
 
     analyzer.process(files);
     analyzer.side_effect_check();
-<<<<<<< HEAD
-    check_traits_overlap(&mut analyzer.implementations, &analyzer.definitions);
-    analyzer.type_check();
-    //resolve_trait_implementations();
-=======
     check_traits_overlap(
         &mut analyzer.implementations,
         &analyzer.definitions,
         &mut unifier,
     );
     analyzer.type_check(unifier);
->>>>>>> ebb31392
     analyzer.condense()
 }
 
