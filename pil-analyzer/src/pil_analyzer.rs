--- conflicted
+++ resolved
@@ -54,18 +54,12 @@
 
 fn analyze<T: FieldElement>(files: Vec<PILFile>) -> Result<Analyzed<T>, Vec<Error>> {
     let mut analyzer = PILAnalyzer::new();
-<<<<<<< HEAD
     analyzer.process(files)?;
     analyzer.side_effect_check()?;
     analyzer.type_check()?;
-    analyzer.condense()
-=======
-    analyzer.process(files);
-    analyzer.side_effect_check();
-    analyzer.type_check();
+    // TODO should use Result here as well.
     let solved_impls = analyzer.resolve_trait_impls();
     analyzer.condense(solved_impls)
->>>>>>> 2b5d2e1c
 }
 
 #[derive(Default)]
@@ -230,10 +224,7 @@
             value
                 .children()
                 .try_for_each(|e| side_effect_checker::check(&self.definitions, context, e))
-<<<<<<< HEAD
-                .unwrap_or_else(|err| errors.push(err))
-=======
-                .unwrap_or_else(|err| panic!("Error checking side-effects of {name}: {err}"));
+                .unwrap_or_else(|err| errors.push(err));
         }
 
         for v in self.implementations.values() {
@@ -243,14 +234,8 @@
                     .try_for_each(|e| {
                         side_effect_checker::check(&self.definitions, FunctionKind::Pure, e)
                     })
-                    .unwrap_or_else(|err| {
-                        panic!(
-                            "Error checking side-effects for implementation of {}: {err}",
-                            impl_.name
-                        )
-                    });
-            }
->>>>>>> 2b5d2e1c
+                    .unwrap_or_else(|err| errors.push(err));
+            }
         }
 
         // for all identities, check that they call pure or constr functions
@@ -374,20 +359,8 @@
                 }
             }
         }
-<<<<<<< HEAD
+
         let inferred_types = infer_types(definitions, &mut expressions)?;
-=======
-
-        let inferred_types = infer_types(definitions, &mut expressions)
-            .map_err(|mut errors| {
-                eprintln!("\nError during type inference:");
-                for e in &errors {
-                    e.output_to_stderr();
-                }
-                errors.pop().unwrap()
-            })
-            .unwrap();
->>>>>>> 2b5d2e1c
         // Store the inferred types.
         for (name, ty) in inferred_types {
             let Some(FunctionValueDefinition::Expression(TypedExpression {
@@ -402,10 +375,6 @@
         Ok(())
     }
 
-<<<<<<< HEAD
-    pub fn condense<T: FieldElement>(self) -> Result<Analyzed<T>, Vec<Error>> {
-        Ok(condenser::condense(
-=======
     /// Creates and returns a map for every referenced trait and every concrete type to the
     /// corresponding trait implementation function.
     fn resolve_trait_impls(&mut self) -> HashMap<String, HashMap<Vec<Type>, Arc<Expression>>> {
@@ -457,9 +426,8 @@
     pub fn condense<T: FieldElement>(
         self,
         solved_impls: HashMap<String, HashMap<Vec<Type>, Arc<Expression>>>,
-    ) -> Analyzed<T> {
-        condenser::condense(
->>>>>>> 2b5d2e1c
+    ) -> Result<Analyzed<T>, Vec<Error>> {
+        Ok(condenser::condense(
             self.definitions,
             solved_impls,
             self.public_declarations,
