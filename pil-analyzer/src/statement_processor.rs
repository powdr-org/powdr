--- conflicted
+++ resolved
@@ -12,14 +12,9 @@
     self,
     types::{ArrayType, Type, TypeScheme},
     ArrayLiteral, EnumDeclaration, EnumVariant, FunctionDefinition, FunctionKind, LambdaExpression,
-    PilStatement, PolynomialName, SelectedExpressions, TraitDeclaration, TraitFunction,
+    PilStatement, PolynomialName, SelectedExpressions, StructDeclaration, TraitDeclaration,
+    TraitFunction, TypeDeclaration as TypeDeclarationParsed,
 };
-<<<<<<< HEAD
-use powdr_ast::parsed::{FunctionKind, LambdaExpression};
-use powdr_ast::parsed::{StructDeclaration, TypeDeclaration as TypeDeclarationParsed};
-=======
-
->>>>>>> 82cfdb4b
 use powdr_number::DegreeType;
 use powdr_parser_util::SourceRef;
 
@@ -493,7 +488,6 @@
             ))
             .chain(var_items)
             .collect();
-<<<<<<< HEAD
         } else if let Some(FunctionDefinition::TypeDeclaration(TypeDeclarationParsed::Struct(
             struct_decl,
         ))) = value
@@ -503,29 +497,17 @@
             let shared_struct_decl = Arc::new(struct_decl.clone());
             let field_items = struct_decl.fields.iter().map(|(field_name, ty)| {
                 let var_symbol = Symbol {
-=======
-        } else if let Some(FunctionDefinition::TraitDeclaration(trait_decl)) = value {
-            let trait_decl = self.process_trait_declaration(trait_decl);
-            let shared_trait_decl = Arc::new(trait_decl.clone());
-            let trait_functions = trait_decl.functions.iter().map(|function| {
-                let f_symbol = Symbol {
->>>>>>> 82cfdb4b
                     id: self.counters.dispense_symbol_id(SymbolKind::Other(), None),
                     source: source.clone(),
                     absolute_name: self
                         .driver
-<<<<<<< HEAD
                         .resolve_namespaced_decl(&[&name, &field_name])
-=======
-                        .resolve_namespaced_decl(&[&name, &function.name])
->>>>>>> 82cfdb4b
                         .to_dotted_string(),
                     stage: None,
                     kind: SymbolKind::Other(),
                     length: None,
                     degree: None,
                 };
-<<<<<<< HEAD
                 let value = FunctionValueDefinition::TypeConstructor(TypeConstructor::Struct(
                     shared_struct_decl.clone(),
                     (field_name.clone(), ty.clone()),
@@ -540,7 +522,23 @@
                 )),
             ))
             .chain(field_items)
-=======
+            .collect();
+        } else if let Some(FunctionDefinition::TraitDeclaration(trait_decl)) = value {
+            let trait_decl = self.process_trait_declaration(trait_decl);
+            let shared_trait_decl = Arc::new(trait_decl.clone());
+            let trait_functions = trait_decl.functions.iter().map(|function| {
+                let f_symbol = Symbol {
+                    id: self.counters.dispense_symbol_id(SymbolKind::Other(), None),
+                    source: source.clone(),
+                    absolute_name: self
+                        .driver
+                        .resolve_namespaced_decl(&[&name, &function.name])
+                        .to_dotted_string(),
+                    stage: None,
+                    kind: SymbolKind::Other(),
+                    length: None,
+                    degree: None,
+                };
                 let value = FunctionValueDefinition::TraitFunction(
                     shared_trait_decl.clone(),
                     function.clone(),
@@ -554,7 +552,6 @@
                 )),
             ))
             .chain(trait_functions)
->>>>>>> 82cfdb4b
             .collect();
         }
 
@@ -597,13 +594,9 @@
                 assert!(type_scheme.is_none() || type_scheme == Some(Type::Col.into()));
                 FunctionValueDefinition::Array(expression)
             }
-<<<<<<< HEAD
-            FunctionDefinition::TypeDeclaration(_type_declaration) => unreachable!(),
-=======
             FunctionDefinition::TypeDeclaration(_) | FunctionDefinition::TraitDeclaration(_) => {
                 unreachable!()
             }
->>>>>>> 82cfdb4b
         });
         vec![PILItem::Definition(symbol, value)]
     }
@@ -684,7 +677,6 @@
         }
     }
 
-<<<<<<< HEAD
     fn process_struct_declaration(
         &self,
         struct_decl: StructDeclaration<parsed::Expression>,
@@ -712,7 +704,6 @@
             self.type_processor(type_vars).process_type(field.1),
         )
     }
-=======
     fn process_trait_declaration(
         &self,
         trait_decl: parsed::TraitDeclaration<parsed::Expression>,
@@ -732,5 +723,4 @@
             functions,
         }
     }
->>>>>>> 82cfdb4b
 }