--- conflicted
+++ resolved
@@ -10,13 +10,8 @@
 use powdr_ast::parsed::{
     self,
     types::{ArrayType, Type, TypeScheme},
-<<<<<<< HEAD
-    ArrayLiteral, EnumDeclaration, EnumVariant, FunctionDefinition, FunctionKind, LambdaExpression,
-    NamedType, PilStatement, PolynomialName, SelectedExpressions, TraitDeclaration,
-=======
-    EnumDeclaration, EnumVariant, FunctionDefinition, FunctionKind, LambdaExpression, PilStatement,
-    PolynomialName, TraitDeclaration, TraitFunction,
->>>>>>> 06abb2a2
+    EnumDeclaration, EnumVariant, FunctionDefinition, FunctionKind, LambdaExpression, NamedType,
+    PilStatement, PolynomialName, TraitDeclaration,
 };
 use powdr_ast::parsed::{ArrayExpression, NamedExpression, SymbolCategory, TraitImplementation};
 use powdr_parser_util::SourceRef;
