use std::collections::{BTreeMap, HashSet};
use std::iter;
use std::str::FromStr;

use itertools::Itertools;

use powdr_ast::analyzed::{IdentityId, TypedExpression};
use powdr_ast::parsed::{
    self,
    asm::SymbolPath,
    types::{ArrayType, Type, TypeScheme},
    visitor::Children,
    EnumDeclaration, EnumVariant, FunctionDefinition, PilStatement, PolynomialName,
    SelectedExpressions,
};
use powdr_ast::SourceRef;
use powdr_number::{BigInt, DegreeType, GoldilocksField};

use powdr_ast::analyzed::{
    Expression, FunctionValueDefinition, Identity, IdentityKind, PolynomialType, PublicDeclaration,
    Symbol, SymbolKind,
};

use crate::evaluator::EvalError;
use crate::AnalysisDriver;

use crate::{evaluator, expression_processor::ExpressionProcessor};

pub enum PILItem {
    Definition(Symbol, Option<FunctionValueDefinition>),
    PublicDeclaration(PublicDeclaration),
    Identity(Identity<Expression>),
}

pub struct Counters {
    symbol_counters: BTreeMap<SymbolKind, u64>,
    identity_counter: u64,
    public_counter: u64,
}

impl Default for Counters {
    fn default() -> Self {
        Self {
            symbol_counters: [
                SymbolKind::Poly(PolynomialType::Committed),
                SymbolKind::Poly(PolynomialType::Constant),
                SymbolKind::Poly(PolynomialType::Intermediate),
                SymbolKind::Constant(),
                SymbolKind::Other(),
            ]
            .into_iter()
            .map(|k| (k, 0))
            .collect(),
            identity_counter: 0,
            public_counter: 0,
        }
    }
}

impl Counters {
    pub fn dispense_identity_id(&mut self) -> u64 {
        let id = self.identity_counter;
        self.identity_counter += 1;
        id
    }

    pub fn dispense_symbol_id(&mut self, kind: SymbolKind, length: Option<u64>) -> u64 {
        let counter = self.symbol_counters.get_mut(&kind).unwrap();
        let id = *counter;
        *counter += length.unwrap_or(1);
        id
    }

    pub fn dispense_public_id(&mut self) -> u64 {
        let id = self.public_counter;
        self.public_counter += 1;
        id
    }
}

pub struct StatementProcessor<'a, D> {
    driver: D,
    counters: &'a mut Counters,
    degree: Option<DegreeType>,
}

impl<'a, D> StatementProcessor<'a, D>
where
    D: AnalysisDriver,
{
    pub fn new(driver: D, counters: &'a mut Counters, degree: Option<DegreeType>) -> Self {
        StatementProcessor {
            driver,
            counters,
            degree,
        }
    }

    pub fn handle_statement(&mut self, statement: PilStatement) -> Vec<PILItem> {
        match statement {
            PilStatement::Include(_, _) => {
                panic!("Includes must be handled outside the statement processor.")
            }
            PilStatement::Namespace(_, _, _) => {
                panic!("Namespaces must be handled outside the statement processor.")
            }
            PilStatement::PolynomialDefinition(source, name, value) => self
                .handle_symbol_definition(
                    source,
                    name,
                    SymbolKind::Poly(PolynomialType::Intermediate),
                    None,
                    Some(Type::Expr.into()),
                    Some(FunctionDefinition::Expression(value)),
                ),
            PilStatement::PublicDeclaration(source, name, polynomial, array_index, index) => {
                self.handle_public_declaration(source, name, polynomial, array_index, index)
            }
            PilStatement::PolynomialConstantDeclaration(source, polynomials) => self
                .handle_polynomial_declarations(
                    source,
                    None,
                    polynomials,
                    PolynomialType::Constant,
                ),
            PilStatement::PolynomialConstantDefinition(source, name, definition) => self
                .handle_symbol_definition(
                    source,
                    name,
                    SymbolKind::Poly(PolynomialType::Constant),
                    None,
                    Some(Type::Col.into()),
                    Some(definition),
                ),
            PilStatement::PolynomialCommitDeclaration(source, stage, polynomials, None) => self
                .handle_polynomial_declarations(
                    source,
                    stage,
                    polynomials,
                    PolynomialType::Committed,
                ),
            PilStatement::PolynomialCommitDeclaration(
                source,
                stage,
                mut polynomials,
                Some(definition),
            ) => {
                assert!(polynomials.len() == 1);
                let (name, ty) =
                    self.name_and_type_from_polynomial_name(polynomials.pop().unwrap());

                self.handle_symbol_definition(
                    source,
                    name,
                    SymbolKind::Poly(PolynomialType::Committed),
                    stage,
                    ty.map(Into::into),
                    Some(definition),
                )
            }
            PilStatement::ConstantDefinition(source, name, value) => self.handle_symbol_definition(
                source,
                name,
                SymbolKind::Constant(),
                None,
                Some(Type::Fe.into()),
                Some(FunctionDefinition::Expression(value)),
            ),
            PilStatement::LetStatement(source, name, type_scheme, value) => {
                self.handle_generic_definition(source, name, type_scheme, value)
            }
            PilStatement::EnumDeclaration(source, enum_declaration) => self
                .handle_symbol_definition(
                    source,
                    enum_declaration.name.clone(),
                    SymbolKind::Other(),
                    None,
                    None,
                    Some(FunctionDefinition::TypeDeclaration(
                        enum_declaration.clone(),
                    )),
                ),
            _ => self.handle_identity_statement(statement),
        }
    }

    fn name_and_type_from_polynomial_name(
        &mut self,
        PolynomialName { name, array_size }: PolynomialName,
    ) -> (String, Option<Type>) {
        let ty = Some(match array_size {
            None => Type::Col,
            Some(len) => {
                let length = self
                    .evaluate_expression_to_int(len)
                    .map(|length| {
                        length
                            .try_into()
                            .unwrap_or_else(|_| panic!("Array length too large."))
                    })
                    .map_err(|e| {
                        panic!("Error evaluating length of array of witness columns {name}:\n{e}")
                    })
                    .ok();
                Type::Array(ArrayType {
                    base: Box::new(Type::Col),
                    length,
                })
            }
        });
        (name, ty)
    }

    fn handle_generic_definition(
        &mut self,
        source: SourceRef,
        name: String,
        type_scheme: Option<TypeScheme<parsed::Expression>>,
        value: Option<parsed::Expression>,
    ) -> Vec<PILItem> {
        let type_scheme = type_scheme.map(|ts| {
            let vars = ts.vars;
            let duplicates = vars.vars().duplicates().collect::<Vec<_>>();
            if !duplicates.is_empty() {
                panic!(
                    "Duplicate type variables in declaration of \"{name}\":\n{}",
                    duplicates.iter().format(", ")
                );
            }
            let declared_type_vars = vars.vars().collect::<HashSet<_>>();
            let ty = self.handle_type(&declared_type_vars, &ts.ty);
            let contained_type_vars = ty.contained_type_vars().collect::<HashSet<_>>();
            if contained_type_vars != declared_type_vars {
                assert!(contained_type_vars.is_subset(&declared_type_vars));
                panic!(
                    "Unused type variable(s) in declaration: {}\nlet<{vars}> {name}: {ty}",
                    declared_type_vars
                        .difference(&contained_type_vars)
                        .format(", ")
                );
            };
            TypeScheme { vars, ty }
        });

        match value {
            None => {
                // No value provided => treat it as a witness column.
                let ty = type_scheme
                    .map(|ts| {
                        assert!(ts.vars.is_empty());
                        let ty = ts.ty;
                        if let Type::Array(ArrayType { base, length }) = &ty {
                            if base.as_ref() != &Type::Col {
                                panic!("Symbol {name} is declared without value and thus must be a witness column array, but its type is {ty} instead of col[].");
                            }
                            if length.is_none() {
                                panic!("Explicit array length required for column {name}: {ty}");
                            }
                        } else if ty != Type::Col {
                            panic!("Symbol {name} is declared without value and thus must be a witness column, but its type is {ty} instead of col.");
                        }
                        ty
                    })
                    .unwrap_or(Type::Col);
                self.handle_symbol_definition(
                    source,
                    name,
                    SymbolKind::Poly(PolynomialType::Committed),
                    None,
                    Some(ty.into()),
                    None,
                )
            }
            Some(value) => {
                let symbol_kind = type_scheme
                    .as_ref()
                    .map(Self::symbol_kind_from_type)
                    .unwrap_or(SymbolKind::Other());

                self.handle_symbol_definition(
                    source,
                    name,
                    symbol_kind,
                    None,
                    type_scheme,
                    Some(FunctionDefinition::Expression(value)),
                )
            }
        }
    }

    /// Handles a type occurring in a context that has the given type variables declared.
    fn handle_type(&self, type_vars: &HashSet<&String>, ty: &Type<parsed::Expression>) -> Type {
        let mut ty = self.evaluate_array_lengths(ty.clone())
            .map_err(|e| panic!("Error evaluating expressions in type name \"{}\" to reduce it to a type:\n{e})", ty))
            .unwrap();
        ty.map_to_type_vars(type_vars);
        ty.contained_named_types_mut().for_each(|n| {
            let name = self.driver.resolve_type_ref(n);
            *n = SymbolPath::from_str(&name).unwrap();
        });
        ty
    }

    fn symbol_kind_from_type(ts: &TypeScheme) -> SymbolKind {
        if !ts.vars.is_empty() {
            return SymbolKind::Other();
        }
        match &ts.ty {
            Type::Expr => SymbolKind::Poly(PolynomialType::Intermediate),
            Type::Fe => SymbolKind::Constant(),
            Type::Col => SymbolKind::Poly(PolynomialType::Constant),
            Type::Array(ArrayType { base, length: _ }) if base.as_ref() == &Type::Col => {
                // Array of fixed columns
                SymbolKind::Poly(PolynomialType::Constant)
            }
            Type::Array(ArrayType { base, length: _ }) if base.as_ref() == &Type::Expr => {
                SymbolKind::Poly(PolynomialType::Intermediate)
            }
            // Otherwise, treat it as "generic definition"
            _ => SymbolKind::Other(),
        }
    }

    fn handle_identity_statement(&mut self, statement: PilStatement) -> Vec<PILItem> {
        let (source, kind, left, right) = match statement {
            PilStatement::Expression(source, expression) => (
                source,
                IdentityKind::Polynomial,
                SelectedExpressions {
                    selector: Some(self.process_expression(expression)),
                    expressions: vec![],
                },
                SelectedExpressions::default(),
            ),
            PilStatement::PlookupIdentity(source, key, haystack) => (
                source,
                IdentityKind::Plookup,
                self.process_selected_expressions(key),
                self.process_selected_expressions(haystack),
            ),
            PilStatement::PermutationIdentity(source, left, right) => (
                source,
                IdentityKind::Permutation,
                self.process_selected_expressions(left),
                self.process_selected_expressions(right),
            ),
            PilStatement::ConnectIdentity(source, left, right) => (
                source,
                IdentityKind::Connect,
                SelectedExpressions {
                    selector: None,
                    expressions: self.expression_processor().process_expressions(left),
                },
                SelectedExpressions {
                    selector: None,
                    expressions: self.expression_processor().process_expressions(right),
                },
            ),
            // TODO at some point, these should all be caught by the type checker.
            _ => {
                panic!("Only identities allowed at this point.")
            }
        };

        vec![PILItem::Identity(Identity {
<<<<<<< HEAD
            id: IdentityId {
                local_id: self.counters.dispense_identity_id(kind),
                kind,
            },
=======
            id: self.counters.dispense_identity_id(),
            kind,
>>>>>>> 4c3e1a71
            source,
            left,
            right,
        })]
    }

    fn handle_polynomial_declarations(
        &mut self,
        source: SourceRef,
        stage: Option<u32>,
        polynomials: Vec<PolynomialName>,
        polynomial_type: PolynomialType,
    ) -> Vec<PILItem> {
        polynomials
            .into_iter()
            .flat_map(|poly_name| {
                let (name, ty) = self.name_and_type_from_polynomial_name(poly_name);
                self.handle_symbol_definition(
                    source.clone(),
                    name,
                    SymbolKind::Poly(polynomial_type),
                    stage,
                    ty.map(Into::into),
                    None,
                )
            })
            .collect()
    }

    fn handle_symbol_definition(
        &mut self,
        source: SourceRef,
        name: String,
        symbol_kind: SymbolKind,
        stage: Option<u32>,
        type_scheme: Option<TypeScheme>,
        value: Option<FunctionDefinition>,
    ) -> Vec<PILItem> {
        let length = type_scheme.as_ref().and_then(|t| {
            if symbol_kind == SymbolKind::Other() {
                None
            } else if let Type::Array(ArrayType { length, base: _ }) = t.ty {
                if length.is_none() && symbol_kind != SymbolKind::Other() {
                    panic!("Explicit array length required for column {name}.");
                }
                length
            } else {
                None
            }
        });
        assert!(stage.is_none() || symbol_kind == SymbolKind::Poly(PolynomialType::Committed));

        let id = self.counters.dispense_symbol_id(symbol_kind, length);
        let absolute_name = self.driver.resolve_decl(&name);
        let symbol = Symbol {
            id,
            source: source.clone(),
            stage,
            absolute_name: absolute_name.clone(),
            kind: symbol_kind,
            length,
        };

        if let Some(FunctionDefinition::TypeDeclaration(enum_decl)) = value {
            // For enums, we add PILItems both for the enum itself and also for all
            // its type constructors.
            assert_eq!(symbol_kind, SymbolKind::Other());
            let enum_decl = self.process_enum_declaration(enum_decl);
            let var_items = enum_decl.variants.iter().map(|variant| {
                let var_symbol = Symbol {
                    id: self.counters.dispense_symbol_id(SymbolKind::Other(), None),
                    source: source.clone(),
                    absolute_name: self
                        .driver
                        .resolve_namespaced_decl(&[&name, &variant.name])
                        .to_dotted_string(),
                    stage: None,
                    kind: SymbolKind::Other(),
                    length: None,
                };
                let value = FunctionValueDefinition::TypeConstructor(
                    absolute_name.clone(),
                    variant.clone(),
                );
                PILItem::Definition(var_symbol, Some(value))
            });
            return iter::once(PILItem::Definition(
                symbol,
                Some(FunctionValueDefinition::TypeDeclaration(enum_decl.clone())),
            ))
            .chain(var_items)
            .collect();
        }

        let value = value.map(|v| match v {
            FunctionDefinition::Expression(expr) => {
                assert!(symbol_kind != SymbolKind::Poly(PolynomialType::Committed));
                FunctionValueDefinition::Expression(TypedExpression {
                    e: self.process_expression(expr),
                    type_scheme,
                })
            }
            FunctionDefinition::Query(expr) => {
                assert_eq!(symbol_kind, SymbolKind::Poly(PolynomialType::Committed));
                assert!(type_scheme.is_none() || type_scheme == Some(Type::Col.into()));
                FunctionValueDefinition::Query(self.process_expression(expr))
            }
            FunctionDefinition::Array(value) => {
                let size = value.solve(self.degree.unwrap());
                let expression = self
                    .expression_processor()
                    .process_array_expression(value, size);
                assert_eq!(
                    expression.iter().map(|e| e.size()).sum::<DegreeType>(),
                    self.degree.unwrap()
                );
                assert!(type_scheme.is_none() || type_scheme == Some(Type::Col.into()));
                FunctionValueDefinition::Array(expression)
            }
            FunctionDefinition::TypeDeclaration(_enum_declaration) => unreachable!(),
        });
        vec![PILItem::Definition(symbol, value)]
    }

    fn handle_public_declaration(
        &mut self,
        source: SourceRef,
        name: String,
        poly: parsed::NamespacedPolynomialReference,
        array_index: Option<parsed::Expression>,
        index: parsed::Expression,
    ) -> Vec<PILItem> {
        let id = self.counters.dispense_public_id();
        let polynomial = self
            .expression_processor()
            .process_namespaced_polynomial_reference(&poly.path);
        let array_index = array_index.map(|i| {
            let index: u64 = self
                .evaluate_expression_to_int(i)
                .unwrap()
                .try_into()
                .unwrap();
            assert!(index <= usize::MAX as u64);
            index as usize
        });
        vec![PILItem::PublicDeclaration(PublicDeclaration {
            id,
            source,
            name: name.to_string(),
            polynomial,
            array_index,
            index: self
                .evaluate_expression_to_int(index)
                .unwrap()
                .try_into()
                .unwrap(),
        })]
    }

    /// Turns a Type<Expression> to a Type<u64> by evaluating the array length expressions.
    fn evaluate_array_lengths(&self, mut n: Type<parsed::Expression>) -> Result<Type, EvalError> {
        // Replace all expressions by number literals.
        // Any expression inside a type name has to be an array length,
        // so we expect an integer that fits u64.
        n.children_mut()
            .try_for_each(|e: &mut parsed::Expression| {
                let v = self.evaluate_expression_to_int(e.clone())?;
                let v_u64: u64 = v.clone().try_into().map_err(|_| {
                    EvalError::TypeError(format!("Number too large, expected u64, but got {v}"))
                })?;
                *e = parsed::Expression::Number(v_u64.into(), None);
                Ok(())
            })?;
        Ok(n.into())
    }

    fn evaluate_expression_to_int(&self, expr: parsed::Expression) -> Result<BigInt, EvalError> {
        // TODO we should maybe implement a separate evaluator that is able to run before type checking
        // and is field-independent (only uses integers)?
        evaluator::evaluate_expression::<GoldilocksField>(
            &ExpressionProcessor::new(self.driver).process_expression(expr),
            self.driver.definitions(),
        )?
        .try_to_integer()
    }

    fn expression_processor(&self) -> ExpressionProcessor<D> {
        ExpressionProcessor::new(self.driver)
    }

    fn process_expression(&self, expr: parsed::Expression) -> Expression {
        self.expression_processor().process_expression(expr)
    }

    fn process_selected_expressions(
        &self,
        expr: parsed::SelectedExpressions<parsed::Expression>,
    ) -> SelectedExpressions<Expression> {
        self.expression_processor()
            .process_selected_expressions(expr)
    }

    fn process_enum_declaration(
        &self,
        enum_decl: EnumDeclaration<parsed::Expression>,
    ) -> EnumDeclaration {
        EnumDeclaration {
            name: enum_decl.name,
            variants: enum_decl
                .variants
                .into_iter()
                .map(|v| self.process_enum_variant(v))
                .collect(),
        }
    }

    fn process_enum_variant(&self, enum_variant: EnumVariant<parsed::Expression>) -> EnumVariant {
        EnumVariant {
            name: enum_variant.name,
            fields: enum_variant.fields.map(|f| {
                f.into_iter()
                    .map(|ty| self.handle_type(&Default::default(), &ty))
                    .collect()
            }),
        }
    }
}<|MERGE_RESOLUTION|>--- conflicted
+++ resolved
@@ -4,7 +4,7 @@
 
 use itertools::Itertools;
 
-use powdr_ast::analyzed::{IdentityId, TypedExpression};
+use powdr_ast::analyzed::TypedExpression;
 use powdr_ast::parsed::{
     self,
     asm::SymbolPath,
@@ -364,15 +364,8 @@
         };
 
         vec![PILItem::Identity(Identity {
-<<<<<<< HEAD
-            id: IdentityId {
-                local_id: self.counters.dispense_identity_id(kind),
-                kind,
-            },
-=======
             id: self.counters.dispense_identity_id(),
             kind,
->>>>>>> 4c3e1a71
             source,
             left,
             right,
