use std::collections::{BTreeMap, BTreeSet, HashMap};

use itertools::Itertools;
use powdr_ast::{
    analyzed::{Expression, PolynomialReference, Reference},
    parsed::{
        asm::SymbolPath,
        display::format_type_scheme_around_name,
        types::{ArrayType, FunctionType, TupleType, Type, TypeBounds, TypeScheme},
        visitor::ExpressionVisitable,
        ArrayLiteral, BinaryOperation, BlockExpression, FunctionCall, FunctionKind, IndexAccess,
        LambdaExpression, LetStatementInsideBlock, MatchArm, MatchExpression, Number, Pattern,
        SourceReference, StatementInsideBlock, StructExpression, UnaryOperation,
    },
};
use powdr_parser_util::{Error, SourceRef};

use crate::{
    call_graph::sort_called_first,
    type_builtins::{
        binary_operator_scheme, builtin_schemes, constr_function_statement_type,
        type_for_reference, unary_operator_scheme,
    },
    type_unifier::Unifier,
};

/// Infers types on all definitions and checks type-correctness for isolated
/// expressions (from identities and arrays) where the expected type is given.
/// The parameter `statement_type` is the expected type for expressions at statement level.
/// Sets the generic arguments for references and the literal types in all expressions.
/// Returns the types for symbols without explicit type.
pub fn infer_types(
    definitions: HashMap<String, (Option<DeclaredType>, Option<&mut Expression>)>,
    expressions: &mut [(&mut Expression, ExpectedType)],
) -> Result<Vec<(String, Type)>, Vec<Error>> {
    TypeChecker::new().infer_types(definitions, expressions)
}

/// A type to expect with a bit of flexibility.
/// This is used for example at statement level, where we allow Constr, Constr[], prover functions
/// (functions from int to ()) and the empty tuple.
#[derive(Clone)]
pub struct ExpectedType {
    pub ty: Type,
    /// If true, arrays of `ty` are also allowed.
    pub allow_array: bool,
    /// If true, the empty tuple is also allowed.
    pub allow_empty: bool,
    /// If true, "int -> ()" is also allowed.
    pub allow_int_to_empty_fun: bool,
}

impl From<Type> for ExpectedType {
    fn from(ty: Type) -> Self {
        ExpectedType {
            ty,
            allow_array: false,
            allow_empty: false,
            allow_int_to_empty_fun: false,
        }
    }
}

#[derive(Debug, Clone)]
pub struct DeclaredType {
    pub source: SourceRef,
    pub vars: TypeBounds,
    pub ty: DeclaredTypeKind,
}

impl DeclaredType {
    fn scheme(&self) -> TypeScheme {
        match &self.ty {
            DeclaredTypeKind::Struct(ty, _) | DeclaredTypeKind::Type(ty) => TypeScheme {
                vars: self.vars.clone(),
                ty: ty.clone(),
            },
        }
    }

    fn type_mut(&mut self) -> &mut Type {
        match &mut self.ty {
            DeclaredTypeKind::Struct(ty, _) => ty,
            DeclaredTypeKind::Type(ty) => ty,
        }
    }

<<<<<<< HEAD
    fn with_source(mut self, source: SourceRef) -> Self {
=======
    fn declared_type(&self) -> &Type {
        match &self.ty {
            DeclaredTypeKind::Struct(ty, _) | DeclaredTypeKind::Type(ty) => ty,
        }
    }

    pub fn with_source(mut self, source: SourceRef) -> Self {
>>>>>>> f56ad9bc
        self.source = source;
        self
    }
}

#[derive(Debug, Clone)]
pub enum DeclaredTypeKind {
<<<<<<< HEAD
=======
    #[allow(dead_code)] // Remove when #1910 is merged
>>>>>>> f56ad9bc
    Struct(Type, HashMap<String, Type>),
    Type(Type),
}

impl From<TypeScheme> for DeclaredType {
    fn from(scheme: TypeScheme) -> Self {
        Self {
            source: SourceRef::unknown(),
<<<<<<< HEAD
            vars: scheme.vars,
            ty: DeclaredTypeKind::Type(scheme.ty),
=======
            vars: scheme.vars.clone(),
            ty: DeclaredTypeKind::Type(scheme.ty.clone()),
>>>>>>> f56ad9bc
        }
    }
}

struct TypeChecker {
    /// Types for local variables, might contain type variables.
    local_var_types: Vec<Type>,
    /// Declared types for all symbols and their source references.
    /// Contains the unmodified type scheme for symbols with generic types and newly
    /// created type variables for symbols without declared type.
    declared_types: HashMap<String, DeclaredType>,
    /// Current mapping of declared type vars to type. Reset before checking each definition.
    declared_type_vars: HashMap<String, Type>,
    unifier: Unifier,
    /// Keeps track of the kind of lambda we are currently type-checking.
    lambda_kind: FunctionKind,
}

impl TypeChecker {
    pub fn new() -> Self {
        Self {
            local_var_types: Default::default(),
            declared_types: Default::default(),
            declared_type_vars: Default::default(),
            unifier: Default::default(),
            lambda_kind: FunctionKind::Constr,
        }
    }

    /// Infers and checks types for all provided definitions and expressions and
    /// returns the types for symbols without explicit type.
    pub fn infer_types(
        mut self,
        mut definitions: HashMap<String, (Option<DeclaredType>, Option<&mut Expression>)>,
        expressions: &mut [(&mut Expression, ExpectedType)],
    ) -> Result<Vec<(String, Type)>, Vec<Error>> {
        let type_var_mapping = self
            .infer_types_inner(&mut definitions, expressions)
            .map_err(|e| vec![e])?;
        self.update_type_args(&mut definitions, expressions, &type_var_mapping)?;
        Ok(definitions
            .into_iter()
            .filter(|(_, (ty, _))| ty.is_none())
            .map(|(name, _)| {
                let mut declared_type = self.declared_types.remove(&name).unwrap();
                assert!(declared_type.vars.is_empty());
                self.substitute(declared_type.type_mut());
                assert!(declared_type.scheme().ty.is_concrete_type());
                (name, declared_type.scheme().ty)
            })
            .collect())
    }

    /// Returns, for each name declared with a type scheme, a mapping from
    /// the type variables used by the type checker to those used in the declaration.
    fn infer_types_inner(
        &mut self,
        definitions: &mut HashMap<String, (Option<DeclaredType>, Option<&mut Expression>)>,
        expressions: &mut [(&mut Expression, ExpectedType)],
    ) -> Result<HashMap<String, HashMap<String, Type>>, Error> {
        // TODO in order to fix type inference on recursive functions, we need to:
        // - collect all groups of functions that call each other recursively
        // - analyze each such group in an environment, where their type schemes
        //   are instantiated once at the start and not anymore for the symbol lookup.

        // Sort the names such that called names occur first.
        let names = sort_called_first(
            definitions
                .iter()
                .map(|(n, (_, v))| (n.as_str(), v.as_deref())),
        );

        self.setup_declared_types(definitions);
        // After we setup declared types, every definition
        // related with a Struct Declaration is not nedded any more
        let mut definitions: HashMap<_,_> = definitions
        .iter_mut()
        .filter(|(_, (ty, _))| {
            !matches!(ty, Some(declared) if matches!(declared.ty, DeclaredTypeKind::Struct(_, _)))
        })
        .collect();

        // These are the inferred types for symbols that are declared
        // as type schemes. They are compared to the declared types
        // at the end.
        let mut inferred_types: HashMap<String, Type> = Default::default();

        // Now go through all symbols and derive types for the expressions.
        // While analyzing a symbol, we ignore its declared type (unless the
        // symbol is referenced). Unifying the declared type with the inferred
        // type is done at the end.
        for name in names {
            // Ignore builtins (removed from definitions) and definitions without value.
            let Some((_, Some(value))) = definitions.get_mut(&name) else {
                continue;
            };

            let declared_type = self.declared_types[&name].clone();
            if declared_type.vars.is_empty() {
                self.declared_type_vars.clear();
<<<<<<< HEAD
                self.process_concrete_symbol(declared_type.scheme().ty.clone(), value)?;
=======
                self.process_concrete_symbol(declared_type.declared_type().clone(), value)?;
>>>>>>> f56ad9bc
            } else {
                self.declared_type_vars = declared_type
                    .vars
                    .vars()
                    .map(|v| (v.clone(), self.unifier.new_type_var()))
                    .collect();
                self.infer_type_of_expression(value).map(|ty| {
                    inferred_types.insert(name.to_string(), ty);
                })?;
            }
        }
        self.declared_type_vars.clear();

        self.check_expressions(expressions)?;

        // From this point on, the substitutions are fixed.

        // Now we check for all symbols that are not declared as a type scheme that they
        // can resolve to a concrete type.
        for (name, declared_type) in &self.declared_types {
            if declared_type.vars.is_empty() {
                // It is not a type scheme, see if we were able to derive a concrete type.
<<<<<<< HEAD
                let inferred = self.type_into_substituted(declared_type.scheme().ty.clone());
=======
                let inferred = self.type_into_substituted(declared_type.declared_type().clone());
>>>>>>> f56ad9bc
                if !inferred.is_concrete_type() {
                    let inferred_scheme = self.to_type_scheme(inferred);
                    return Err(declared_type.source.with_error(
                        format!(
                            "Could not derive a concrete type for symbol {name}.\nInferred type scheme: {}\n",
                            format_type_scheme_around_name(
                                name,
                                &Some(inferred_scheme),
                            )
                        )));
                }
            }
        }

        // We check type schemes last, because only at this point do we know
        // that other types that should be concrete do not occur as type variables in the
        // inferred type scheme any more.
        // This also computes and returns a mapping from the internal names of the type vars
        // in the type scheme to the type vars of the declarations.
        self.verify_type_schemes(inferred_types)
    }

    /// Fills self.declared_types and checks that declared builtins have the correct type.
    fn setup_declared_types(
        &mut self,
        definitions: &mut HashMap<String, (Option<DeclaredType>, Option<&mut Expression>)>,
    ) {
        // Add types from declarations. Type schemes are added without instantiating.
        self.declared_types = definitions
            .iter()
<<<<<<< HEAD
            .map(|(name, (type_scheme, value))| {
                let source = value
                    .as_ref()
                    .map(|v| v.source_reference())
                    .cloned()
                    .unwrap_or_default();
                // Check if it is a builtin symbol.
                let ty = match (builtin_schemes().get(name), type_scheme) {
=======
            .map(|(name, (declared_type, _))| {
                let declared_type = match (builtin_schemes().get(name), declared_type) {
>>>>>>> f56ad9bc
                    (Some(builtin), declared) => {
                        if let Some(declared_inner) = declared {
                            let declared_scheme = declared_inner.scheme();
                            assert_eq!(
                                *builtin,
                                declared_scheme,
                                "Invalid type for built-in scheme. Got {} but expected {}",
                                format_type_scheme_around_name(
                                    name,
                                    &Some(declared_scheme.clone())
                                ),
                                format_type_scheme_around_name(name, &Some(builtin.clone()))
                            );
                        };
<<<<<<< HEAD
                        DeclaredType {
                            source,
                            vars: builtin.vars.clone(),
                            ty: DeclaredTypeKind::Type(builtin.ty.clone()),
                        }
                    }
                    // Store an (uninstantiated) type scheme for symbols with a declared polymorphic type.
                    (None, Some(type_scheme)) => {
                        let ty = match self.struct_declarations.get(name) {
                            Some(struct_decl) => {
                                let mapping = struct_decl
                                    .fields
                                    .iter()
                                    .map(|f| (f.name.clone(), f.ty.clone()))
                                    .collect();
                                DeclaredTypeKind::Struct(type_scheme.ty.clone(), mapping)
                            }
                            _ => DeclaredTypeKind::Type(type_scheme.ty.clone()),
                        };

                        DeclaredType {
                            source,
                            vars: type_scheme.vars.clone(),
                            ty,
                        }
                    }
                    // Store a new (unquantified) type variable for symbols without declared type.
                    // This forces a single concrete type for them.
                    (None, None) => DeclaredType {
                        source,
                        vars: Default::default(),
                        ty: DeclaredTypeKind::Type(self.unifier.new_type_var()),
                    },
                };
                (name.clone(), ty)
=======
                        builtin.clone().into()
                    }
                    // Store an (uninstantiated) type scheme for symbols with a declared polymorphic type.
                    (None, Some(declared_type)) => declared_type.clone(),
                    // Store a new (unquantified) type variable for symbols without declared type.
                    // This forces a single concrete type for them.
                    (None, None) => {
                        let scheme: TypeScheme = self.unifier.new_type_var().into();
                        scheme.into()
                    }
                };
                (name.clone(), declared_type)
>>>>>>> f56ad9bc
            })
            .collect();

        // Add builtin schemes if they are not already there and also remove them from the definitions
        // (because we ignore the defined value).
        for (name, scheme) in builtin_schemes() {
            self.declared_types
                .entry(name.clone())
<<<<<<< HEAD
                .or_insert_with(|| DeclaredType {
                    source: SourceRef::unknown(),
                    vars: scheme.vars.clone(),
                    ty: DeclaredTypeKind::Type(scheme.ty.clone()),
                });
=======
                .or_insert_with(|| Into::<DeclaredType>::into(scheme.clone()));
>>>>>>> f56ad9bc
            definitions.remove(name);
        }
    }

    /// Processes the definition of a symbol that is expected to have a concrete type.
    fn process_concrete_symbol(
        &mut self,
        declared_type: Type,
        value: &mut Expression,
    ) -> Result<(), Error> {
        match &declared_type {
            Type::Col => {
                // This is a column. It means we prefer `int -> fe`, but `int -> int`
                // is also OK if it can be derived directly.
                let return_type = self.unifier.new_type_var_name();
                let fun_type = Type::Function(FunctionType {
                    params: vec![Type::Int],
                    value: Box::new(Type::TypeVar(return_type.clone())),
                });
                self.expect_type_allow_fe_or_int(&fun_type, value, &return_type)
            }
            Type::Array(ArrayType { base, length: _ }) if base.as_ref() == &Type::Col => {
                // An array of columns. We prefer `(int -> fe)[]`, but we also allow `(int -> int)[]`.
                // Also we ignore the length.
                let return_type = self.unifier.new_type_var_name();
                let fun_type = Type::Function(FunctionType {
                    params: vec![Type::Int],
                    value: Box::new(Type::TypeVar(return_type.clone())),
                });
                let arr = Type::Array(ArrayType {
                    base: fun_type.into(),
                    length: None,
                });
                self.expect_type_allow_fe_or_int(&arr, value, &return_type)
            }
            Type::Inter => {
                // Values of intermediate columns have type `expr`
                self.expect_type(&Type::Expr, value)
            }
            Type::Array(ArrayType { base, length: _ }) if base.as_ref() == &Type::Inter => {
                // An array of intermediate columns with fixed length. We ignore the length.
                // The condenser will have to check the actual length.
                let arr = Type::Array(ArrayType {
                    base: Type::Expr.into(),
                    length: None,
                });
                self.expect_type(&arr, value)
            }
            t => self.expect_type(t, value),
        }
    }

    /// Performs type inference on `expr` expecting it to have type `expected_type`.
    /// The `flexible_var` is a type variable that occurs inside `expected_type`
    /// and it is fine to resolve either to `int` or `fe`.
    fn expect_type_allow_fe_or_int(
        &mut self,
        expected_type: &Type,
        expr: &mut Expression,
        flexible_var: &str,
    ) -> Result<(), Error> {
        self.expect_type(expected_type, expr)?;
        match self.type_into_substituted(Type::TypeVar(flexible_var.to_string())) {
            Type::Int => Ok(()),
            t => self
                .unifier
                .unify_types(t.clone(), Type::Fe)
                .map_err(|err| {
                    let substitute_flexible = |s: Type| {
                        let mut t = expected_type.clone();
                        t.substitute_type_vars(&[(flexible_var.to_string(), s)].into());
                        self.type_into_substituted(t)
                    };

                    expr.source_reference().with_error(format!(
                        "Expected either {} or {}, but got: {}.\n{err}",
                        substitute_flexible(Type::Int),
                        substitute_flexible(Type::Fe),
                        substitute_flexible(t)
                    ))
                }),
        }
    }

    /// Updates generic arguments and literal annotations with the proper resolved types.
    /// `type_var_mapping` is a mapping (for each generic symbol) from
    /// the type variable names used by the type checker to those from the declaration.
    fn update_type_args(
        &mut self,
        definitions: &mut HashMap<String, (Option<DeclaredType>, Option<&mut Expression>)>,
        expressions: &mut [(&mut Expression, ExpectedType)],
        type_var_mapping: &HashMap<String, HashMap<String, Type>>,
    ) -> Result<(), Vec<Error>> {
        let mut errors = vec![];
        definitions
            .iter_mut()
            .filter_map(|(name, (_, expr))| expr.as_mut().map(|expr| (name, expr)))
            .for_each(|(name, expr)| {
                let empty_mapping = Default::default();
                let var_mapping = type_var_mapping.get(name).unwrap_or(&empty_mapping);
                expr.post_visit_expressions_mut(&mut |e| {
                    if let Err(e) = self.update_type_args_for_expression(e, var_mapping) {
                        errors.push(e)
                    }
                });
            });

        for (expr, _) in expressions {
            expr.post_visit_expressions_mut(&mut |e| {
                // There should be no generic types in identities.
                if let Err(e) = self.update_type_args_for_expression(e, &Default::default()) {
                    errors.push(e)
                }
            });
        }
        if errors.is_empty() {
            Ok(())
        } else {
            Err(errors)
        }
    }

    /// Updates the type annotations in the literals and the generic arguments.
    fn update_type_args_for_expression(
        &self,
        e: &mut Expression,
        type_var_mapping: &HashMap<String, Type>,
    ) -> Result<(), Error> {
        match e {
            Expression::Number(
                source_ref,
                Number {
                    value: n,
                    type_: annotated_type,
                },
            ) => match annotated_type {
                Some(Type::Int) | Some(Type::Fe) | Some(Type::Expr) => {}
                Some(Type::TypeVar(tv)) => {
                    let mut ty = Type::TypeVar(tv.clone());
                    // Apply regular substitution obtained from unification.
                    self.substitute(&mut ty);
                    if !ty
                        .contained_type_vars()
                        .all(|tv| type_var_mapping.contains_key(tv))
                    {
                        return Err(source_ref.with_error(format!(
                            "Unable to derive concrete type for literal {n}."
                        )));
                    }
                    // Rename type vars (hopefully just a single one) to match the declaration scheme.
                    ty.substitute_type_vars(type_var_mapping);
                    if let Type::TypeVar(tv) = ty {
                        *annotated_type = Some(Type::TypeVar(tv.clone()));
                    } else {
                        match ty {
                            Type::Int => *annotated_type = Some(Type::Int),
                            Type::Fe => *annotated_type = Some(Type::Fe),
                            Type::Expr => *annotated_type = Some(Type::Expr),
                            t => panic!("Invalid resolved type literal number: {t}"),
                        }
                    }
                }
                _ => panic!("Invalid annotation for literal number."),
            },
            Expression::Reference(
                source_ref,
                Reference::Poly(PolynomialReference { name, type_args }),
            ) => {
                for ty in type_args.as_mut().unwrap() {
                    if !self.update_local_type(ty, type_var_mapping) {
                        return Err(source_ref.with_error(format!(
                            "Unable to derive concrete type for reference to generic symbol {name}"
                        )));
                    }
                }
            }
            Expression::LambdaExpression(_, LambdaExpression { param_types, .. }) => {
                for ty in param_types {
                    // Here, the types do not have to be concrete.
                    self.update_local_type(ty, type_var_mapping);
                }
            }
            Expression::BlockExpression(
                source_ref,
                BlockExpression {
                    statements,
                    expr: _,
                },
            ) => {
                for statement in statements {
                    match statement {
                        StatementInsideBlock::LetStatement(LetStatementInsideBlock {
                            ty,
                            pattern,
                            value: _,
                        }) => {
                            if !self.update_local_type(ty.as_mut().unwrap(), type_var_mapping) {
                                // TODO better source ref
                                return Err(source_ref.with_error(format!(
                                    "Unable to derive concrete type for local declaration {pattern}"
                                )));
                            }
                        }
                        StatementInsideBlock::Expression(_) => {}
                    }
                }
            }
            _ => {}
        }
        Ok(())
    }

    /// Updates the given local type with the current type variable mapping.
    /// Return false if the type still contains other type variable references after substitution.
    fn update_local_type(&self, ty: &mut Type, type_var_mapping: &HashMap<String, Type>) -> bool {
        // Apply regular substitution obtained from unification.
        self.substitute(ty);
        // Check if the remaining type vars are all in the declaration scheme.
        let is_concrete = ty
            .contained_type_vars()
            .all(|tv| type_var_mapping.contains_key(tv));
        // Now rename remaining type vars to match the declaration scheme.
        ty.substitute_type_vars(type_var_mapping);
        is_concrete
    }

    /// Type-checks the isolated expressions.
    fn check_expressions(
        &mut self,
        expressions: &mut [(&mut Expression, ExpectedType)],
    ) -> Result<(), Error> {
        for (e, expected_type) in expressions {
            self.expect_type_with_flexibility(expected_type, e)?;
        }
        Ok(())
    }

    /// Process an expression, inferring its type and allowing a certain flexibility in the type
    /// as specified by `expected_type`.
    fn expect_type_with_flexibility(
        &mut self,
        expected_type: &ExpectedType,
        expr: &mut Expression,
    ) -> Result<(), Error> {
        update_type_if_literal(expr, &expected_type.ty);

        let ty = self.infer_type_of_expression(expr)?;
        let ty = self.type_into_substituted(ty);
        let expected_type = if expected_type.allow_array && matches!(ty, Type::Array(_)) {
            Type::Array(ArrayType {
                base: Box::new(expected_type.ty.clone()),
                length: None,
            })
        } else if expected_type.allow_empty && (ty == Type::empty_tuple()) {
            Type::empty_tuple()
        } else if expected_type.allow_int_to_empty_fun && matches!(ty, Type::Function(_)) {
            Type::Function(FunctionType {
                params: vec![Type::Int],
                value: Box::new(Type::empty_tuple()),
            })
        } else {
            expected_type.ty.clone()
        };

        self.unifier
            .unify_types(ty.clone(), expected_type.clone())
            .map_err(|err| {
                expr.source_reference().with_error(format!(
                    "Expected type {} but got type {}.\n{err}",
                    self.format_type_with_bounds(expected_type),
                    self.format_type_with_bounds(ty),
                ))
            })
    }

    /// Process an expression and return the type of the expression.
    fn infer_type_of_expression(&mut self, e: &mut Expression) -> Result<Type, Error> {
        Ok(match e {
            Expression::Reference(_, Reference::LocalVar(id, _name)) => self.local_var_type(*id),
            Expression::Reference(
                source_ref,
                Reference::Poly(PolynomialReference { name, type_args }),
            ) => {
<<<<<<< HEAD
                let scheme = self.declared_types[name].scheme().clone();
                let (ty, args) = self.unifier.instantiate_scheme(scheme);
                self.instantiate_type_scheme_with_args(name, type_args, args, source_ref)?;
=======
                let (ty, args) = self.instantiate_scheme_by_declared_name(name);
                if let Some(requested_type_args) = type_args {
                    if requested_type_args.len() != args.len() {
                        return Err(source_ref.with_error(format!(
                            "Expected {} type arguments for symbol {name}, but got {}: {}",
                            args.len(),
                            requested_type_args.len(),
                            requested_type_args.iter().join(", ")
                        )));
                    }
                    for (requested, inferred) in requested_type_args.iter_mut().zip(&args) {
                        requested.substitute_type_vars(&self.declared_type_vars);
                        self.unifier
                            .unify_types(requested.clone(), inferred.clone())
                            .map_err(|err| source_ref.with_error(err))?;
                    }
                }
                *type_args = Some(args);
>>>>>>> f56ad9bc
                type_for_reference(&ty)
            }
            Expression::PublicReference(_, _) => Type::Expr,
            Expression::Number(
                _,
                Number {
                    type_: annotated_type,
                    ..
                },
            ) => {
                let ty = match annotated_type {
                    Some(Type::Int) => Type::Int,
                    Some(Type::Fe) => Type::Fe,
                    Some(Type::Expr) => Type::Expr,
                    Some(Type::TypeVar(tv)) => Type::TypeVar(tv.clone()),
                    Some(t) => panic!("Type name annotation for number is not supported: {t}"),
                    None => {
                        let tv = self.unifier.new_type_var_name();
                        *annotated_type = Some(Type::TypeVar(tv.clone()));
                        Type::TypeVar(tv)
                    }
                };
                self.unifier
                    .ensure_bound(&ty, "FromLiteral".to_string())
                    .map_err(|err| e.source_reference().with_error(err))?;
                ty
            }
            Expression::String(_, _) => Type::String,
            Expression::Tuple(_, items) => Type::Tuple(TupleType {
                items: items
                    .iter_mut()
                    .map(|item| self.infer_type_of_expression(item))
                    .collect::<Result<_, _>>()?,
            }),
            Expression::LambdaExpression(
                _,
                LambdaExpression {
                    kind,
                    params,
                    body,
                    param_types,
                },
            ) => {
                let old_len = self.local_var_types.len();
                let result = params
                    .iter()
                    .map(|p| self.infer_type_of_pattern(p))
                    .collect::<Result<Vec<_>, _>>()
                    .and_then(|param_types| {
                        let old_lambda_kind = self.lambda_kind;
                        self.lambda_kind = *kind;
                        let body_type = self.infer_type_of_expression(body);
                        self.lambda_kind = old_lambda_kind;
                        Ok((param_types, body_type?))
                    });
                self.local_var_types.truncate(old_len);
                let (param_types_inferred, body_type) = result?;
                *param_types = param_types_inferred.clone();
                Type::Function(FunctionType {
                    params: param_types_inferred,
                    value: Box::new(body_type),
                })
            }
            Expression::ArrayLiteral(_, ArrayLiteral { items }) => {
                let item_type = self.unifier.new_type_var();
                for e in items {
                    self.expect_type(&item_type, e)?;
                }

                Type::Array(ArrayType {
                    base: Box::new(item_type.clone()),
                    length: None,
                })
            }
            Expression::BinaryOperation(source_ref, BinaryOperation { left, op, right }) => {
                // TODO at some point, also store the generic args for operators
                let fun_type = self
                    .unifier
                    .instantiate_scheme(binary_operator_scheme(*op))
                    .0;
                self.infer_type_of_function_call(
                    fun_type,
                    [left, right].into_iter().map(AsMut::as_mut),
                    || format!("applying binary operator \"{op}\""),
                    source_ref,
                )?
            }
            Expression::UnaryOperation(source_ref, UnaryOperation { op, expr: inner }) => {
                // TODO at some point, also store the generic args for operators
                let fun_type = self
                    .unifier
                    .instantiate_scheme(unary_operator_scheme(*op))
                    .0;
                self.infer_type_of_function_call(
                    fun_type,
                    [inner].into_iter().map(AsMut::as_mut),
                    || format!("applying unary operator \"{op}\""),
                    source_ref,
                )?
            }
            Expression::IndexAccess(_, IndexAccess { array, index }) => {
                let result = self.unifier.new_type_var();
                self.expect_type(
                    &Type::Array(ArrayType {
                        base: Box::new(result.clone()),
                        length: None,
                    }),
                    array,
                )?;

                self.expect_type(&Type::Int, index)?;
                result
            }
            Expression::FunctionCall(
                source_ref,
                FunctionCall {
                    function,
                    arguments,
                },
            ) => {
                let ft = self.infer_type_of_expression(function)?;
                self.infer_type_of_function_call(
                    ft,
                    arguments.iter_mut(),
                    || format!("calling function {function}"),
                    source_ref,
                )?
            }
            Expression::FreeInput(_, _) => todo!(),
            Expression::MatchExpression(_, MatchExpression { scrutinee, arms }) => {
                let scrutinee_type = self.infer_type_of_expression(scrutinee)?;
                let result = self.unifier.new_type_var();
                for MatchArm { pattern, value } in arms {
                    let local_var_count = self.local_var_types.len();
                    self.expect_type_of_pattern(&scrutinee_type, pattern)?;
                    let result = self.expect_type(&result, value);
                    self.local_var_types.truncate(local_var_count);
                    result?;
                }
                result
            }
            Expression::IfExpression(_, if_expr) => {
                self.expect_type(&Type::Bool, &mut if_expr.condition)?;
                let result = self.infer_type_of_expression(&mut if_expr.body)?;
                self.expect_type(&result, &mut if_expr.else_body)?;
                result
            }
            Expression::BlockExpression(source_ref, BlockExpression { statements, expr }) => {
                let original_var_count = self.local_var_types.len();

                for statement in statements {
                    match statement {
                        StatementInsideBlock::LetStatement(LetStatementInsideBlock {
                            pattern,
                            ty,
                            value,
                        }) => {
                            match (&ty, value) {
                                (Some(ty), Some(value)) => {
                                    self.process_concrete_symbol(ty.clone(), value)?
                                }
                                (Some(ty), None) => {
                                    if *ty != Type::Col {
                                        // TODO better source ref
                                        return Err(source_ref.with_error("Let-declared variables without value must have type 'col'.".to_string()));
                                    }
                                }
                                (None, Some(value)) => {
                                    *ty = Some(self.infer_type_of_expression(value)?)
                                }
                                (None, None) => *ty = Some(Type::Col),
                            };
                            let var_type = type_for_reference(ty.as_ref().unwrap());
                            self.expect_type_of_pattern(&var_type, pattern)?;
                        }
                        StatementInsideBlock::Expression(expr) => {
                            self.expect_type_with_flexibility(&self.statement_type(), expr)?;
                        }
                    }
                }
                let result = match expr {
                    Some(expr) => self.infer_type_of_expression(expr),
                    None => Ok(Type::empty_tuple()),
                };

                self.local_var_types.truncate(original_var_count);
                result?
            }
            Expression::StructExpression(sr, StructExpression { name, fields }) => {
                let Reference::Poly(PolynomialReference { name, type_args }) = name else {
                    unreachable!()
                };

                let type_decl = self.declared_types[name].clone();
                let DeclaredType {
                    ty: DeclaredTypeKind::Struct(ref _type, ref fields_types_map),
                    ..
                } = type_decl
                else {
                    unreachable!()
                };

                let scheme = type_decl.scheme();
                let new_args: BTreeMap<_, _> = scheme
                    .vars
                    .vars()
                    .map(|t| (t, self.unifier.new_type_var()))
                    .collect();

                self.instantiate_type_scheme_with_args(
                    name,
                    type_args,
                    new_args.values().cloned().collect(),
                    sr,
                )?;

                for named_expr in fields.iter_mut() {
                    let field_type = fields_types_map.get(&named_expr.name).unwrap();
                    let final_type = match field_type {
                        Type::TypeVar(name) => new_args.get(name).unwrap().clone(),
                        _ => field_type.clone(),
                    };
                    self.expect_type(&final_type, named_expr.body.as_mut())?;
                }

                // If type_arg is empty, it's also considered None
                if new_args.is_empty() {
                    Type::NamedType(SymbolPath::from_identifier(name.clone()), None)
                } else {
                    Type::NamedType(SymbolPath::from_identifier(name.clone()), type_args.clone())
                }
            }
        })
    }

    fn instantiate_type_scheme_with_args(
        &mut self,
        name: &mut String,
        type_args: &mut Option<Vec<Type>>,
        args: Vec<Type>,
        source_ref: &mut SourceRef,
    ) -> Result<(), Error> {
        if let Some(requested_type_args) = type_args {
            if requested_type_args.len() != args.len() {
                return Err(source_ref.with_error(format!(
                    "Expected {} type arguments for symbol {name}, but got {}: {}",
                    args.len(),
                    requested_type_args.len(),
                    requested_type_args.iter().join(", ")
                )));
            }
            for (requested, inferred) in requested_type_args.iter_mut().zip(&args) {
                requested.substitute_type_vars(&self.declared_type_vars);
                self.unifier
                    .unify_types(requested.clone(), inferred.clone())
                    .map_err(|err| source_ref.with_error(err))?;
            }
        }
        *type_args = Some(args);

        Ok(())
    }

    /// Returns the type expected at statement level, given the current function context.
    fn statement_type(&self) -> ExpectedType {
        if self.lambda_kind == FunctionKind::Constr {
            constr_function_statement_type()
        } else {
            Type::empty_tuple().into()
        }
    }

    /// Process a function call and return the type of the expression.
    /// The error message is used to clarify which kind of function call it is
    /// (it might be an operator).
    fn infer_type_of_function_call<'b>(
        &mut self,
        function_type: Type,
        arguments: impl ExactSizeIterator<Item = &'b mut Expression>,
        error_message: impl FnOnce() -> String,
        source_ref: &SourceRef,
    ) -> Result<Type, Error> {
        let arguments = arguments.collect::<Vec<_>>();
        let params = (0..arguments.len())
            .map(|_| self.unifier.new_type_var())
            .collect::<Vec<_>>();
        let result_type = self.unifier.new_type_var();
        let expected_function_type = Type::Function(FunctionType {
            params: params.clone(),
            value: Box::new(result_type.clone()),
        });
        self.unifier
            .unify_types(function_type.clone(), expected_function_type.clone())
            .map_err(|err| {
                source_ref.with_error(format!(
                    "Expected function of type `{}`, but got `{}` when {} on ({}):\n{err}",
                    self.format_type_with_bounds(expected_function_type),
                    self.format_type_with_bounds(function_type),
                    error_message(),
                    arguments.iter().format(", ")
                ))
            })?;

        for (arg, param) in arguments.into_iter().zip(params) {
            self.expect_type(&param, arg)?;
        }
        Ok(result_type)
    }

    /// Process the expression and unify it with the given type.
    /// This function should be preferred over `infer_type_of_expression` if an expected type is known
    /// because we can create better error messages.
    fn expect_type(&mut self, expected_type: &Type, expr: &mut Expression) -> Result<(), Error> {
        update_type_if_literal(expr, expected_type);

        let inferred_type = self.infer_type_of_expression(expr)?;
        self.unifier
            .unify_types(inferred_type.clone(), expected_type.clone())
            .map_err(|err| {
                expr.source_reference().with_error(format!(
                    "Expected type: {}\nInferred type: {}\n{err}",
                    self.format_type_with_bounds(expected_type.clone()),
                    self.format_type_with_bounds(inferred_type)
                ))
            })
    }

    /// Type-checks a pattern and adds local variables.
    fn expect_type_of_pattern(
        &mut self,
        expected_type: &Type,
        pattern: &Pattern,
    ) -> Result<(), Error> {
        let inferred_type = self.infer_type_of_pattern(pattern)?;
        self.unifier
            .unify_types(inferred_type.clone(), expected_type.clone())
            .map_err(|err| {
                pattern.source_reference().with_error(format!(
                    "Error checking pattern:\nExpected type: {}\nInferred type: {}\n{err}",
                    self.format_type_with_bounds(expected_type.clone()),
                    self.format_type_with_bounds(inferred_type)
                ))
            })
    }

    /// Type-checks a pattern and adds local variables.
    fn infer_type_of_pattern(&mut self, pattern: &Pattern) -> Result<Type, Error> {
        Ok(match pattern {
            Pattern::Ellipsis(_) => unreachable!("Should be handled higher up."),
            Pattern::CatchAll(_) => self.unifier.new_type_var(),
            Pattern::Number(source_ref, _) => {
                let ty = self.unifier.new_type_var();
                self.unifier
                    .ensure_bound(&ty, "FromLiteral".to_string())
                    .map_err(|e| source_ref.with_error(e))?;
                ty
            }
            Pattern::String(_, _) => Type::String,
            Pattern::Tuple(_, items) => Type::Tuple(TupleType {
                items: items
                    .iter()
                    .map(|p| self.infer_type_of_pattern(p))
                    .collect::<Result<_, _>>()?,
            }),
            Pattern::Array(_, items) => {
                let item_type = self.unifier.new_type_var();
                for item in items {
                    if !matches!(item, Pattern::Ellipsis(_)) {
                        self.expect_type_of_pattern(&item_type, item)?;
                    }
                }
                Type::Array(ArrayType {
                    base: Box::new(item_type),
                    length: None,
                })
            }
            Pattern::Variable(_, _) => {
                let ty = self.unifier.new_type_var();
                self.local_var_types.push(ty.clone());
                ty
            }
            Pattern::Enum(source_ref, name, data) => {
                // We just ignore the generic args here, storing them in the pattern
                // is not helpful because the type is obvious from the value.
<<<<<<< HEAD
                let (ty, _generic_args) = self
                    .unifier
                    .instantiate_scheme(self.declared_types[&name.to_string()].scheme().clone());
=======
                let (ty, _generic_args) =
                    self.instantiate_scheme_by_declared_name(&name.to_string());
>>>>>>> f56ad9bc
                let ty = type_for_reference(&ty);

                match data {
                    Some(data) => {
                        let Type::Function(FunctionType { params, value }) = ty else {
                            return Err(source_ref.with_error(if matches!(ty, Type::NamedType(_, _)) {
                                format!("Enum variant {name} does not have fields, but is used with parentheses in pattern.")
                            } else {
                                format!("Expected enum variant for pattern but got {ty}")
                            }));
                        };
                        if !matches!(value.as_ref(), Type::NamedType(_, _)) {
                            return Err(source_ref.with_error(format!(
                                "Expected enum variant for pattern but got {value}"
                            )));
                        }
                        if params.len() != data.len() {
                            return Err(source_ref.with_error(format!(
                                "Invalid number of data fields for enum variant {name}. Expected {} but got {}.",
                                params.len(),
                                data.len()
                            )));
                        }
                        params
                            .iter()
                            .zip(data)
                            .try_for_each(|(ty, pat)| self.expect_type_of_pattern(ty, pat))?;
                        (*value).clone()
                    }
                    None => {
                        if let Type::NamedType(_, _) = ty {
                            ty
                        } else if matches!(ty, Type::Function(_)) {
                            return Err(source_ref.with_error(format!(
                                "Expected enum variant for pattern but got {ty} - maybe you forgot the parentheses?"
                            )));
                        } else {
                            return Err(source_ref.with_error(format!(
                                "Expected enum variant for pattern but got {ty}"
                            )));
                        }
                    }
                }
            }
        })
    }

    /// Returns, for each name declared with a type scheme, a mapping from
    /// the type variables used by the type checker to those used in the declaration.
    fn verify_type_schemes(
        &self,
        inferred_types: HashMap<String, Type>,
    ) -> Result<HashMap<String, HashMap<String, Type>>, Error> {
<<<<<<< HEAD
        inferred_types.into_iter().map(|(name, inferred_type)| {
            let declared_type = self.declared_types[&name].clone();
            let inferred_type = self.type_into_substituted(inferred_type.clone());
            let inferred = self.to_type_scheme(inferred_type.clone());
            let declared = declared_type.scheme().clone().simplify_type_vars();
            if inferred != declared {
                return Err(declared_type.source.with_error(format!(
                    "Inferred type scheme for symbol {name} does not match the declared type.\nInferred: let{}\nDeclared: let{}",
                    format_type_scheme_around_name(&name, &Some(inferred)),
                    format_type_scheme_around_name(&name, &Some(declared_type.scheme()),
                ))));
            }
            let declared_ty = declared_type.scheme().ty;
            let declared_type_vars = declared_ty.contained_type_vars();
            let inferred_type_vars = inferred_type.contained_type_vars();
            Ok((name.clone(),
                inferred_type_vars
                    .into_iter()
                    .cloned()
                    .zip(declared_type_vars.into_iter().map(|tv| Type::TypeVar(tv.clone())))
                    .collect(),
            ))
        }).collect::<Result<_, Error>>()
=======
        inferred_types
            .into_iter()
            .map(|(name, inferred_type)| {
                let declared_type = self.declared_types[&name].clone();
                let inferred_type = self.type_into_substituted(inferred_type.clone());

                self.compare_type_schemes(&name, inferred_type, declared_type.scheme().clone())
                    .map_err(|err| {
                        declared_type
                            .source
                            .with_error(format!("For symbol {name}: {err}"))
                    })
                    .map(|mapping| (name, mapping))
            })
            .collect()
    }

    /// Compares two type schemes and returns a mapping from inferred type vars to declared type vars if they match
    fn compare_type_schemes(
        &self,
        name: &str,
        inferred_type: Type,
        declared_scheme: TypeScheme,
    ) -> Result<HashMap<String, Type>, String> {
        let inferred = self.to_type_scheme(inferred_type.clone());
        let declared = declared_scheme.clone().simplify_type_vars();

        if inferred != declared {
            return Err(format!(
                "Inferred type scheme does not match the declared type.\nInferred: let{}\nDeclared: let{}",
                format_type_scheme_around_name(&name, &Some(inferred)),
                format_type_scheme_around_name(&name, &Some(declared))
            ));
        }

        Ok(inferred_type
            .contained_type_vars()
            .cloned()
            .zip(
                declared_scheme
                    .ty
                    .contained_type_vars()
                    .map(|tv| Type::TypeVar(tv.clone())),
            )
            .collect())
>>>>>>> f56ad9bc
    }

    fn type_into_substituted(&self, mut ty: Type) -> Type {
        self.substitute(&mut ty);
        ty
    }

    fn substitute(&self, ty: &mut Type) {
        self.unifier.substitute(ty);
    }

    fn format_type_with_bounds(&self, ty: Type) -> String {
        let scheme = self.to_type_scheme(ty);
        let bounds = scheme.vars.format_vars_with_nonempty_bounds();
        if bounds.is_empty() {
            scheme.ty.to_string()
        } else if let Type::TypeVar(_) = &scheme.ty {
            bounds
        } else {
            format!("{} with {bounds}", scheme.ty,)
        }
    }

    /// Creates a type scheme out of a type by making all unsubstituted
    /// type variables generic.
    /// TODO this is wrong for mutually recursive generic functions.
    fn to_type_scheme(&self, ty: Type) -> TypeScheme {
        let ty = self.type_into_substituted(ty);
        let vars = TypeBounds::new(ty.contained_type_vars().map(|v| {
            (
                v.clone(),
                self.unifier
                    .type_var_bounds(v)
                    .into_iter()
                    .collect::<BTreeSet<_>>(),
            )
        }));
        TypeScheme { vars, ty }.simplify_type_vars()
    }

    pub fn local_var_type(&self, id: u64) -> Type {
        self.local_var_types[id as usize].clone()
    }

    /// Returns a new type scheme as a tuple (type, generic args) for the given name.
    fn instantiate_scheme_by_declared_name(&mut self, name: &str) -> (Type, Vec<Type>) {
        self.unifier
            .instantiate_scheme(self.declared_types[name].scheme().clone())
    }
}

fn update_type_if_literal(
    expr: &mut powdr_ast::parsed::Expression<Reference>,
    expected_type: &Type,
) {
    // For literals, we try to store the type here already.
    // This avoids creating tons of type variables for large arrays.
    if let Expression::Number(
        _,
        Number {
            type_: annotated_type @ None,
            ..
        },
    ) = expr
    {
        match expected_type.clone() {
            Type::Int => *annotated_type = Some(Type::Int),
            Type::Fe => *annotated_type = Some(Type::Fe),
            Type::Expr => *annotated_type = Some(Type::Expr),
            Type::TypeVar(tv) => *annotated_type = Some(Type::TypeVar(tv.clone())),
            _ => {}
        };
    }
}<|MERGE_RESOLUTION|>--- conflicted
+++ resolved
@@ -85,9 +85,6 @@
         }
     }
 
-<<<<<<< HEAD
-    fn with_source(mut self, source: SourceRef) -> Self {
-=======
     fn declared_type(&self) -> &Type {
         match &self.ty {
             DeclaredTypeKind::Struct(ty, _) | DeclaredTypeKind::Type(ty) => ty,
@@ -95,7 +92,6 @@
     }
 
     pub fn with_source(mut self, source: SourceRef) -> Self {
->>>>>>> f56ad9bc
         self.source = source;
         self
     }
@@ -103,10 +99,6 @@
 
 #[derive(Debug, Clone)]
 pub enum DeclaredTypeKind {
-<<<<<<< HEAD
-=======
-    #[allow(dead_code)] // Remove when #1910 is merged
->>>>>>> f56ad9bc
     Struct(Type, HashMap<String, Type>),
     Type(Type),
 }
@@ -115,13 +107,8 @@
     fn from(scheme: TypeScheme) -> Self {
         Self {
             source: SourceRef::unknown(),
-<<<<<<< HEAD
             vars: scheme.vars,
             ty: DeclaredTypeKind::Type(scheme.ty),
-=======
-            vars: scheme.vars.clone(),
-            ty: DeclaredTypeKind::Type(scheme.ty.clone()),
->>>>>>> f56ad9bc
         }
     }
 }
@@ -222,11 +209,7 @@
             let declared_type = self.declared_types[&name].clone();
             if declared_type.vars.is_empty() {
                 self.declared_type_vars.clear();
-<<<<<<< HEAD
-                self.process_concrete_symbol(declared_type.scheme().ty.clone(), value)?;
-=======
                 self.process_concrete_symbol(declared_type.declared_type().clone(), value)?;
->>>>>>> f56ad9bc
             } else {
                 self.declared_type_vars = declared_type
                     .vars
@@ -249,11 +232,8 @@
         for (name, declared_type) in &self.declared_types {
             if declared_type.vars.is_empty() {
                 // It is not a type scheme, see if we were able to derive a concrete type.
-<<<<<<< HEAD
-                let inferred = self.type_into_substituted(declared_type.scheme().ty.clone());
-=======
+
                 let inferred = self.type_into_substituted(declared_type.declared_type().clone());
->>>>>>> f56ad9bc
                 if !inferred.is_concrete_type() {
                     let inferred_scheme = self.to_type_scheme(inferred);
                     return Err(declared_type.source.with_error(
@@ -284,19 +264,8 @@
         // Add types from declarations. Type schemes are added without instantiating.
         self.declared_types = definitions
             .iter()
-<<<<<<< HEAD
-            .map(|(name, (type_scheme, value))| {
-                let source = value
-                    .as_ref()
-                    .map(|v| v.source_reference())
-                    .cloned()
-                    .unwrap_or_default();
-                // Check if it is a builtin symbol.
-                let ty = match (builtin_schemes().get(name), type_scheme) {
-=======
             .map(|(name, (declared_type, _))| {
                 let declared_type = match (builtin_schemes().get(name), declared_type) {
->>>>>>> f56ad9bc
                     (Some(builtin), declared) => {
                         if let Some(declared_inner) = declared {
                             let declared_scheme = declared_inner.scheme();
@@ -311,43 +280,6 @@
                                 format_type_scheme_around_name(name, &Some(builtin.clone()))
                             );
                         };
-<<<<<<< HEAD
-                        DeclaredType {
-                            source,
-                            vars: builtin.vars.clone(),
-                            ty: DeclaredTypeKind::Type(builtin.ty.clone()),
-                        }
-                    }
-                    // Store an (uninstantiated) type scheme for symbols with a declared polymorphic type.
-                    (None, Some(type_scheme)) => {
-                        let ty = match self.struct_declarations.get(name) {
-                            Some(struct_decl) => {
-                                let mapping = struct_decl
-                                    .fields
-                                    .iter()
-                                    .map(|f| (f.name.clone(), f.ty.clone()))
-                                    .collect();
-                                DeclaredTypeKind::Struct(type_scheme.ty.clone(), mapping)
-                            }
-                            _ => DeclaredTypeKind::Type(type_scheme.ty.clone()),
-                        };
-
-                        DeclaredType {
-                            source,
-                            vars: type_scheme.vars.clone(),
-                            ty,
-                        }
-                    }
-                    // Store a new (unquantified) type variable for symbols without declared type.
-                    // This forces a single concrete type for them.
-                    (None, None) => DeclaredType {
-                        source,
-                        vars: Default::default(),
-                        ty: DeclaredTypeKind::Type(self.unifier.new_type_var()),
-                    },
-                };
-                (name.clone(), ty)
-=======
                         builtin.clone().into()
                     }
                     // Store an (uninstantiated) type scheme for symbols with a declared polymorphic type.
@@ -360,7 +292,6 @@
                     }
                 };
                 (name.clone(), declared_type)
->>>>>>> f56ad9bc
             })
             .collect();
 
@@ -369,15 +300,7 @@
         for (name, scheme) in builtin_schemes() {
             self.declared_types
                 .entry(name.clone())
-<<<<<<< HEAD
-                .or_insert_with(|| DeclaredType {
-                    source: SourceRef::unknown(),
-                    vars: scheme.vars.clone(),
-                    ty: DeclaredTypeKind::Type(scheme.ty.clone()),
-                });
-=======
                 .or_insert_with(|| Into::<DeclaredType>::into(scheme.clone()));
->>>>>>> f56ad9bc
             definitions.remove(name);
         }
     }
@@ -661,30 +584,9 @@
                 source_ref,
                 Reference::Poly(PolynomialReference { name, type_args }),
             ) => {
-<<<<<<< HEAD
                 let scheme = self.declared_types[name].scheme().clone();
                 let (ty, args) = self.unifier.instantiate_scheme(scheme);
                 self.instantiate_type_scheme_with_args(name, type_args, args, source_ref)?;
-=======
-                let (ty, args) = self.instantiate_scheme_by_declared_name(name);
-                if let Some(requested_type_args) = type_args {
-                    if requested_type_args.len() != args.len() {
-                        return Err(source_ref.with_error(format!(
-                            "Expected {} type arguments for symbol {name}, but got {}: {}",
-                            args.len(),
-                            requested_type_args.len(),
-                            requested_type_args.iter().join(", ")
-                        )));
-                    }
-                    for (requested, inferred) in requested_type_args.iter_mut().zip(&args) {
-                        requested.substitute_type_vars(&self.declared_type_vars);
-                        self.unifier
-                            .unify_types(requested.clone(), inferred.clone())
-                            .map_err(|err| source_ref.with_error(err))?;
-                    }
-                }
-                *type_args = Some(args);
->>>>>>> f56ad9bc
                 type_for_reference(&ty)
             }
             Expression::PublicReference(_, _) => Type::Expr,
@@ -1069,14 +971,8 @@
             Pattern::Enum(source_ref, name, data) => {
                 // We just ignore the generic args here, storing them in the pattern
                 // is not helpful because the type is obvious from the value.
-<<<<<<< HEAD
-                let (ty, _generic_args) = self
-                    .unifier
-                    .instantiate_scheme(self.declared_types[&name.to_string()].scheme().clone());
-=======
                 let (ty, _generic_args) =
                     self.instantiate_scheme_by_declared_name(&name.to_string());
->>>>>>> f56ad9bc
                 let ty = type_for_reference(&ty);
 
                 match data {
@@ -1130,31 +1026,6 @@
         &self,
         inferred_types: HashMap<String, Type>,
     ) -> Result<HashMap<String, HashMap<String, Type>>, Error> {
-<<<<<<< HEAD
-        inferred_types.into_iter().map(|(name, inferred_type)| {
-            let declared_type = self.declared_types[&name].clone();
-            let inferred_type = self.type_into_substituted(inferred_type.clone());
-            let inferred = self.to_type_scheme(inferred_type.clone());
-            let declared = declared_type.scheme().clone().simplify_type_vars();
-            if inferred != declared {
-                return Err(declared_type.source.with_error(format!(
-                    "Inferred type scheme for symbol {name} does not match the declared type.\nInferred: let{}\nDeclared: let{}",
-                    format_type_scheme_around_name(&name, &Some(inferred)),
-                    format_type_scheme_around_name(&name, &Some(declared_type.scheme()),
-                ))));
-            }
-            let declared_ty = declared_type.scheme().ty;
-            let declared_type_vars = declared_ty.contained_type_vars();
-            let inferred_type_vars = inferred_type.contained_type_vars();
-            Ok((name.clone(),
-                inferred_type_vars
-                    .into_iter()
-                    .cloned()
-                    .zip(declared_type_vars.into_iter().map(|tv| Type::TypeVar(tv.clone())))
-                    .collect(),
-            ))
-        }).collect::<Result<_, Error>>()
-=======
         inferred_types
             .into_iter()
             .map(|(name, inferred_type)| {
@@ -1200,7 +1071,6 @@
                     .map(|tv| Type::TypeVar(tv.clone())),
             )
             .collect())
->>>>>>> f56ad9bc
     }
 
     fn type_into_substituted(&self, mut ty: Type) -> Type {
