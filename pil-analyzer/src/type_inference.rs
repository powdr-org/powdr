use std::collections::{BTreeSet, HashMap};

use itertools::Itertools;
use powdr_ast::{
    analyzed::{Expression, PolynomialReference, Reference},
    parsed::{
        display::format_type_scheme_around_name,
        types::{ArrayType, FunctionType, TupleType, Type, TypeBounds, TypeScheme},
        visitor::ExpressionVisitable,
<<<<<<< HEAD
        ArrayLiteral, BinaryOperation, FunctionCall, IndexAccess, LambdaExpression,
        LetStatementInsideBlock, MatchArm, Pattern, StatementInsideBlock,
=======
        ArrayLiteral, FunctionCall, IndexAccess, LambdaExpression, LetStatementInsideBlock,
        MatchArm, Number, Pattern, StatementInsideBlock,
>>>>>>> 0e0ebe74
    },
};

use crate::{
    call_graph::sort_called_first,
    type_builtins::{
        binary_operator_scheme, builtin_schemes, type_for_reference, unary_operator_scheme,
    },
    type_unifier::Unifier,
};

/// Infers types on all definitions and checks type-correctness for isolated
/// expressions (from identities and arrays) where the expected type is given.
/// The parameter `statement_type` is the expected type for expressions at statement level.
/// Sets the generic arguments for references and the literal types in all expressions.
/// Returns the types for symbols without explicit type.
pub fn infer_types(
    definitions: HashMap<String, (Option<TypeScheme>, Option<&mut Expression>)>,
    expressions: &mut [(&mut Expression, ExpectedType)],
    statement_type: &ExpectedType,
) -> Result<Vec<(String, Type)>, String> {
    TypeChecker::new(statement_type).infer_types(definitions, expressions)
}

/// A type to expect and a flag that says if arrays of that type are also fine.
#[derive(Clone)]
pub struct ExpectedType {
    pub ty: Type,
    pub allow_array: bool,
}

impl From<Type> for ExpectedType {
    fn from(ty: Type) -> Self {
        ExpectedType {
            ty,
            allow_array: false,
        }
    }
}

struct TypeChecker<'a> {
    /// The expected type for expressions at statement level in block expressions.
    statement_type: &'a ExpectedType,
    /// Types for local variables, might contain type variables.
    local_var_types: Vec<Type>,
    /// Declared types for all symbols. Contains the unmodified type scheme for symbols
    /// with generic types and newly created type variables for symbols without declared type.
    declared_types: HashMap<String, TypeScheme>,
    /// Current mapping of declared type vars to type. Reset before checking each definition.
    declared_type_vars: HashMap<String, Type>,
    unifier: Unifier,
    /// Last used type variable index.
    last_type_var: usize,
}

impl<'a> TypeChecker<'a> {
    pub fn new(statement_type: &'a ExpectedType) -> Self {
        Self {
            statement_type,
            local_var_types: Default::default(),
            declared_types: Default::default(),
            declared_type_vars: Default::default(),
            unifier: Default::default(),
            last_type_var: Default::default(),
        }
    }

    /// Infers and checks types for all provided definitions and expressions and
    /// returns the types for symbols without explicit type.
    pub fn infer_types(
        mut self,
        mut definitions: HashMap<String, (Option<TypeScheme>, Option<&mut Expression>)>,
        expressions: &mut [(&mut Expression, ExpectedType)],
    ) -> Result<Vec<(String, Type)>, String> {
        let type_var_mapping = self.infer_types_inner(&mut definitions, expressions)?;
        self.update_type_args(&mut definitions, expressions, &type_var_mapping)?;
        Ok(definitions
            .into_iter()
            .filter(|(_, (ty, _))| ty.is_none())
            .map(|(name, _)| {
                let mut scheme = self.declared_types.remove(&name).unwrap();
                assert!(scheme.vars.is_empty());
                self.substitute(&mut scheme.ty);
                assert!(scheme.ty.is_concrete_type());
                (name, scheme.ty)
            })
            .collect())
    }

    /// Returns, for each name declared with a type scheme, a mapping from
    /// the type variables used by the type checker to those used in the declaration.
    fn infer_types_inner(
        &mut self,
        definitions: &mut HashMap<String, (Option<TypeScheme>, Option<&mut Expression>)>,
        expressions: &mut [(&mut Expression, ExpectedType)],
    ) -> Result<HashMap<String, HashMap<String, Type>>, String> {
        // TODO in order to fix type inference on recursive functions, we need to:
        // - collect all groups of functions that call each other recursively
        // - analyze each such group in an environment, where their type schemes
        //   are instantiated once at the start and not anymore for the symbol lookup.

        // Sort the names such that called names occur first.
        let names = sort_called_first(
            definitions
                .iter()
                .map(|(n, (_, v))| (n.as_str(), v.as_deref())),
        );

        self.setup_declared_types(definitions);

        // These are the inferred types for symbols that are declared
        // as type schemes. They are compared to the declared types
        // at the end.
        let mut inferred_types: HashMap<String, Type> = Default::default();

        // Now go through all symbols and derive types for the expressions.
        // While analyzing a symbol, we ignore its declared type (unless the
        // symbol is referenced). Unifying the declared type with the inferred
        // type is done at the end.
        for name in names {
            // Ignore builtins (removed from definitions) and definitions without value.
            let Some((_, Some(value))) = definitions.get_mut(&name) else {
                continue;
            };

            let declared_type = self.declared_types[&name].clone();
            let result = if declared_type.vars.is_empty() {
                self.declared_type_vars.clear();
                self.process_concrete_symbol(&name, declared_type.ty.clone(), value)
            } else {
                self.declared_type_vars = declared_type
                    .vars
                    .vars()
                    .map(|v| (v.clone(), self.new_type_var()))
                    .collect();
                self.infer_type_of_expression(value).map(|ty| {
                    inferred_types.insert(name.to_string(), ty);
                })
            };
            if let Err(e) = result {
                return Err(format!(
                    "Error type checking the symbol {name} = {value}:\n{e}",
                ));
            }
        }
        self.declared_type_vars.clear();

        self.check_expressions(expressions)?;

        // From this point on, the substitutions are fixed.

        // Now we check for all symbols that are not declared as a type scheme that they
        // can resolve to a concrete type.
        for (name, declared_type) in &self.declared_types {
            if declared_type.vars.is_empty() {
                // It is not a type scheme, see if we were able to derive a concrete type.
                let inferred = self.type_into_substituted(declared_type.ty.clone());
                if !inferred.is_concrete_type() {
                    let inferred_scheme = self.to_type_scheme(inferred);
                    return Err(format!(
                        "Could not derive a concrete type for symbol {name}.\nInferred type scheme: {}\n",
                        format_type_scheme_around_name(
                            name,
                            &Some(inferred_scheme),
                        )
                    ));
                }
            }
        }

        // We check type schemes last, because only at this point do we know
        // that other types that should be concrete do not occur as type variables in the
        // inferred type scheme any more.
        // This also computes and returns a mapping from the internal names of the type vars
        // in the type scheme to the type vars of the declarations.
        self.verify_type_schemes(inferred_types)
    }

    /// Fills self.declared_types and checks and removes builtins from the definitions.
    fn setup_declared_types<T>(
        &mut self,
        definitions: &mut HashMap<String, (Option<TypeScheme>, T)>,
    ) {
        // Remove builtins from definitions and check their types are correct.
        for (name, ty) in builtin_schemes() {
            if let Some((_, (Some(defined_ty), _))) = definitions.remove_entry(name) {
                assert!(
                    ty == &defined_ty,
                    "Invalid type for built-in scheme {name}: {}",
                    format_type_scheme_around_name(name, &Some(defined_ty))
                );
            }
        }

        self.declared_types = builtin_schemes().clone();
        // Add types from declarations. Type schemes are added without instantiating.
        for (name, (type_scheme, _)) in definitions.iter() {
            // This stores an (uninstantiated) type scheme for symbols with a declared
            // polymorphic type and it creates a new (unquantified) type variable for
            // symbols without declared type. This forces a single concrete type for the latter.
            let ty = type_scheme
                .clone()
                .unwrap_or_else(|| self.new_type_var().into());
            self.declared_types.insert(name.clone(), ty);
        }
    }

    /// Processes the definition of a symbol that is expected to have a concrete type.
    fn process_concrete_symbol(
        &mut self,
        name: &str,
        declared_type: Type,
        value: &mut Expression,
    ) -> Result<(), String> {
        match &declared_type {
            Type::Col => {
                // This is a column. It means we prefer `int -> fe`, but `int -> int`
                // is also OK if it can be derived directly.
                let return_type = self.new_type_var_name();
                let fun_type = Type::Function(FunctionType {
                    params: vec![Type::Int],
                    value: Box::new(Type::TypeVar(return_type.clone())),
                });
                self.expect_type_allow_fe_or_int(&fun_type, value, &return_type)
            }
            Type::Array(ArrayType { base, length: _ }) if base.as_ref() == &Type::Col => {
                // An array of columns. We prefer `(int -> fe)[]`, but we also allow `(int -> int)[]`.
                // Also we ignore the length.
                let return_type = self.new_type_var_name();
                let fun_type = Type::Function(FunctionType {
                    params: vec![Type::Int],
                    value: Box::new(Type::TypeVar(return_type.clone())),
                });
                let arr = Type::Array(ArrayType {
                    base: fun_type.into(),
                    length: None,
                });
                self.expect_type_allow_fe_or_int(&arr, value, &return_type)
            }
            Type::Array(ArrayType {
                base,
                length: Some(_),
            }) if base.as_ref() == &Type::Expr => {
                // An array of intermediate columns with fixed length. We ignore the length.
                // The condenser will have to check the actual length.
                let arr = Type::Array(ArrayType {
                    base: base.clone(),
                    length: None,
                });
                self.expect_type(&arr, value).map_err(|e| {
                    format!("Expected dynamically-sized array for symbol {name}:\n{e}")
                })
            }
            t => self.expect_type(t, value),
        }
    }

    /// Performs type inference on `expr` expecting it to have type `expected_type`.
    /// The `flexible_var` is a type variable that occurs inside `expected_type`
    /// and it is fine to resolve either to `int` or `fe`.
    fn expect_type_allow_fe_or_int(
        &mut self,
        expected_type: &Type,
        expr: &mut Expression,
        flexible_var: &str,
    ) -> Result<(), String> {
        self.expect_type(expected_type, expr)?;
        match self.type_into_substituted(Type::TypeVar(flexible_var.to_string())) {
            Type::Int => Ok(()),
            t => self
                .unifier
                .unify_types(t.clone(), Type::Fe)
                .map_err(|err| {
                    let substitute_flexible = |s: Type| {
                        let mut t = expected_type.clone();
                        t.substitute_type_vars(&[(flexible_var.to_string(), s)].into());
                        self.type_into_substituted(t)
                    };

                    format!(
                        "Expected either {} or {}, but got: {}.\n{err}",
                        substitute_flexible(Type::Int),
                        substitute_flexible(Type::Fe),
                        substitute_flexible(t)
                    )
                }),
        }
    }

    /// Updates generic arguments and literal annotations with the proper resolved types.
    /// `type_var_mapping` is a mapping (for each generic symbol) from
    /// the type variable names used by the type checker to those from the declaration.
    fn update_type_args(
        &mut self,
        definitions: &mut HashMap<String, (Option<TypeScheme>, Option<&mut Expression>)>,
        expressions: &mut [(&mut Expression, ExpectedType)],
        type_var_mapping: &HashMap<String, HashMap<String, Type>>,
    ) -> Result<(), String> {
        let mut errors = vec![];
        definitions
            .iter_mut()
            .filter_map(|(name, (_, expr))| expr.as_mut().map(|expr| (name, expr)))
            .for_each(|(name, expr)| {
                let empty_mapping = Default::default();
                let var_mapping = type_var_mapping.get(name).unwrap_or(&empty_mapping);
                expr.post_visit_expressions_mut(&mut |e| {
                    if let Err(e) = self.update_type_args_for_expression(e, var_mapping) {
                        // TODO cannot borrow the value here for printing it.
                        // We should fix this properly by using source references.
                        errors.push(format!(
                            "Error specializing generic references in {name}:\n{e}",
                        ))
                    }
                });
            });

        for (expr, _) in expressions {
            expr.post_visit_expressions_mut(&mut |e| {
                // There should be no generic types in identities.
                if let Err(e) = self.update_type_args_for_expression(e, &Default::default()) {
                    // TODO cannot borrow the expression here for printing it.
                    // We should fix this properly by using source references.
                    errors.push(format!(
                        "Error specializing generic references in expression:\n{e}",
                    ))
                }
            });
        }
        if errors.is_empty() {
            Ok(())
        } else {
            Err(errors.into_iter().join("\n"))
        }
    }

    /// Updates the type annotations in the literals and the generic arguments.
    fn update_type_args_for_expression(
        &self,
        e: &mut Expression,
        type_var_mapping: &HashMap<String, Type>,
    ) -> Result<(), String> {
        match e {
            Expression::Number(Number {
                value: n,
                type_: annotated_type,
            }) => match annotated_type {
                Some(Type::Int) | Some(Type::Fe) | Some(Type::Expr) => {}
                Some(Type::TypeVar(tv)) => {
                    let mut ty = Type::TypeVar(tv.clone());
                    // Apply regular substitution obtained from unification.
                    self.substitute(&mut ty);
                    if !ty
                        .contained_type_vars()
                        .all(|tv| type_var_mapping.contains_key(tv))
                    {
                        return Err(format!("Unable to derive concrete type for literal {n}."));
                    }
                    // Rename type vars (hopefully just a single one) to match the declaration scheme.
                    ty.substitute_type_vars(type_var_mapping);
                    if let Type::TypeVar(tv) = ty {
                        *annotated_type = Some(Type::TypeVar(tv.clone()));
                    } else {
                        match ty {
                            Type::Int => *annotated_type = Some(Type::Int),
                            Type::Fe => *annotated_type = Some(Type::Fe),
                            Type::Expr => *annotated_type = Some(Type::Expr),
                            t => panic!("Invalid resolved type literal number: {t}"),
                        }
                    }
                }
                _ => panic!("Invalid annotation for literal number."),
            },
            Expression::Reference(Reference::Poly(PolynomialReference {
                name,
                poly_id: _,
                type_args,
            })) => {
                for ty in type_args.as_mut().unwrap() {
                    // Apply regular substitution obtained from unification.
                    self.substitute(ty);
                    // Now rename remaining type vars to match the declaration scheme.
                    // The remaining type vars need to be in the declaration scheme.
                    if !ty
                        .contained_type_vars()
                        .all(|tv| type_var_mapping.contains_key(tv))
                    {
                        return Err(format!(
                            "Unable to derive concrete type for reference to generic symbol {name}"
                        ));
                    }
                    ty.substitute_type_vars(type_var_mapping);
                }
            }
            _ => {}
        }
        Ok(())
    }

    /// Type-checks the isolated expressions.
    fn check_expressions(
        &mut self,
        expressions: &mut [(&mut Expression, ExpectedType)],
    ) -> Result<(), String> {
        for (e, expected_type) in expressions {
            self.expect_type_with_flexibility(expected_type, e)?;
        }
        Ok(())
    }

    /// Process an expression, inferring its type and expecting either a certain type or potentially an array of that type.
    fn expect_type_with_flexibility(
        &mut self,
        expected_type: &ExpectedType,
        expr: &mut Expression,
    ) -> Result<(), String> {
        if expected_type.allow_array {
            self.infer_type_of_expression(expr)
                .and_then(|ty| {
                    let ty = self.type_into_substituted(ty);
                    let expected_type = if matches!(ty, Type::Array(_)) {
                        Type::Array(ArrayType {
                            base: Box::new(expected_type.ty.clone()),
                            length: None,
                        })
                    } else {
                        expected_type.ty.clone()
                    };

                    self.unifier
                        .unify_types(ty.clone(), expected_type.clone())
                        .map_err(|err| {
                            format!(
                                "Expected type {} but got type {}.\n{err}",
                                self.type_into_substituted(expected_type),
                                self.type_into_substituted(ty)
                            )
                        })
                })
                .map_err(|err| {
                    format!(
                        "Expression is expected to evaluate to {} or ({})[]:\n  {expr}:\n{err}",
                        expected_type.ty, expected_type.ty
                    )
                })
        } else {
            self.expect_type(&expected_type.ty, expr)
        }
    }

    /// Process an expression and return the type of the expression.
    fn infer_type_of_expression(&mut self, e: &mut Expression) -> Result<Type, String> {
        Ok(match e {
            Expression::Reference(Reference::LocalVar(id, _name)) => self.local_var_type(*id),
            Expression::Reference(Reference::Poly(PolynomialReference {
                name,
                poly_id: _,
                type_args,
            })) => {
                let (ty, args) = self.instantiate_scheme(self.declared_types[name].clone());
                if let Some(requested_type_args) = type_args {
                    if requested_type_args.len() != args.len() {
                        return Err(format!(
                            "Expected {} type arguments for symbol {name}, but got {}: {}",
                            args.len(),
                            requested_type_args.len(),
                            requested_type_args.iter().join(", ")
                        ));
                    }
                    for (requested, inferred) in requested_type_args.iter_mut().zip(&args) {
                        requested.substitute_type_vars(&self.declared_type_vars);
                        self.unifier
                            .unify_types(requested.clone(), inferred.clone())?;
                    }
                }
                *type_args = Some(args);
                type_for_reference(&ty)
            }
            Expression::PublicReference(_) => Type::Expr,
            Expression::Number(Number {
                type_: annotated_type,
                ..
            }) => {
                let ty = match annotated_type {
                    Some(Type::Int) => Type::Int,
                    Some(Type::Fe) => Type::Fe,
                    Some(Type::Expr) => Type::Expr,
                    Some(Type::TypeVar(tv)) => Type::TypeVar(tv.clone()),
                    Some(t) => panic!("Type name annotation for number is not supported: {t}"),
                    None => {
                        let tv = self.new_type_var_name();
                        *annotated_type = Some(Type::TypeVar(tv.clone()));
                        Type::TypeVar(tv)
                    }
                };
                self.unifier.ensure_bound(&ty, "FromLiteral".to_string())?;
                ty
            }
            Expression::String(_) => Type::String,
            Expression::Tuple(items) => Type::Tuple(TupleType {
                items: items
                    .iter_mut()
                    .map(|item| self.infer_type_of_expression(item))
                    .collect::<Result<_, _>>()?,
            }),
            Expression::LambdaExpression(LambdaExpression {
                kind: _,
                params,
                body,
            }) => {
                let old_len = self.local_var_types.len();
                let result = params
                    .iter()
                    .map(|p| self.infer_type_of_pattern(p))
                    .collect::<Result<Vec<_>, _>>()
                    .and_then(|param_types| {
                        Ok((param_types, self.infer_type_of_expression(body)?))
                    });
                self.local_var_types.truncate(old_len);
                let (param_types, body_type) = result?;
                Type::Function(FunctionType {
                    params: param_types,
                    value: Box::new(body_type),
                })
            }
            Expression::ArrayLiteral(ArrayLiteral { items }) => {
                let item_type = self.new_type_var();
                for e in items {
                    self.expect_type(&item_type, e)?;
                }

                Type::Array(ArrayType {
                    base: Box::new(item_type.clone()),
                    length: None,
                })
            }
            Expression::BinaryOperation(BinaryOperation { left, op, right }) => {
                // TODO at some point, also store the generic args for operators
                let fun_type = self.instantiate_scheme(binary_operator_scheme(*op)).0;
                self.infer_type_of_function_call(
                    fun_type,
                    [left, right].into_iter().map(AsMut::as_mut),
                    || format!("applying operator {op}"),
                )?
            }
            Expression::UnaryOperation(op, inner) => {
                // TODO at some point, also store the generic args for operators
                let fun_type = self.instantiate_scheme(unary_operator_scheme(*op)).0;
                self.infer_type_of_function_call(
                    fun_type,
                    [inner].into_iter().map(AsMut::as_mut),
                    || format!("applying unary {op}"),
                )?
            }
            Expression::IndexAccess(IndexAccess { array, index }) => {
                let result = self.new_type_var();
                self.expect_type(
                    &Type::Array(ArrayType {
                        base: Box::new(result.clone()),
                        length: None,
                    }),
                    array,
                )?;

                self.expect_type(&Type::Int, index)?;
                result
            }
            Expression::FunctionCall(FunctionCall {
                function,
                arguments,
            }) => {
                let ft = self.infer_type_of_expression(function)?;
                self.infer_type_of_function_call(ft, arguments.iter_mut(), || {
                    format!("calling function {function}")
                })?
            }
            Expression::FreeInput(_) => todo!(),
            Expression::MatchExpression(scrutinee, arms) => {
                let scrutinee_type = self.infer_type_of_expression(scrutinee)?;
                let result = self.new_type_var();
                for MatchArm { pattern, value } in arms {
                    let local_var_count = self.local_var_types.len();
                    self.expect_type_of_pattern(&scrutinee_type, pattern)?;
                    let result = self.expect_type(&result, value);
                    self.local_var_types.truncate(local_var_count);
                    result?;
                }
                result
            }
            Expression::IfExpression(if_expr) => {
                self.expect_type(&Type::Bool, &mut if_expr.condition)?;
                let result = self.infer_type_of_expression(&mut if_expr.body)?;
                self.expect_type(&result, &mut if_expr.else_body)?;
                result
            }
            Expression::BlockExpression(statements, expr) => {
                let original_var_count = self.local_var_types.len();
                for statement in statements {
                    match statement {
                        StatementInsideBlock::LetStatement(LetStatementInsideBlock {
                            pattern,
                            value,
                        }) => {
                            let value_type = if let Some(value) = value {
                                self.infer_type_of_expression(value)?
                            } else {
                                Type::Expr
                            };
                            self.expect_type_of_pattern(&value_type, pattern)?;
                        }
                        StatementInsideBlock::Expression(expr) => {
                            self.expect_type_with_flexibility(self.statement_type, expr)?;
                        }
                    }
                }
                let result = self.infer_type_of_expression(expr);
                self.local_var_types.truncate(original_var_count);
                result?
            }
        })
    }

    /// Process a function call and return the type of the expression.
    /// The error message is used to clarify which kind of function call it is
    /// (it might be an operator).
    fn infer_type_of_function_call<'b>(
        &mut self,
        function_type: Type,
        arguments: impl ExactSizeIterator<Item = &'b mut Expression>,
        error_message: impl FnOnce() -> String,
    ) -> Result<Type, String> {
        let arguments = arguments.collect::<Vec<_>>();
        let params = (0..arguments.len())
            .map(|_| self.new_type_var())
            .collect::<Vec<_>>();
        let result_type = self.new_type_var();
        let expected_function_type = Type::Function(FunctionType {
            params: params.clone(),
            value: Box::new(result_type.clone()),
        });
        self.unifier
            .unify_types(function_type.clone(), expected_function_type.clone())
            .map_err(|err| {
                // TODO the error message is a bit weird here. In the future, this
                // should just use source locations.
                format!(
                    "Expected function of type `{}`, but got `{}` when {} on ({}):\n{err}",
                    self.type_into_substituted(expected_function_type),
                    self.type_into_substituted(function_type),
                    error_message(),
                    arguments.iter().format(", ")
                )
            })?;

        for (arg, param) in arguments.into_iter().zip(params) {
            self.expect_type(&param, arg)?;
        }
        Ok(result_type)
    }

    /// Process the expression and unify it with the given type.
    /// This function should be preferred over `infer_type_of_expression` if an expected type is known
    /// because we can create better error messages.
    fn expect_type(&mut self, expected_type: &Type, expr: &mut Expression) -> Result<(), String> {
        // For literals, we try to store the type here already.
        // This avoids creating tons of type variables for large arrays.
        if let Expression::Number(Number {
            type_: annotated_type @ None,
            ..
        }) = expr
        {
            match expected_type {
                Type::Int => *annotated_type = Some(Type::Int),
                Type::Fe => *annotated_type = Some(Type::Fe),
                Type::Expr => *annotated_type = Some(Type::Expr),
                Type::TypeVar(tv) => *annotated_type = Some(Type::TypeVar(tv.clone())),
                _ => {}
            };
        }
        let inferred_type = self.infer_type_of_expression(expr)?;
        self.unifier
            .unify_types(inferred_type.clone(), expected_type.clone())
            .map_err(|err| {
                format!(
                    "Error checking sub-expression {expr}:\nExpected type: {}\nInferred type: {}\n{err}",
                    self.type_into_substituted(expected_type.clone()),
                    self.type_into_substituted(inferred_type)
                )
            })
    }

    /// Type-checks a pattern and adds local variables.
    fn expect_type_of_pattern(
        &mut self,
        expected_type: &Type,
        pattern: &Pattern,
    ) -> Result<(), String> {
        let inferred_type = self.infer_type_of_pattern(pattern)?;
        self.unifier
            .unify_types(inferred_type.clone(), expected_type.clone())
            .map_err(|err| {
                format!(
                    "Error checking pattern {pattern}:\nExpected type: {}\nInferred type: {}\n{err}",
                    self.type_into_substituted(expected_type.clone()),
                    self.type_into_substituted(inferred_type)
                )
            })
    }

    /// Type-checks a pattern and adds local variables.
    fn infer_type_of_pattern(&mut self, pattern: &Pattern) -> Result<Type, String> {
        Ok(match pattern {
            Pattern::Ellipsis => unreachable!("Should be handled higher up."),
            Pattern::CatchAll => self.new_type_var(),
            Pattern::Number(_) => {
                let ty = self.new_type_var();
                self.unifier.ensure_bound(&ty, "FromLiteral".to_string())?;
                ty
            }
            Pattern::String(_) => Type::String,
            Pattern::Tuple(items) => Type::Tuple(TupleType {
                items: items
                    .iter()
                    .map(|p| self.infer_type_of_pattern(p))
                    .collect::<Result<_, _>>()?,
            }),
            Pattern::Array(items) => {
                let item_type = self.new_type_var();
                for item in items {
                    if item != &Pattern::Ellipsis {
                        self.expect_type_of_pattern(&item_type, item)?;
                    }
                }
                Type::Array(ArrayType {
                    base: Box::new(item_type),
                    length: None,
                })
            }
            Pattern::Variable(_) => {
                let ty = self.new_type_var();
                self.local_var_types.push(ty.clone());
                ty
            }
            Pattern::Enum(name, data) => {
                // We just ignore the generic args here, storing them in the pattern
                // is not helpful because the type is obvious from the value.
                let (ty, _generic_args) =
                    self.instantiate_scheme(self.declared_types[&name.to_dotted_string()].clone());
                let ty = type_for_reference(&ty);

                match data {
                    Some(data) => {
                        let Type::Function(FunctionType { params, value }) = ty else {
                            if matches!(ty, Type::NamedType(_, _)) {
                                return Err(format!("Enum variant {name} does not have fields, but is used with parentheses in {pattern}."));
                            } else {
                                return Err(format!(
                                    "Expected enum variant for pattern {pattern} but got {ty}"
                                ));
                            }
                        };
                        if !matches!(value.as_ref(), Type::NamedType(_, _)) {
                            return Err(format!(
                                "Expected enum variant for pattern {pattern} but got {value}"
                            ));
                        }
                        if params.len() != data.len() {
                            return Err(format!(
                                "Invalid number of data fields for enum variant {name}. Expected {} but got {}.",
                                params.len(),
                                data.len()
                            ));
                        }
                        params
                            .iter()
                            .zip(data)
                            .try_for_each(|(ty, pat)| self.expect_type_of_pattern(ty, pat))?;
                        (*value).clone()
                    }
                    None => {
                        if let Type::NamedType(_, _) = ty {
                            ty
                        } else if matches!(ty, Type::Function(_)) {
                            return Err(format!(
                                "Expected enum variant for pattern {pattern} but got {ty} - maybe you forgot the parentheses?"
                            ));
                        } else {
                            return Err(format!(
                                "Expected enum variant for pattern {pattern} but got {ty}"
                            ));
                        }
                    }
                }
            }
        })
    }

    /// Returns, for each name declared with a type scheme, a mapping from
    /// the type variables used by the type checker to those used in the declaration.
    fn verify_type_schemes(
        &self,
        inferred_types: HashMap<String, Type>,
    ) -> Result<HashMap<String, HashMap<String, Type>>, String> {
        inferred_types.into_iter().map(|(name, inferred_type)| {
            let declared_type = self.declared_types[&name].clone();
            let inferred_type = self.type_into_substituted(inferred_type.clone());
            let inferred = self.to_type_scheme(inferred_type.clone());
            let declared = declared_type.clone().simplify_type_vars();
            if inferred != declared {
                return Err(format!(
                    "Inferred type scheme for symbol {name} does not match the declared type.\nInferred: let{}\nDeclared: let{}",
                    format_type_scheme_around_name(&name, &Some(inferred)),
                    format_type_scheme_around_name(&name, &Some(declared_type),
                )));
            }
            let declared_type_vars = declared_type.ty.contained_type_vars();
            let inferred_type_vars = inferred_type.contained_type_vars();
            Ok((name.clone(),
                inferred_type_vars
                    .into_iter()
                    .cloned()
                    .zip(declared_type_vars.into_iter().map(|tv| Type::TypeVar(tv.clone())))
                    .collect(),
            ))
        }).collect::<Result<_, String>>()
    }

    fn type_into_substituted(&self, mut ty: Type) -> Type {
        self.substitute(&mut ty);
        ty
    }

    fn substitute(&self, ty: &mut Type) {
        ty.substitute_type_vars(self.unifier.substitutions());
    }

    /// Instantiates a type scheme by creating new type variables for the quantified
    /// type variables in the scheme and adds the required trait bounds for the
    /// new type variables.
    /// Returns the new type and a vector of the type variables used for those
    /// declared in the scheme.
    fn instantiate_scheme(&mut self, scheme: TypeScheme) -> (Type, Vec<Type>) {
        let mut ty = scheme.ty;
        let vars = scheme
            .vars
            .bounds()
            .map(|(_, bounds)| {
                let new_var = self.new_type_var();
                for b in bounds {
                    self.unifier.ensure_bound(&new_var, b.clone()).unwrap();
                }
                new_var
            })
            .collect::<Vec<_>>();
        let substitutions = scheme.vars.vars().cloned().zip(vars.clone()).collect();
        ty.substitute_type_vars(&substitutions);
        (ty, vars)
    }

    fn new_type_var_name(&mut self) -> String {
        self.last_type_var += 1;
        format!("T{}", self.last_type_var)
    }

    fn new_type_var(&mut self) -> Type {
        Type::TypeVar(self.new_type_var_name())
    }

    /// Creates a type scheme out of a type by making all unsubstituted
    /// type variables generic.
    /// TODO this is wrong for mutually recursive generic functions.
    fn to_type_scheme(&self, ty: Type) -> TypeScheme {
        let ty = self.type_into_substituted(ty);
        let vars = TypeBounds::new(ty.contained_type_vars().map(|v| {
            (
                v.clone(),
                self.unifier
                    .type_var_bounds(v)
                    .into_iter()
                    .collect::<BTreeSet<_>>(),
            )
        }));
        TypeScheme { vars, ty }.simplify_type_vars()
    }

    pub fn local_var_type(&self, id: u64) -> Type {
        self.local_var_types[id as usize].clone()
    }
}<|MERGE_RESOLUTION|>--- conflicted
+++ resolved
@@ -7,13 +7,8 @@
         display::format_type_scheme_around_name,
         types::{ArrayType, FunctionType, TupleType, Type, TypeBounds, TypeScheme},
         visitor::ExpressionVisitable,
-<<<<<<< HEAD
         ArrayLiteral, BinaryOperation, FunctionCall, IndexAccess, LambdaExpression,
-        LetStatementInsideBlock, MatchArm, Pattern, StatementInsideBlock,
-=======
-        ArrayLiteral, FunctionCall, IndexAccess, LambdaExpression, LetStatementInsideBlock,
-        MatchArm, Number, Pattern, StatementInsideBlock,
->>>>>>> 0e0ebe74
+        LetStatementInsideBlock, MatchArm, Number, Pattern, StatementInsideBlock,
     },
 };
 
