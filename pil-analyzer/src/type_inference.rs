--- conflicted
+++ resolved
@@ -7,14 +7,9 @@
         display::format_type_scheme_around_name,
         types::{ArrayType, FunctionType, TupleType, Type, TypeBounds, TypeScheme},
         visitor::ExpressionVisitable,
-<<<<<<< HEAD
-        ArrayLiteral, BinaryOperation, FunctionCall, FunctionKind, IndexAccess, LambdaExpression,
-        LetStatementInsideBlock, MatchArm, Number, Pattern, StatementInsideBlock,
-=======
-        ArrayLiteral, BinaryOperation, BlockExpression, FunctionCall, IndexAccess,
+        ArrayLiteral, BinaryOperation, BlockExpression, FunctionCall, FunctionKind, IndexAccess,
         LambdaExpression, LetStatementInsideBlock, MatchArm, MatchExpression, Number, Pattern,
         StatementInsideBlock, UnaryOperation,
->>>>>>> 0757e57e
     },
 };
 
