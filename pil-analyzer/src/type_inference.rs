use std::collections::{BTreeSet, HashMap};

use itertools::Itertools;
use powdr_ast::{
    analyzed::{Expression, PolynomialReference, Reference},
    parsed::{
        display::format_type_scheme_around_name,
        types::{ArrayType, FunctionType, TupleType, Type, TypeBounds, TypeScheme},
        visitor::ExpressionVisitable,
        ArrayLiteral, FunctionCall, IndexAccess, LambdaExpression, LetStatementInsideBlock,
<<<<<<< HEAD
        MatchArm, Pattern, StatementInsideBlock, UnaryOperation,
=======
        MatchArm, Number, Pattern, StatementInsideBlock,
>>>>>>> 0e0ebe74
    },
};

use crate::{
    call_graph::sort_called_first,
    type_builtins::{
        binary_operator_scheme, builtin_schemes, type_for_reference, unary_operator_scheme,
    },
    type_unifier::Unifier,
};

/// Infers types on all definitions and checks type-correctness for isolated
/// expressions (from identities and arrays) where the expected type is given.
/// The parameter `statement_type` is the expected type for expressions at statement level.
/// Sets the generic arguments for references and the literal types in all expressions.
/// Returns the types for symbols without explicit type.
pub fn infer_types(
    definitions: HashMap<String, (Option<TypeScheme>, Option<&mut Expression>)>,
    expressions: &mut [(&mut Expression, ExpectedType)],
    statement_type: &ExpectedType,
) -> Result<Vec<(String, Type)>, String> {
    TypeChecker::new(statement_type).infer_types(definitions, expressions)
}

/// A type to expect and a flag that says if arrays of that type are also fine.
#[derive(Clone)]
pub struct ExpectedType {
    pub ty: Type,
    pub allow_array: bool,
}

impl From<Type> for ExpectedType {
    fn from(ty: Type) -> Self {
        ExpectedType {
            ty,
            allow_array: false,
        }
    }
}

struct TypeChecker<'a> {
    /// The expected type for expressions at statement level in block expressions.
    statement_type: &'a ExpectedType,
    /// Types for local variables, might contain type variables.
    local_var_types: Vec<Type>,
    /// Declared types for all symbols. Contains the unmodified type scheme for symbols
    /// with generic types and newly created type variables for symbols without declared type.
    declared_types: HashMap<String, TypeScheme>,
    /// Current mapping of declared type vars to type. Reset before checking each definition.
    declared_type_vars: HashMap<String, Type>,
    unifier: Unifier,
    /// Last used type variable index.
    last_type_var: usize,
}

impl<'a> TypeChecker<'a> {
    pub fn new(statement_type: &'a ExpectedType) -> Self {
        Self {
            statement_type,
            local_var_types: Default::default(),
            declared_types: Default::default(),
            declared_type_vars: Default::default(),
            unifier: Default::default(),
            last_type_var: Default::default(),
        }
    }

    /// Infers and checks types for all provided definitions and expressions and
    /// returns the types for symbols without explicit type.
    pub fn infer_types(
        mut self,
        mut definitions: HashMap<String, (Option<TypeScheme>, Option<&mut Expression>)>,
        expressions: &mut [(&mut Expression, ExpectedType)],
    ) -> Result<Vec<(String, Type)>, String> {
        let type_var_mapping = self.infer_types_inner(&mut definitions, expressions)?;
        self.update_type_args(&mut definitions, expressions, &type_var_mapping)?;
        Ok(definitions
            .into_iter()
            .filter(|(_, (ty, _))| ty.is_none())
            .map(|(name, _)| {
                let mut scheme = self.declared_types.remove(&name).unwrap();
                assert!(scheme.vars.is_empty());
                self.substitute(&mut scheme.ty);
                assert!(scheme.ty.is_concrete_type());
                (name, scheme.ty)
            })
            .collect())
    }

    /// Returns, for each name declared with a type scheme, a mapping from
    /// the type variables used by the type checker to those used in the declaration.
    fn infer_types_inner(
        &mut self,
        definitions: &mut HashMap<String, (Option<TypeScheme>, Option<&mut Expression>)>,
        expressions: &mut [(&mut Expression, ExpectedType)],
    ) -> Result<HashMap<String, HashMap<String, Type>>, String> {
        // TODO in order to fix type inference on recursive functions, we need to:
        // - collect all groups of functions that call each other recursively
        // - analyze each such group in an environment, where their type schemes
        //   are instantiated once at the start and not anymore for the symbol lookup.

        // Sort the names such that called names occur first.
        let names = sort_called_first(
            definitions
                .iter()
                .map(|(n, (_, v))| (n.as_str(), v.as_deref())),
        );

        self.setup_declared_types(definitions);

        // These are the inferred types for symbols that are declared
        // as type schemes. They are compared to the declared types
        // at the end.
        let mut inferred_types: HashMap<String, Type> = Default::default();

        // Now go through all symbols and derive types for the expressions.
        // While analyzing a symbol, we ignore its declared type (unless the
        // symbol is referenced). Unifying the declared type with the inferred
        // type is done at the end.
        for name in names {
            // Ignore builtins (removed from definitions) and definitions without value.
            let Some((_, Some(value))) = definitions.get_mut(&name) else {
                continue;
            };

            let declared_type = self.declared_types[&name].clone();
            let result = if declared_type.vars.is_empty() {
                self.declared_type_vars.clear();
                self.process_concrete_symbol(&name, declared_type.ty.clone(), value)
            } else {
                self.declared_type_vars = declared_type
                    .vars
                    .vars()
                    .map(|v| (v.clone(), self.new_type_var()))
                    .collect();
                self.infer_type_of_expression(value).map(|ty| {
                    inferred_types.insert(name.to_string(), ty);
                })
            };
            if let Err(e) = result {
                return Err(format!(
                    "Error type checking the symbol {name} = {value}:\n{e}",
                ));
            }
        }
        self.declared_type_vars.clear();

        self.check_expressions(expressions)?;

        // From this point on, the substitutions are fixed.

        // Now we check for all symbols that are not declared as a type scheme that they
        // can resolve to a concrete type.
        for (name, declared_type) in &self.declared_types {
            if declared_type.vars.is_empty() {
                // It is not a type scheme, see if we were able to derive a concrete type.
                let inferred = self.type_into_substituted(declared_type.ty.clone());
                if !inferred.is_concrete_type() {
                    let inferred_scheme = self.to_type_scheme(inferred);
                    return Err(format!(
                        "Could not derive a concrete type for symbol {name}.\nInferred type scheme: {}\n",
                        format_type_scheme_around_name(
                            name,
                            &Some(inferred_scheme),
                        )
                    ));
                }
            }
        }

        // We check type schemes last, because only at this point do we know
        // that other types that should be concrete do not occur as type variables in the
        // inferred type scheme any more.
        // This also computes and returns a mapping from the internal names of the type vars
        // in the type scheme to the type vars of the declarations.
        self.verify_type_schemes(inferred_types)
    }

    /// Fills self.declared_types and checks and removes builtins from the definitions.
    fn setup_declared_types<T>(
        &mut self,
        definitions: &mut HashMap<String, (Option<TypeScheme>, T)>,
    ) {
        // Remove builtins from definitions and check their types are correct.
        for (name, ty) in builtin_schemes() {
            if let Some((_, (Some(defined_ty), _))) = definitions.remove_entry(name) {
                assert!(
                    ty == &defined_ty,
                    "Invalid type for built-in scheme {name}: {}",
                    format_type_scheme_around_name(name, &Some(defined_ty))
                );
            }
        }

        self.declared_types = builtin_schemes().clone();
        // Add types from declarations. Type schemes are added without instantiating.
        for (name, (type_scheme, _)) in definitions.iter() {
            // This stores an (uninstantiated) type scheme for symbols with a declared
            // polymorphic type and it creates a new (unquantified) type variable for
            // symbols without declared type. This forces a single concrete type for the latter.
            let ty = type_scheme
                .clone()
                .unwrap_or_else(|| self.new_type_var().into());
            self.declared_types.insert(name.clone(), ty);
        }
    }

    /// Processes the definition of a symbol that is expected to have a concrete type.
    fn process_concrete_symbol(
        &mut self,
        name: &str,
        declared_type: Type,
        value: &mut Expression,
    ) -> Result<(), String> {
        match &declared_type {
            Type::Col => {
                // This is a column. It means we prefer `int -> fe`, but `int -> int`
                // is also OK if it can be derived directly.
                let return_type = self.new_type_var_name();
                let fun_type = Type::Function(FunctionType {
                    params: vec![Type::Int],
                    value: Box::new(Type::TypeVar(return_type.clone())),
                });
                self.expect_type_allow_fe_or_int(&fun_type, value, &return_type)
            }
            Type::Array(ArrayType { base, length: _ }) if base.as_ref() == &Type::Col => {
                // An array of columns. We prefer `(int -> fe)[]`, but we also allow `(int -> int)[]`.
                // Also we ignore the length.
                let return_type = self.new_type_var_name();
                let fun_type = Type::Function(FunctionType {
                    params: vec![Type::Int],
                    value: Box::new(Type::TypeVar(return_type.clone())),
                });
                let arr = Type::Array(ArrayType {
                    base: fun_type.into(),
                    length: None,
                });
                self.expect_type_allow_fe_or_int(&arr, value, &return_type)
            }
            Type::Array(ArrayType {
                base,
                length: Some(_),
            }) if base.as_ref() == &Type::Expr => {
                // An array of intermediate columns with fixed length. We ignore the length.
                // The condenser will have to check the actual length.
                let arr = Type::Array(ArrayType {
                    base: base.clone(),
                    length: None,
                });
                self.expect_type(&arr, value).map_err(|e| {
                    format!("Expected dynamically-sized array for symbol {name}:\n{e}")
                })
            }
            t => self.expect_type(t, value),
        }
    }

    /// Performs type inference on `expr` expecting it to have type `expected_type`.
    /// The `flexible_var` is a type variable that occurs inside `expected_type`
    /// and it is fine to resolve either to `int` or `fe`.
    fn expect_type_allow_fe_or_int(
        &mut self,
        expected_type: &Type,
        expr: &mut Expression,
        flexible_var: &str,
    ) -> Result<(), String> {
        self.expect_type(expected_type, expr)?;
        match self.type_into_substituted(Type::TypeVar(flexible_var.to_string())) {
            Type::Int => Ok(()),
            t => self
                .unifier
                .unify_types(t.clone(), Type::Fe)
                .map_err(|err| {
                    let substitute_flexible = |s: Type| {
                        let mut t = expected_type.clone();
                        t.substitute_type_vars(&[(flexible_var.to_string(), s)].into());
                        self.type_into_substituted(t)
                    };

                    format!(
                        "Expected either {} or {}, but got: {}.\n{err}",
                        substitute_flexible(Type::Int),
                        substitute_flexible(Type::Fe),
                        substitute_flexible(t)
                    )
                }),
        }
    }

    /// Updates generic arguments and literal annotations with the proper resolved types.
    /// `type_var_mapping` is a mapping (for each generic symbol) from
    /// the type variable names used by the type checker to those from the declaration.
    fn update_type_args(
        &mut self,
        definitions: &mut HashMap<String, (Option<TypeScheme>, Option<&mut Expression>)>,
        expressions: &mut [(&mut Expression, ExpectedType)],
        type_var_mapping: &HashMap<String, HashMap<String, Type>>,
    ) -> Result<(), String> {
        let mut errors = vec![];
        definitions
            .iter_mut()
            .filter_map(|(name, (_, expr))| expr.as_mut().map(|expr| (name, expr)))
            .for_each(|(name, expr)| {
                let empty_mapping = Default::default();
                let var_mapping = type_var_mapping.get(name).unwrap_or(&empty_mapping);
                expr.post_visit_expressions_mut(&mut |e| {
                    if let Err(e) = self.update_type_args_for_expression(e, var_mapping) {
                        // TODO cannot borrow the value here for printing it.
                        // We should fix this properly by using source references.
                        errors.push(format!(
                            "Error specializing generic references in {name}:\n{e}",
                        ))
                    }
                });
            });

        for (expr, _) in expressions {
            expr.post_visit_expressions_mut(&mut |e| {
                // There should be no generic types in identities.
                if let Err(e) = self.update_type_args_for_expression(e, &Default::default()) {
                    // TODO cannot borrow the expression here for printing it.
                    // We should fix this properly by using source references.
                    errors.push(format!(
                        "Error specializing generic references in expression:\n{e}",
                    ))
                }
            });
        }
        if errors.is_empty() {
            Ok(())
        } else {
            Err(errors.into_iter().join("\n"))
        }
    }

    /// Updates the type annotations in the literals and the generic arguments.
    fn update_type_args_for_expression(
        &self,
        e: &mut Expression,
        type_var_mapping: &HashMap<String, Type>,
    ) -> Result<(), String> {
        match e {
            Expression::Number(Number {
                value: n,
                type_: annotated_type,
            }) => match annotated_type {
                Some(Type::Int) | Some(Type::Fe) | Some(Type::Expr) => {}
                Some(Type::TypeVar(tv)) => {
                    let mut ty = Type::TypeVar(tv.clone());
                    // Apply regular substitution obtained from unification.
                    self.substitute(&mut ty);
                    if !ty
                        .contained_type_vars()
                        .all(|tv| type_var_mapping.contains_key(tv))
                    {
                        return Err(format!("Unable to derive concrete type for literal {n}."));
                    }
                    // Rename type vars (hopefully just a single one) to match the declaration scheme.
                    ty.substitute_type_vars(type_var_mapping);
                    if let Type::TypeVar(tv) = ty {
                        *annotated_type = Some(Type::TypeVar(tv.clone()));
                    } else {
                        match ty {
                            Type::Int => *annotated_type = Some(Type::Int),
                            Type::Fe => *annotated_type = Some(Type::Fe),
                            Type::Expr => *annotated_type = Some(Type::Expr),
                            t => panic!("Invalid resolved type literal number: {t}"),
                        }
                    }
                }
                _ => panic!("Invalid annotation for literal number."),
            },
            Expression::Reference(Reference::Poly(PolynomialReference {
                name,
                poly_id: _,
                type_args,
            })) => {
                for ty in type_args.as_mut().unwrap() {
                    // Apply regular substitution obtained from unification.
                    self.substitute(ty);
                    // Now rename remaining type vars to match the declaration scheme.
                    // The remaining type vars need to be in the declaration scheme.
                    if !ty
                        .contained_type_vars()
                        .all(|tv| type_var_mapping.contains_key(tv))
                    {
                        return Err(format!(
                            "Unable to derive concrete type for reference to generic symbol {name}"
                        ));
                    }
                    ty.substitute_type_vars(type_var_mapping);
                }
            }
            _ => {}
        }
        Ok(())
    }

    /// Type-checks the isolated expressions.
    fn check_expressions(
        &mut self,
        expressions: &mut [(&mut Expression, ExpectedType)],
    ) -> Result<(), String> {
        for (e, expected_type) in expressions {
            self.expect_type_with_flexibility(expected_type, e)?;
        }
        Ok(())
    }

    /// Process an expression, inferring its type and expecting either a certain type or potentially an array of that type.
    fn expect_type_with_flexibility(
        &mut self,
        expected_type: &ExpectedType,
        expr: &mut Expression,
    ) -> Result<(), String> {
        if expected_type.allow_array {
            self.infer_type_of_expression(expr)
                .and_then(|ty| {
                    let ty = self.type_into_substituted(ty);
                    let expected_type = if matches!(ty, Type::Array(_)) {
                        Type::Array(ArrayType {
                            base: Box::new(expected_type.ty.clone()),
                            length: None,
                        })
                    } else {
                        expected_type.ty.clone()
                    };

                    self.unifier
                        .unify_types(ty.clone(), expected_type.clone())
                        .map_err(|err| {
                            format!(
                                "Expected type {} but got type {}.\n{err}",
                                self.type_into_substituted(expected_type),
                                self.type_into_substituted(ty)
                            )
                        })
                })
                .map_err(|err| {
                    format!(
                        "Expression is expected to evaluate to {} or ({})[]:\n  {expr}:\n{err}",
                        expected_type.ty, expected_type.ty
                    )
                })
        } else {
            self.expect_type(&expected_type.ty, expr)
        }
    }

    /// Process an expression and return the type of the expression.
    fn infer_type_of_expression(&mut self, e: &mut Expression) -> Result<Type, String> {
        Ok(match e {
            Expression::Reference(Reference::LocalVar(id, _name)) => self.local_var_type(*id),
            Expression::Reference(Reference::Poly(PolynomialReference {
                name,
                poly_id: _,
                type_args,
            })) => {
                let (ty, args) = self.instantiate_scheme(self.declared_types[name].clone());
                if let Some(requested_type_args) = type_args {
                    if requested_type_args.len() != args.len() {
                        return Err(format!(
                            "Expected {} type arguments for symbol {name}, but got {}: {}",
                            args.len(),
                            requested_type_args.len(),
                            requested_type_args.iter().join(", ")
                        ));
                    }
                    for (requested, inferred) in requested_type_args.iter_mut().zip(&args) {
                        requested.substitute_type_vars(&self.declared_type_vars);
                        self.unifier
                            .unify_types(requested.clone(), inferred.clone())?;
                    }
                }
                *type_args = Some(args);
                type_for_reference(&ty)
            }
            Expression::PublicReference(_) => Type::Expr,
            Expression::Number(Number {
                type_: annotated_type,
                ..
            }) => {
                let ty = match annotated_type {
                    Some(Type::Int) => Type::Int,
                    Some(Type::Fe) => Type::Fe,
                    Some(Type::Expr) => Type::Expr,
                    Some(Type::TypeVar(tv)) => Type::TypeVar(tv.clone()),
                    Some(t) => panic!("Type name annotation for number is not supported: {t}"),
                    None => {
                        let tv = self.new_type_var_name();
                        *annotated_type = Some(Type::TypeVar(tv.clone()));
                        Type::TypeVar(tv)
                    }
                };
                self.unifier.ensure_bound(&ty, "FromLiteral".to_string())?;
                ty
            }
            Expression::String(_) => Type::String,
            Expression::Tuple(items) => Type::Tuple(TupleType {
                items: items
                    .iter_mut()
                    .map(|item| self.infer_type_of_expression(item))
                    .collect::<Result<_, _>>()?,
            }),
            Expression::LambdaExpression(LambdaExpression {
                kind: _,
                params,
                body,
            }) => {
                let old_len = self.local_var_types.len();
                let result = params
                    .iter()
                    .map(|p| self.infer_type_of_pattern(p))
                    .collect::<Result<Vec<_>, _>>()
                    .and_then(|param_types| {
                        Ok((param_types, self.infer_type_of_expression(body)?))
                    });
                self.local_var_types.truncate(old_len);
                let (param_types, body_type) = result?;
                Type::Function(FunctionType {
                    params: param_types,
                    value: Box::new(body_type),
                })
            }
            Expression::ArrayLiteral(ArrayLiteral { items }) => {
                let item_type = self.new_type_var();
                for e in items {
                    self.expect_type(&item_type, e)?;
                }

                Type::Array(ArrayType {
                    base: Box::new(item_type.clone()),
                    length: None,
                })
            }
            Expression::BinaryOperation(left, op, right) => {
                // TODO at some point, also store the generic args for operators
                let fun_type = self.instantiate_scheme(binary_operator_scheme(*op)).0;
                self.infer_type_of_function_call(
                    fun_type,
                    [left, right].into_iter().map(AsMut::as_mut),
                    || format!("applying operator {op}"),
                )?
            }
            Expression::UnaryOperation(UnaryOperation { op, expr: inner }) => {
                // TODO at some point, also store the generic args for operators
                let fun_type = self.instantiate_scheme(unary_operator_scheme(*op)).0;
                self.infer_type_of_function_call(
                    fun_type,
                    [inner].into_iter().map(AsMut::as_mut),
                    || format!("applying unary {op}"),
                )?
            }
            Expression::IndexAccess(IndexAccess { array, index }) => {
                let result = self.new_type_var();
                self.expect_type(
                    &Type::Array(ArrayType {
                        base: Box::new(result.clone()),
                        length: None,
                    }),
                    array,
                )?;

                self.expect_type(&Type::Int, index)?;
                result
            }
            Expression::FunctionCall(FunctionCall {
                function,
                arguments,
            }) => {
                let ft = self.infer_type_of_expression(function)?;
                self.infer_type_of_function_call(ft, arguments.iter_mut(), || {
                    format!("calling function {function}")
                })?
            }
            Expression::FreeInput(_) => todo!(),
            Expression::MatchExpression(scrutinee, arms) => {
                let scrutinee_type = self.infer_type_of_expression(scrutinee)?;
                let result = self.new_type_var();
                for MatchArm { pattern, value } in arms {
                    let local_var_count = self.local_var_types.len();
                    self.expect_type_of_pattern(&scrutinee_type, pattern)?;
                    let result = self.expect_type(&result, value);
                    self.local_var_types.truncate(local_var_count);
                    result?;
                }
                result
            }
            Expression::IfExpression(if_expr) => {
                self.expect_type(&Type::Bool, &mut if_expr.condition)?;
                let result = self.infer_type_of_expression(&mut if_expr.body)?;
                self.expect_type(&result, &mut if_expr.else_body)?;
                result
            }
            Expression::BlockExpression(statements, expr) => {
                let original_var_count = self.local_var_types.len();
                for statement in statements {
                    match statement {
                        StatementInsideBlock::LetStatement(LetStatementInsideBlock {
                            pattern,
                            value,
                        }) => {
                            let value_type = if let Some(value) = value {
                                self.infer_type_of_expression(value)?
                            } else {
                                Type::Expr
                            };
                            self.expect_type_of_pattern(&value_type, pattern)?;
                        }
                        StatementInsideBlock::Expression(expr) => {
                            self.expect_type_with_flexibility(self.statement_type, expr)?;
                        }
                    }
                }
                let result = self.infer_type_of_expression(expr);
                self.local_var_types.truncate(original_var_count);
                result?
            }
        })
    }

    /// Process a function call and return the type of the expression.
    /// The error message is used to clarify which kind of function call it is
    /// (it might be an operator).
    fn infer_type_of_function_call<'b>(
        &mut self,
        function_type: Type,
        arguments: impl ExactSizeIterator<Item = &'b mut Expression>,
        error_message: impl FnOnce() -> String,
    ) -> Result<Type, String> {
        let arguments = arguments.collect::<Vec<_>>();
        let params = (0..arguments.len())
            .map(|_| self.new_type_var())
            .collect::<Vec<_>>();
        let result_type = self.new_type_var();
        let expected_function_type = Type::Function(FunctionType {
            params: params.clone(),
            value: Box::new(result_type.clone()),
        });
        self.unifier
            .unify_types(function_type.clone(), expected_function_type.clone())
            .map_err(|err| {
                // TODO the error message is a bit weird here. In the future, this
                // should just use source locations.
                format!(
                    "Expected function of type `{}`, but got `{}` when {} on ({}):\n{err}",
                    self.type_into_substituted(expected_function_type),
                    self.type_into_substituted(function_type),
                    error_message(),
                    arguments.iter().format(", ")
                )
            })?;

        for (arg, param) in arguments.into_iter().zip(params) {
            self.expect_type(&param, arg)?;
        }
        Ok(result_type)
    }

    /// Process the expression and unify it with the given type.
    /// This function should be preferred over `infer_type_of_expression` if an expected type is known
    /// because we can create better error messages.
    fn expect_type(&mut self, expected_type: &Type, expr: &mut Expression) -> Result<(), String> {
        // For literals, we try to store the type here already.
        // This avoids creating tons of type variables for large arrays.
        if let Expression::Number(Number {
            type_: annotated_type @ None,
            ..
        }) = expr
        {
            match expected_type {
                Type::Int => *annotated_type = Some(Type::Int),
                Type::Fe => *annotated_type = Some(Type::Fe),
                Type::Expr => *annotated_type = Some(Type::Expr),
                Type::TypeVar(tv) => *annotated_type = Some(Type::TypeVar(tv.clone())),
                _ => {}
            };
        }
        let inferred_type = self.infer_type_of_expression(expr)?;
        self.unifier
            .unify_types(inferred_type.clone(), expected_type.clone())
            .map_err(|err| {
                format!(
                    "Error checking sub-expression {expr}:\nExpected type: {}\nInferred type: {}\n{err}",
                    self.type_into_substituted(expected_type.clone()),
                    self.type_into_substituted(inferred_type)
                )
            })
    }

    /// Type-checks a pattern and adds local variables.
    fn expect_type_of_pattern(
        &mut self,
        expected_type: &Type,
        pattern: &Pattern,
    ) -> Result<(), String> {
        let inferred_type = self.infer_type_of_pattern(pattern)?;
        self.unifier
            .unify_types(inferred_type.clone(), expected_type.clone())
            .map_err(|err| {
                format!(
                    "Error checking pattern {pattern}:\nExpected type: {}\nInferred type: {}\n{err}",
                    self.type_into_substituted(expected_type.clone()),
                    self.type_into_substituted(inferred_type)
                )
            })
    }

    /// Type-checks a pattern and adds local variables.
    fn infer_type_of_pattern(&mut self, pattern: &Pattern) -> Result<Type, String> {
        Ok(match pattern {
            Pattern::Ellipsis => unreachable!("Should be handled higher up."),
            Pattern::CatchAll => self.new_type_var(),
            Pattern::Number(_) => {
                let ty = self.new_type_var();
                self.unifier.ensure_bound(&ty, "FromLiteral".to_string())?;
                ty
            }
            Pattern::String(_) => Type::String,
            Pattern::Tuple(items) => Type::Tuple(TupleType {
                items: items
                    .iter()
                    .map(|p| self.infer_type_of_pattern(p))
                    .collect::<Result<_, _>>()?,
            }),
            Pattern::Array(items) => {
                let item_type = self.new_type_var();
                for item in items {
                    if item != &Pattern::Ellipsis {
                        self.expect_type_of_pattern(&item_type, item)?;
                    }
                }
                Type::Array(ArrayType {
                    base: Box::new(item_type),
                    length: None,
                })
            }
            Pattern::Variable(_) => {
                let ty = self.new_type_var();
                self.local_var_types.push(ty.clone());
                ty
            }
            Pattern::Enum(name, data) => {
                // We just ignore the generic args here, storing them in the pattern
                // is not helpful because the type is obvious from the value.
                let (ty, _generic_args) =
                    self.instantiate_scheme(self.declared_types[&name.to_dotted_string()].clone());
                let ty = type_for_reference(&ty);

                match data {
                    Some(data) => {
                        let Type::Function(FunctionType { params, value }) = ty else {
                            if matches!(ty, Type::NamedType(_, _)) {
                                return Err(format!("Enum variant {name} does not have fields, but is used with parentheses in {pattern}."));
                            } else {
                                return Err(format!(
                                    "Expected enum variant for pattern {pattern} but got {ty}"
                                ));
                            }
                        };
                        if !matches!(value.as_ref(), Type::NamedType(_, _)) {
                            return Err(format!(
                                "Expected enum variant for pattern {pattern} but got {value}"
                            ));
                        }
                        if params.len() != data.len() {
                            return Err(format!(
                                "Invalid number of data fields for enum variant {name}. Expected {} but got {}.",
                                params.len(),
                                data.len()
                            ));
                        }
                        params
                            .iter()
                            .zip(data)
                            .try_for_each(|(ty, pat)| self.expect_type_of_pattern(ty, pat))?;
                        (*value).clone()
                    }
                    None => {
                        if let Type::NamedType(_, _) = ty {
                            ty
                        } else if matches!(ty, Type::Function(_)) {
                            return Err(format!(
                                "Expected enum variant for pattern {pattern} but got {ty} - maybe you forgot the parentheses?"
                            ));
                        } else {
                            return Err(format!(
                                "Expected enum variant for pattern {pattern} but got {ty}"
                            ));
                        }
                    }
                }
            }
        })
    }

    /// Returns, for each name declared with a type scheme, a mapping from
    /// the type variables used by the type checker to those used in the declaration.
    fn verify_type_schemes(
        &self,
        inferred_types: HashMap<String, Type>,
    ) -> Result<HashMap<String, HashMap<String, Type>>, String> {
        inferred_types.into_iter().map(|(name, inferred_type)| {
            let declared_type = self.declared_types[&name].clone();
            let inferred_type = self.type_into_substituted(inferred_type.clone());
            let inferred = self.to_type_scheme(inferred_type.clone());
            let declared = declared_type.clone().simplify_type_vars();
            if inferred != declared {
                return Err(format!(
                    "Inferred type scheme for symbol {name} does not match the declared type.\nInferred: let{}\nDeclared: let{}",
                    format_type_scheme_around_name(&name, &Some(inferred)),
                    format_type_scheme_around_name(&name, &Some(declared_type),
                )));
            }
            let declared_type_vars = declared_type.ty.contained_type_vars();
            let inferred_type_vars = inferred_type.contained_type_vars();
            Ok((name.clone(),
                inferred_type_vars
                    .into_iter()
                    .cloned()
                    .zip(declared_type_vars.into_iter().map(|tv| Type::TypeVar(tv.clone())))
                    .collect(),
            ))
        }).collect::<Result<_, String>>()
    }

    fn type_into_substituted(&self, mut ty: Type) -> Type {
        self.substitute(&mut ty);
        ty
    }

    fn substitute(&self, ty: &mut Type) {
        ty.substitute_type_vars(self.unifier.substitutions());
    }

    /// Instantiates a type scheme by creating new type variables for the quantified
    /// type variables in the scheme and adds the required trait bounds for the
    /// new type variables.
    /// Returns the new type and a vector of the type variables used for those
    /// declared in the scheme.
    fn instantiate_scheme(&mut self, scheme: TypeScheme) -> (Type, Vec<Type>) {
        let mut ty = scheme.ty;
        let vars = scheme
            .vars
            .bounds()
            .map(|(_, bounds)| {
                let new_var = self.new_type_var();
                for b in bounds {
                    self.unifier.ensure_bound(&new_var, b.clone()).unwrap();
                }
                new_var
            })
            .collect::<Vec<_>>();
        let substitutions = scheme.vars.vars().cloned().zip(vars.clone()).collect();
        ty.substitute_type_vars(&substitutions);
        (ty, vars)
    }

    fn new_type_var_name(&mut self) -> String {
        self.last_type_var += 1;
        format!("T{}", self.last_type_var)
    }

    fn new_type_var(&mut self) -> Type {
        Type::TypeVar(self.new_type_var_name())
    }

    /// Creates a type scheme out of a type by making all unsubstituted
    /// type variables generic.
    /// TODO this is wrong for mutually recursive generic functions.
    fn to_type_scheme(&self, ty: Type) -> TypeScheme {
        let ty = self.type_into_substituted(ty);
        let vars = TypeBounds::new(ty.contained_type_vars().map(|v| {
            (
                v.clone(),
                self.unifier
                    .type_var_bounds(v)
                    .into_iter()
                    .collect::<BTreeSet<_>>(),
            )
        }));
        TypeScheme { vars, ty }.simplify_type_vars()
    }

    pub fn local_var_type(&self, id: u64) -> Type {
        self.local_var_types[id as usize].clone()
    }
}<|MERGE_RESOLUTION|>--- conflicted
+++ resolved
@@ -8,11 +8,7 @@
         types::{ArrayType, FunctionType, TupleType, Type, TypeBounds, TypeScheme},
         visitor::ExpressionVisitable,
         ArrayLiteral, FunctionCall, IndexAccess, LambdaExpression, LetStatementInsideBlock,
-<<<<<<< HEAD
-        MatchArm, Pattern, StatementInsideBlock, UnaryOperation,
-=======
-        MatchArm, Number, Pattern, StatementInsideBlock,
->>>>>>> 0e0ebe74
+        MatchArm, Number, Pattern, StatementInsideBlock, UnaryOperation,
     },
 };
 
