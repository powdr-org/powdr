use std::collections::{BTreeSet, HashMap};

use itertools::Itertools;
use powdr_ast::{
    analyzed::{Expression, PolynomialReference, Reference},
    parsed::{
        display::format_type_scheme_around_name,
        types::{ArrayType, FunctionType, TupleType, Type, TypeBounds, TypeScheme},
        visitor::ExpressionVisitable,
        ArrayLiteral, FunctionCall, IndexAccess, LambdaExpression, LetStatementInsideBlock,
        MatchArm, Pattern, StatementInsideBlock,
    },
};

use crate::{
    call_graph::sort_called_first,
    type_builtins::{
        binary_operator_scheme, builtin_schemes, type_for_reference, unary_operator_scheme,
    },
    type_unifier::Unifier,
};

/// Infers types on all definitions and checks type-correctness for isolated
/// expressions (from identities and arrays) where the expected type is given.
/// Sets the generic arguments for references and the literal types in all expressions.
/// Returns the types for symbols without explicit type.
pub fn infer_types(
    definitions: HashMap<String, (Option<TypeScheme>, Option<&mut Expression>)>,
    expressions: &mut [(&mut Expression, ExpectedType)],
) -> Result<Vec<(String, Type)>, String> {
    TypeChecker::default().infer_types(definitions, expressions)
}

/// A type to expect and a flag that says if arrays of that type are also fine.
#[derive(Clone)]
pub struct ExpectedType {
    pub ty: Type,
    pub allow_array: bool,
}

impl From<Type> for ExpectedType {
    fn from(ty: Type) -> Self {
        ExpectedType {
            ty,
            allow_array: false,
        }
    }
}

#[derive(Default)]
struct TypeChecker {
    /// Types for local variables, might contain type variables.
    local_var_types: Vec<Type>,
    /// Declared types for all symbols. Contains the unmodified type scheme for symbols
    /// with generic types and newly created type variables for symbols without declared type.
    declared_types: HashMap<String, TypeScheme>,
    /// Current mapping of declared type vars to type. Reset before checking each definition.
    declared_type_vars: HashMap<String, Type>,
    unifier: Unifier,
    /// Last used type variable index.
    last_type_var: usize,
}

impl TypeChecker {
    /// Infers and checks types for all provided definitions and expressions and
    /// returns the types for symbols without explicit type.
    pub fn infer_types(
        mut self,
        mut definitions: HashMap<String, (Option<TypeScheme>, Option<&mut Expression>)>,
        expressions: &mut [(&mut Expression, ExpectedType)],
    ) -> Result<Vec<(String, Type)>, String> {
        let type_var_mapping = self.infer_types_inner(&mut definitions, expressions)?;
        self.update_type_args(&mut definitions, expressions, &type_var_mapping)?;
        Ok(definitions
            .into_iter()
            .filter(|(_, (ty, _))| ty.is_none())
            .map(|(name, _)| {
                let mut scheme = self.declared_types.remove(&name).unwrap();
                assert!(scheme.vars.is_empty());
                self.substitute(&mut scheme.ty);
                assert!(scheme.ty.is_concrete_type());
                (name, scheme.ty)
            })
            .collect())
    }

    /// Returns, for each name declared with a type scheme, a mapping from
    /// the type variables used by the type checker to those used in the declaration.
    fn infer_types_inner(
        &mut self,
        definitions: &mut HashMap<String, (Option<TypeScheme>, Option<&mut Expression>)>,
        expressions: &mut [(&mut Expression, ExpectedType)],
    ) -> Result<HashMap<String, HashMap<String, Type>>, String> {
        // TODO in order to fix type inference on recursive functions, we need to:
        // - collect all groups of functions that call each other recursively
        // - analyze each such group in an environment, where their type schemes
        //   are instantiated once at the start and not anymore for the symbol lookup.

        // Sort the names such that called names occur first.
        let names = sort_called_first(
            definitions
                .iter()
                .map(|(n, (_, v))| (n.as_str(), v.as_deref())),
        );

        self.setup_declared_types(definitions);

        // These are the inferred types for symbols that are declared
        // as type schemes. They are compared to the declared types
        // at the end.
        let mut inferred_types: HashMap<String, Type> = Default::default();

        // Now go through all symbols and derive types for the expressions.
        // While analyzing a symbol, we ignore its declared type (unless the
        // symbol is referenced). Unifying the declared type with the inferred
        // type is done at the end.
        for name in names {
            // Ignore builtins (removed from definitions) and definitions without value.
            let Some((_, Some(value))) = definitions.get_mut(&name) else {
                continue;
            };

            let declared_type = self.declared_types[&name].clone();
            let result = if declared_type.vars.is_empty() {
                self.declared_type_vars.clear();
                self.process_concrete_symbol(&name, declared_type.ty.clone(), value)
            } else {
                self.declared_type_vars = declared_type
                    .vars
                    .vars()
                    .map(|v| (v.clone(), self.new_type_var()))
                    .collect();
                self.infer_type_of_expression(value).map(|ty| {
                    inferred_types.insert(name.to_string(), ty);
                })
            };
            if let Err(e) = result {
                return Err(format!(
                    "Error type checking the symbol {name} = {value}:\n{e}",
                ));
            }
        }
        self.declared_type_vars.clear();

        self.check_expressions(expressions)?;

        // From this point on, the substitutions are fixed.

        // Now we check for all symbols that are not declared as a type scheme that they
        // can resolve to a concrete type.
        for (name, declared_type) in &self.declared_types {
            if declared_type.vars.is_empty() {
                // It is not a type scheme, see if we were able to derive a concrete type.
                let inferred = self.type_into_substituted(declared_type.ty.clone());
                if !inferred.is_concrete_type() {
                    let inferred_scheme = self.to_type_scheme(inferred);
                    return Err(format!(
                        "Could not derive a concrete type for symbol {name}.\nInferred type scheme: {}\n",
                        format_type_scheme_around_name(
                            name,
                            &Some(inferred_scheme),
                        )
                    ));
                }
            }
        }

        // We check type schemes last, because only at this point do we know
        // that other types that should be concrete do not occur as type variables in the
        // inferred type scheme any more.
        // This also computes and returns a mapping from the internal names of the type vars
        // in the type scheme to the type vars of the declarations.
        self.verify_type_schemes(inferred_types)
    }

    /// Fills self.declared_types and checks and removes builtins from the definitions.
    fn setup_declared_types<T>(
        &mut self,
        definitions: &mut HashMap<String, (Option<TypeScheme>, T)>,
    ) {
        // Remove builtins from definitions and check their types are correct.
        for (name, ty) in builtin_schemes() {
            if let Some((_, (Some(defined_ty), _))) = definitions.remove_entry(name) {
                assert!(
                    ty == &defined_ty,
                    "Invalid type for built-in scheme {name}: {}",
                    format_type_scheme_around_name(name, &Some(defined_ty))
                );
            }
        }

        self.declared_types = builtin_schemes().clone();
        // Add types from declarations. Type schemes are added without instantiating.
        for (name, (type_scheme, _)) in definitions.iter() {
            // This stores an (uninstantiated) type scheme for symbols with a declared
            // polymorphic type and it creates a new (unquantified) type variable for
            // symbols without declared type. This forces a single concrete type for the latter.
            let ty = type_scheme
                .clone()
                .unwrap_or_else(|| self.new_type_var().into());
            self.declared_types.insert(name.clone(), ty);
        }
    }

    /// Processes the definition of a symbol that is expected to have a concrete type.
    fn process_concrete_symbol(
        &mut self,
        name: &str,
        declared_type: Type,
        value: &mut Expression,
    ) -> Result<(), String> {
        match &declared_type {
            Type::Col => {
                // This is a column. It means we prefer `int -> fe`, but `int -> int`
                // is also OK if it can be derived directly.
                let return_type = self.new_type_var_name();
                let fun_type = Type::Function(FunctionType {
                    params: vec![Type::Int],
                    value: Box::new(Type::TypeVar(return_type.clone())),
                });
                self.expect_type_allow_fe_or_int(&fun_type, value, &return_type)
            }
            Type::Array(ArrayType { base, length: _ }) if base.as_ref() == &Type::Col => {
                // An array of columns. We prefer `(int -> fe)[]`, but we also allow `(int -> int)[]`.
                // Also we ignore the length.
                let return_type = self.new_type_var_name();
                let fun_type = Type::Function(FunctionType {
                    params: vec![Type::Int],
                    value: Box::new(Type::TypeVar(return_type.clone())),
                });
                let arr = Type::Array(ArrayType {
                    base: fun_type.into(),
                    length: None,
                });
                self.expect_type_allow_fe_or_int(&arr, value, &return_type)
            }
            Type::Array(ArrayType {
                base,
                length: Some(_),
            }) if base.as_ref() == &Type::Expr => {
                // An array of intermediate columns with fixed length. We ignore the length.
                // The condenser will have to check the actual length.
                let arr = Type::Array(ArrayType {
                    base: base.clone(),
                    length: None,
                });
                self.expect_type(&arr, value).map_err(|e| {
                    format!("Expected dynamically-sized array for symbol {name}:\n{e}")
                })
            }
            t => self.expect_type(t, value),
        }
    }

    /// Performs type inference on `expr` expecting it to have type `expected_type`.
    /// The `flexible_var` is a type variable that occurs inside `expected_type`
    /// and it is fine to resolve either to `int` or `fe`.
    fn expect_type_allow_fe_or_int(
        &mut self,
        expected_type: &Type,
        expr: &mut Expression,
        flexible_var: &str,
    ) -> Result<(), String> {
        self.expect_type(expected_type, expr)?;
        match self.type_into_substituted(Type::TypeVar(flexible_var.to_string())) {
            Type::Int => Ok(()),
            t => self
                .unifier
                .unify_types(t.clone(), Type::Fe)
                .map_err(|err| {
                    let substitute_flexible = |s: Type| {
                        let mut t = expected_type.clone();
                        t.substitute_type_vars(&[(flexible_var.to_string(), s)].into());
                        self.type_into_substituted(t)
                    };

                    format!(
                        "Expected either {} or {}, but got: {}.\n{err}",
                        substitute_flexible(Type::Int),
                        substitute_flexible(Type::Fe),
                        substitute_flexible(t)
                    )
                }),
        }
    }

    /// Updates generic arguments and literal annotations with the proper resolved types.
    /// `type_var_mapping` is a mapping (for each generic symbol) from
    /// the type variable names used by the type checker to those from the declaration.
    fn update_type_args(
        &mut self,
        definitions: &mut HashMap<String, (Option<TypeScheme>, Option<&mut Expression>)>,
        expressions: &mut [(&mut Expression, ExpectedType)],
        type_var_mapping: &HashMap<String, HashMap<String, Type>>,
    ) -> Result<(), String> {
        let mut errors = vec![];
        definitions
            .iter_mut()
            .filter_map(|(name, (_, expr))| expr.as_mut().map(|expr| (name, expr)))
            .for_each(|(name, expr)| {
                let empty_mapping = Default::default();
                let var_mapping = type_var_mapping.get(name).unwrap_or(&empty_mapping);
                expr.post_visit_expressions_mut(&mut |e| {
                    if let Err(e) = self.update_type_args_for_expression(e, var_mapping) {
                        // TODO cannot borrow the value here for printing it.
                        // We should fix this properly by using source references.
                        errors.push(format!(
                            "Error specializing generic references in {name}:\n{e}",
                        ))
                    }
                });
            });

        for (expr, _) in expressions {
            expr.post_visit_expressions_mut(&mut |e| {
                // There should be no generic types in identities.
                if let Err(e) = self.update_type_args_for_expression(e, &Default::default()) {
                    // TODO cannot borrow the expression here for printing it.
                    // We should fix this properly by using source references.
                    errors.push(format!(
                        "Error specializing generic references in expression:\n{e}",
                    ))
                }
            });
        }
        if errors.is_empty() {
            Ok(())
        } else {
            Err(errors.into_iter().join("\n"))
        }
    }

    /// Updates the type annotations in the literals and the generic arguments.
    fn update_type_args_for_expression(
        &self,
        e: &mut Expression,
        type_var_mapping: &HashMap<String, Type>,
    ) -> Result<(), String> {
        match e {
            Expression::Number(n, annotated_type) => match annotated_type {
                Some(Type::Int) | Some(Type::Fe) | Some(Type::Expr) => {}
                Some(Type::TypeVar(tv)) => {
                    let mut ty = Type::TypeVar(tv.clone());
                    // Apply regular substitution obtained from unification.
                    self.substitute(&mut ty);
                    if !ty
                        .contained_type_vars()
                        .all(|tv| type_var_mapping.contains_key(tv))
                    {
                        return Err(format!("Unable to derive concrete type for literal {n}."));
                    }
                    // Rename type vars (hopefully just a single one) to match the declaration scheme.
                    ty.substitute_type_vars(type_var_mapping);
                    if let Type::TypeVar(tv) = ty {
                        *annotated_type = Some(Type::TypeVar(tv.clone()));
                    } else {
                        match ty {
                            Type::Int => *annotated_type = Some(Type::Int),
                            Type::Fe => *annotated_type = Some(Type::Fe),
                            Type::Expr => *annotated_type = Some(Type::Expr),
                            t => panic!("Invalid resolved type literal number: {t}"),
                        }
                    }
                }
                _ => panic!("Invalid annotation for literal number."),
            },
            Expression::Reference(Reference::Poly(PolynomialReference {
                name,
                poly_id: _,
                type_args,
            })) => {
                for ty in type_args.as_mut().unwrap() {
                    // Apply regular substitution obtained from unification.
                    self.substitute(ty);
                    // Now rename remaining type vars to match the declaration scheme.
                    // The remaining type vars need to be in the declaration scheme.
                    if !ty
                        .contained_type_vars()
                        .all(|tv| type_var_mapping.contains_key(tv))
                    {
                        return Err(format!(
                            "Unable to derive concrete type for reference to generic symbol {name}"
                        ));
                    }
                    ty.substitute_type_vars(type_var_mapping);
                }
            }
            _ => {}
        }
        Ok(())
    }

    /// Type-checks the isolated expressions.
    fn check_expressions(
        &mut self,
        expressions: &mut [(&mut Expression, ExpectedType)],
    ) -> Result<(), String> {
        for (e, expected_type) in expressions {
            self.expect_type_with_flexibility(expected_type, e)?;
        }
        Ok(())
    }

    /// Process an expression, inferring its type and expecting either a certain type or potentially an array of that type.
    fn expect_type_with_flexibility(
        &mut self,
        expected_type: &ExpectedType,
        expr: &mut Expression,
    ) -> Result<(), String> {
        if expected_type.allow_array {
            self.infer_type_of_expression(expr)
                .and_then(|ty| {
                    let ty = self.type_into_substituted(ty);
                    let expected_type = if matches!(ty, Type::Array(_)) {
                        Type::Array(ArrayType {
                            base: Box::new(expected_type.ty.clone()),
                            length: None,
                        })
                    } else {
                        expected_type.ty.clone()
                    };

                    self.unifier
                        .unify_types(ty.clone(), expected_type.clone())
                        .map_err(|err| {
                            format!(
                                "Expected type {} but got type {}.\n{err}",
                                self.type_into_substituted(expected_type),
                                self.type_into_substituted(ty)
                            )
                        })
                })
                .map_err(|err| {
                    format!(
                        "Expression is expected to evaluate to {} or ({})[]:\n  {expr}:\n{err}",
                        expected_type.ty, expected_type.ty
                    )
                })
        } else {
            self.expect_type(&expected_type.ty, expr)
        }
    }

    /// Process an expression and return the type of the expression.
    fn infer_type_of_expression(&mut self, e: &mut Expression) -> Result<Type, String> {
        Ok(match e {
            Expression::Reference(Reference::LocalVar(id, _name)) => self.local_var_type(*id),
            Expression::Reference(Reference::Poly(PolynomialReference {
                name,
                poly_id: _,
                type_args,
            })) => {
<<<<<<< HEAD
                let (ty, args) = self.instantiate_scheme(self.declared_types[name].clone());
                if let Some(requested_type_args) = type_args {
                    if requested_type_args.len() != args.len() {
                        return Err(format!(
                            "Expected {} generic arguments for symbol {name}, but got {}: {}",
                            args.len(),
                            requested_type_args.len(),
                            requested_type_args.iter().join(", ")
                        ));
                    }
                    for (requested, inferred) in requested_type_args.iter_mut().zip(&args) {
                        requested.substitute_type_vars(&self.declared_type_vars);
                        self.unifier
                            .unify_types(requested.clone(), inferred.clone())?;
                    }
                }
=======
                // The generic args (some of them) could be pre-filled by the parser, but we do not yet support that.
                assert!(type_args.is_none());
                let (ty, args) = self.instantiate_scheme(self.declared_types[name].clone());
>>>>>>> 99d25fd7
                *type_args = Some(args);
                type_for_reference(&ty)
            }
            Expression::PublicReference(_) => Type::Expr,
            Expression::Number(_, annotated_type) => {
                let ty = match annotated_type {
                    Some(Type::Int) => Type::Int,
                    Some(Type::Fe) => Type::Fe,
                    Some(Type::Expr) => Type::Expr,
                    Some(Type::TypeVar(tv)) => Type::TypeVar(tv.clone()),
                    Some(t) => panic!("Type name annotation for number is not supported: {t}"),
                    None => {
                        let tv = self.new_type_var_name();
                        *annotated_type = Some(Type::TypeVar(tv.clone()));
                        Type::TypeVar(tv)
                    }
                };
                self.unifier.ensure_bound(&ty, "FromLiteral".to_string())?;
                ty
            }
            Expression::String(_) => Type::String,
            Expression::Tuple(items) => Type::Tuple(TupleType {
                items: items
                    .iter_mut()
                    .map(|item| self.infer_type_of_expression(item))
                    .collect::<Result<_, _>>()?,
            }),
            Expression::LambdaExpression(LambdaExpression {
                kind: _,
                params,
                body,
            }) => {
                let param_types = (0..params.len())
                    .map(|_| self.new_type_var())
                    .collect::<Vec<_>>();
                let old_len = self.local_var_types.len();
                self.local_var_types.extend(param_types.clone());
                let body_type_result = self.infer_type_of_expression(body);
                self.local_var_types.truncate(old_len);
                let body_type = body_type_result?;
                Type::Function(FunctionType {
                    params: param_types,
                    value: Box::new(body_type),
                })
            }
            Expression::ArrayLiteral(ArrayLiteral { items }) => {
                let item_type = self.new_type_var();
                for e in items {
                    self.expect_type(&item_type, e)?;
                }

                Type::Array(ArrayType {
                    base: Box::new(item_type.clone()),
                    length: None,
                })
            }
            Expression::BinaryOperation(left, op, right) => {
                // TODO at some point, also store the generic args for operators
                let fun_type = self.instantiate_scheme(binary_operator_scheme(*op)).0;
                self.infer_type_of_function_call(
                    fun_type,
                    [left, right].into_iter().map(AsMut::as_mut),
                    || format!("applying operator {op}"),
                )?
            }
            Expression::UnaryOperation(op, inner) => {
                // TODO at some point, also store the generic args for operators
                let fun_type = self.instantiate_scheme(unary_operator_scheme(*op)).0;
                self.infer_type_of_function_call(
                    fun_type,
                    [inner].into_iter().map(AsMut::as_mut),
                    || format!("applying unary {op}"),
                )?
            }
            Expression::IndexAccess(IndexAccess { array, index }) => {
                let result = self.new_type_var();
                self.expect_type(
                    &Type::Array(ArrayType {
                        base: Box::new(result.clone()),
                        length: None,
                    }),
                    array,
                )?;

                self.expect_type(&Type::Int, index)?;
                result
            }
            Expression::FunctionCall(FunctionCall {
                function,
                arguments,
            }) => {
                let ft = self.infer_type_of_expression(function)?;
                self.infer_type_of_function_call(ft, arguments.iter_mut(), || {
                    format!("calling function {function}")
                })?
            }
            Expression::FreeInput(_) => todo!(),
            Expression::MatchExpression(scrutinee, arms) => {
                let scrutinee_type = self.infer_type_of_expression(scrutinee)?;
                let result = self.new_type_var();
                for MatchArm { pattern, value } in arms {
                    let local_var_count = self.local_var_types.len();
                    self.expect_type_of_pattern(&scrutinee_type, pattern)?;
                    let result = self.expect_type(&result, value);
                    self.local_var_types.truncate(local_var_count);
                    result?;
                }
                result
            }
            Expression::IfExpression(if_expr) => {
                self.expect_type(&Type::Bool, &mut if_expr.condition)?;
                let result = self.infer_type_of_expression(&mut if_expr.body)?;
                self.expect_type(&result, &mut if_expr.else_body)?;
                result
            }
            Expression::BlockExpression(statements, expr) => {
                let mut local_var_count = 0;
                for statement in statements {
                    match statement {
                        StatementInsideBlock::LetStatement(LetStatementInsideBlock {
                            name: _,
                            value,
                        }) => {
                            let var_type = if let Some(value) = value {
                                self.infer_type_of_expression(value)?
                            } else {
                                Type::Expr
                            };
                            self.local_var_types.push(var_type);
                            local_var_count += 1;
                        }
                        StatementInsideBlock::Expression(expr) => {
                            self.expect_type_with_flexibility(
                                &ExpectedType {
                                    ty: Type::Constr,
                                    allow_array: true,
                                },
                                expr,
                            )?;
                        }
                    }
                }
                let result = self.infer_type_of_expression(expr);
                self.local_var_types
                    .truncate(self.local_var_types.len() - local_var_count);
                result?
            }
        })
    }

    /// Process a function call and return the type of the expression.
    /// The error message is used to clarify which kind of function call it is
    /// (it might be an operator).
    fn infer_type_of_function_call<'b>(
        &mut self,
        function_type: Type,
        arguments: impl ExactSizeIterator<Item = &'b mut Expression>,
        error_message: impl FnOnce() -> String,
    ) -> Result<Type, String> {
        let arguments = arguments.collect::<Vec<_>>();
        let params = (0..arguments.len())
            .map(|_| self.new_type_var())
            .collect::<Vec<_>>();
        let result_type = self.new_type_var();
        let expected_function_type = Type::Function(FunctionType {
            params: params.clone(),
            value: Box::new(result_type.clone()),
        });
        self.unifier
            .unify_types(function_type.clone(), expected_function_type.clone())
            .map_err(|err| {
                // TODO the error message is a bit weird here. In the future, this
                // should just use source locations.
                format!(
                    "Expected function of type `{}`, but got `{}` when {} on ({}):\n{err}",
                    self.type_into_substituted(expected_function_type),
                    self.type_into_substituted(function_type),
                    error_message(),
                    arguments.iter().format(", ")
                )
            })?;

        for (arg, param) in arguments.into_iter().zip(params) {
            self.expect_type(&param, arg)?;
        }
        Ok(result_type)
    }

    /// Process the expression and unify it with the given type.
    /// This function should be preferred over `infer_type_of_expression` if an expected type is known
    /// because we can create better error messages.
    fn expect_type(&mut self, expected_type: &Type, expr: &mut Expression) -> Result<(), String> {
        // For literals, we try to store the type here already.
        // This avoids creating tons of type variables for large arrays.
        if let Expression::Number(_, annotated_type @ None) = expr {
            match expected_type {
                Type::Int => *annotated_type = Some(Type::Int),
                Type::Fe => *annotated_type = Some(Type::Fe),
                Type::Expr => *annotated_type = Some(Type::Expr),
                Type::TypeVar(tv) => *annotated_type = Some(Type::TypeVar(tv.clone())),
                _ => {}
            };
        }
        let inferred_type = self.infer_type_of_expression(expr)?;
        self.unifier
            .unify_types(inferred_type.clone(), expected_type.clone())
            .map_err(|err| {
                format!(
                    "Error checking sub-expression {expr}:\nExpected type: {}\nInferred type: {}\n{err}",
                    self.type_into_substituted(expected_type.clone()),
                    self.type_into_substituted(inferred_type)
                )
            })
    }

    /// Type-checks a pattern and adds local variables.
    fn expect_type_of_pattern(
        &mut self,
        expected_type: &Type,
        pattern: &Pattern,
    ) -> Result<(), String> {
        let inferred_type = self.infer_type_of_pattern(pattern)?;
        self.unifier
            .unify_types(inferred_type.clone(), expected_type.clone())
            .map_err(|err| {
                format!(
                    "Error checking pattern {pattern}:\nExpected type: {}\nInferred type: {}\n{err}",
                    self.type_into_substituted(expected_type.clone()),
                    self.type_into_substituted(inferred_type)
                )
            })
    }

    /// Type-checks a pattern and adds local variables.
    fn infer_type_of_pattern(&mut self, pattern: &Pattern) -> Result<Type, String> {
        Ok(match pattern {
            Pattern::Ellipsis => unreachable!("Should be handled higher up."),
            Pattern::CatchAll => self.new_type_var(),
            Pattern::Number(_) => {
                let ty = self.new_type_var();
                self.unifier.ensure_bound(&ty, "FromLiteral".to_string())?;
                ty
            }
            Pattern::String(_) => Type::String,
            Pattern::Tuple(items) => Type::Tuple(TupleType {
                items: items
                    .iter()
                    .map(|p| self.infer_type_of_pattern(p))
                    .collect::<Result<_, _>>()?,
            }),
            Pattern::Array(items) => {
                let item_type = self.new_type_var();
                for item in items {
                    if item != &Pattern::Ellipsis {
                        self.expect_type_of_pattern(&item_type, item)?;
                    }
                }
                Type::Array(ArrayType {
                    base: Box::new(item_type),
                    length: None,
                })
            }
            Pattern::Variable(_) => {
                let ty = self.new_type_var();
                self.local_var_types.push(ty.clone());
                ty
            }
        })
    }

    /// Returns, for each name declared with a type scheme, a mapping from
    /// the type variables used by the type checker to those used in the declaration.
    fn verify_type_schemes(
        &self,
        inferred_types: HashMap<String, Type>,
    ) -> Result<HashMap<String, HashMap<String, Type>>, String> {
        inferred_types.into_iter().map(|(name, inferred_type)| {
            let declared_type = self.declared_types[&name].clone();
            let inferred_type = self.type_into_substituted(inferred_type.clone());
            let inferred = self.to_type_scheme(inferred_type.clone());
            let declared = declared_type.clone().simplify_type_vars();
            if inferred != declared {
                return Err(format!(
                    "Inferred type scheme for symbol {name} does not match the declared type.\nInferred: let{}\nDeclared: let{}",
                    format_type_scheme_around_name(&name, &Some(inferred)),
                    format_type_scheme_around_name(&name, &Some(declared_type),
                )));
            }
            let declared_type_vars = declared_type.ty.contained_type_vars();
            let inferred_type_vars = inferred_type.contained_type_vars();
            Ok((name.clone(),
                inferred_type_vars
                    .into_iter()
                    .cloned()
                    .zip(declared_type_vars.into_iter().map(|tv| Type::TypeVar(tv.clone())))
                    .collect(),
            ))
        }).collect::<Result<_, String>>()
    }

    fn type_into_substituted(&self, mut ty: Type) -> Type {
        self.substitute(&mut ty);
        ty
    }

    fn substitute(&self, ty: &mut Type) {
        ty.substitute_type_vars(self.unifier.substitutions());
    }

    /// Instantiates a type scheme by creating new type variables for the quantified
    /// type variables in the scheme and adds the required trait bounds for the
    /// new type variables.
    /// Returns the new type and a vector of the type variables used for those
    /// declared in the scheme.
    fn instantiate_scheme(&mut self, scheme: TypeScheme) -> (Type, Vec<Type>) {
        let mut ty = scheme.ty;
        let vars = scheme
            .vars
            .bounds()
            .map(|(_, bounds)| {
                let new_var = self.new_type_var();
                for b in bounds {
                    self.unifier.ensure_bound(&new_var, b.clone()).unwrap();
                }
                new_var
            })
            .collect::<Vec<_>>();
        let substitutions = scheme.vars.vars().cloned().zip(vars.clone()).collect();
        ty.substitute_type_vars(&substitutions);
        (ty, vars)
    }

    fn new_type_var_name(&mut self) -> String {
        self.last_type_var += 1;
        format!("T{}", self.last_type_var)
    }

    fn new_type_var(&mut self) -> Type {
        Type::TypeVar(self.new_type_var_name())
    }

    /// Creates a type scheme out of a type by making all unsubstituted
    /// type variables generic.
    /// TODO this is wrong for mutually recursive generic functions.
    fn to_type_scheme(&self, ty: Type) -> TypeScheme {
        let ty = self.type_into_substituted(ty);
        let vars = TypeBounds::new(ty.contained_type_vars().map(|v| {
            (
                v.clone(),
                self.unifier
                    .type_var_bounds(v)
                    .into_iter()
                    .collect::<BTreeSet<_>>(),
            )
        }));
        TypeScheme { vars, ty }.simplify_type_vars()
    }

    pub fn local_var_type(&self, id: u64) -> Type {
        self.local_var_types[id as usize].clone()
    }
}<|MERGE_RESOLUTION|>--- conflicted
+++ resolved
@@ -450,7 +450,7 @@
                 poly_id: _,
                 type_args,
             })) => {
-<<<<<<< HEAD
+                assert!(type_args.is_none());
                 let (ty, args) = self.instantiate_scheme(self.declared_types[name].clone());
                 if let Some(requested_type_args) = type_args {
                     if requested_type_args.len() != args.len() {
@@ -467,11 +467,6 @@
                             .unify_types(requested.clone(), inferred.clone())?;
                     }
                 }
-=======
-                // The generic args (some of them) could be pre-filled by the parser, but we do not yet support that.
-                assert!(type_args.is_none());
-                let (ty, args) = self.instantiate_scheme(self.declared_types[name].clone());
->>>>>>> 99d25fd7
                 *type_args = Some(args);
                 type_for_reference(&ty)
             }
