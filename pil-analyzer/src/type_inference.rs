--- conflicted
+++ resolved
@@ -721,9 +721,6 @@
             Expression::StructExpression(sr, struct_expr) => {
                 for named_expr in struct_expr.fields.iter_mut() {
                     let name = format!("{}::{}", struct_expr.name, named_expr.name);
-<<<<<<< HEAD
-                    let expr_ty = self.declared_types[&name].1.ty.clone();
-=======
                     let expr_ty = match self.declared_types.get(&name) {
                         Some(declared_type) => declared_type.1.ty.clone(),
                         None => {
@@ -733,7 +730,6 @@
                             )));
                         }
                     };
->>>>>>> f7393d69
                     self.expect_type(&expr_ty, named_expr.body.as_mut())?;
                 }
 
