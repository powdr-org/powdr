use std::collections::{BTreeSet, HashMap};

use itertools::Itertools;
use powdr_ast::{
    analyzed::{Expression, PolynomialReference, Reference},
    parsed::{
        display::format_type_scheme_around_name,
        types::{ArrayType, FunctionType, TupleType, Type, TypeBounds, TypeScheme},
        visitor::ExpressionVisitable,
        ArrayLiteral, BinaryOperation, BlockExpression, FunctionCall, FunctionKind, IndexAccess,
        LambdaExpression, LetStatementInsideBlock, MatchArm, MatchExpression, Number, Pattern,
        SourceReference, StatementInsideBlock, UnaryOperation,
    },
};
use powdr_parser_util::{Error, SourceRef};

use crate::{
    call_graph::sort_called_first,
    type_builtins::{
        binary_operator_scheme, builtin_schemes, type_for_reference, unary_operator_scheme,
    },
    type_unifier::Unifier,
};

/// Infers types on all definitions and checks type-correctness for isolated
/// expressions (from identities and arrays) where the expected type is given.
/// The parameter `statement_type` is the expected type for expressions at statement level.
/// Sets the generic arguments for references and the literal types in all expressions.
/// Returns the types for symbols without explicit type.
pub fn infer_types(
    definitions: HashMap<String, (Option<TypeScheme>, Option<&mut Expression>)>,
    expressions: &mut [(&mut Expression, ExpectedType)],
    statement_type: &ExpectedType,
) -> Result<Vec<(String, Type)>, Vec<Error>> {
    TypeChecker::new(statement_type).infer_types(definitions, expressions)
}

/// A type to expect and a flag that says if arrays of that type are also fine.
#[derive(Clone)]
pub struct ExpectedType {
    pub ty: Type,
    pub allow_array: bool,
    pub allow_empty: bool,
}

impl From<Type> for ExpectedType {
    fn from(ty: Type) -> Self {
        ExpectedType {
            ty,
            allow_array: false,
            allow_empty: false,
        }
    }
}

struct TypeChecker<'a> {
    /// The expected type for expressions at statement level in block expressions.
    constr_function_statement_type: &'a ExpectedType,
    /// Types for local variables, might contain type variables.
    local_var_types: Vec<Type>,
    /// Declared types for all symbols and their source references.
    /// Contains the unmodified type scheme for symbols with generic types and newly
    /// created type variables for symbols without declared type.
    declared_types: HashMap<String, (SourceRef, TypeScheme)>,
    /// Current mapping of declared type vars to type. Reset before checking each definition.
    declared_type_vars: HashMap<String, Type>,
    unifier: Unifier,
    /// Last used type variable index.
    last_type_var: usize,
    /// Keeps track of the kind of lambda we are currently type-checking.
    lambda_kind: FunctionKind,
}

impl<'a> TypeChecker<'a> {
    pub fn new(statement_type: &'a ExpectedType) -> Self {
        Self {
            constr_function_statement_type: statement_type,
            local_var_types: Default::default(),
            declared_types: Default::default(),
            declared_type_vars: Default::default(),
            unifier: Default::default(),
            last_type_var: Default::default(),
            lambda_kind: FunctionKind::Constr,
        }
    }

    /// Infers and checks types for all provided definitions and expressions and
    /// returns the types for symbols without explicit type.
    pub fn infer_types(
        mut self,
        mut definitions: HashMap<String, (Option<TypeScheme>, Option<&mut Expression>)>,
        expressions: &mut [(&mut Expression, ExpectedType)],
    ) -> Result<Vec<(String, Type)>, Vec<Error>> {
        let type_var_mapping = self
            .infer_types_inner(&mut definitions, expressions)
            .map_err(|e| vec![e])?;
        self.update_type_args(&mut definitions, expressions, &type_var_mapping)?;
        Ok(definitions
            .into_iter()
            .filter(|(_, (ty, _))| ty.is_none())
            .map(|(name, _)| {
                let (_, mut scheme) = self.declared_types.remove(&name).unwrap();
                assert!(scheme.vars.is_empty());
                self.substitute(&mut scheme.ty);
                assert!(scheme.ty.is_concrete_type());
                (name, scheme.ty)
            })
            .collect())
    }

    /// Returns, for each name declared with a type scheme, a mapping from
    /// the type variables used by the type checker to those used in the declaration.
    fn infer_types_inner(
        &mut self,
        definitions: &mut HashMap<String, (Option<TypeScheme>, Option<&mut Expression>)>,
        expressions: &mut [(&mut Expression, ExpectedType)],
    ) -> Result<HashMap<String, HashMap<String, Type>>, Error> {
        // TODO in order to fix type inference on recursive functions, we need to:
        // - collect all groups of functions that call each other recursively
        // - analyze each such group in an environment, where their type schemes
        //   are instantiated once at the start and not anymore for the symbol lookup.

        // Sort the names such that called names occur first.
        let names = sort_called_first(
            definitions
                .iter()
                .map(|(n, (_, v))| (n.as_str(), v.as_deref())),
        );

        self.setup_declared_types(definitions);

        // These are the inferred types for symbols that are declared
        // as type schemes. They are compared to the declared types
        // at the end.
        let mut inferred_types: HashMap<String, Type> = Default::default();

        // Now go through all symbols and derive types for the expressions.
        // While analyzing a symbol, we ignore its declared type (unless the
        // symbol is referenced). Unifying the declared type with the inferred
        // type is done at the end.
        for name in names {
            // Ignore builtins (removed from definitions) and definitions without value.
            let Some((_, Some(value))) = definitions.get_mut(&name) else {
                continue;
            };

            let (_, declared_type) = self.declared_types[&name].clone();
            if declared_type.vars.is_empty() {
                self.declared_type_vars.clear();
                self.process_concrete_symbol(declared_type.ty.clone(), value)?;
            } else {
                self.declared_type_vars = declared_type
                    .vars
                    .vars()
                    .map(|v| (v.clone(), self.new_type_var()))
                    .collect();
                self.infer_type_of_expression(value).map(|ty| {
                    inferred_types.insert(name.to_string(), ty);
                })?;
            }
        }
        self.declared_type_vars.clear();

        self.check_expressions(expressions)?;

        // From this point on, the substitutions are fixed.

        // Now we check for all symbols that are not declared as a type scheme that they
        // can resolve to a concrete type.
        for (name, (source_ref, declared_type)) in &self.declared_types {
            if declared_type.vars.is_empty() {
                // It is not a type scheme, see if we were able to derive a concrete type.
                let inferred = self.type_into_substituted(declared_type.ty.clone());
                if !inferred.is_concrete_type() {
                    let inferred_scheme = self.to_type_scheme(inferred);
                    return Err(source_ref.with_error(
                        format!(
                            "Could not derive a concrete type for symbol {name}.\nInferred type scheme: {}\n",
                            format_type_scheme_around_name(
                                name,
                                &Some(inferred_scheme),
                            )
                        )));
                }
            }
        }

        // We check type schemes last, because only at this point do we know
        // that other types that should be concrete do not occur as type variables in the
        // inferred type scheme any more.
        // This also computes and returns a mapping from the internal names of the type vars
        // in the type scheme to the type vars of the declarations.
        self.verify_type_schemes(inferred_types)
    }

    /// Fills self.declared_types and checks that declared builtins have the correct type.
    fn setup_declared_types(
        &mut self,
        definitions: &mut HashMap<String, (Option<TypeScheme>, Option<&mut Expression>)>,
    ) {
        // Add types from declarations. Type schemes are added without instantiating.
        self.declared_types = definitions
            .iter()
            .map(|(name, (type_scheme, value))| {
                let source_ref = value
                    .as_ref()
                    .map(|v| v.source_reference())
                    .cloned()
                    .unwrap_or_default();
                // Check if it is a builtin symbol.
                let ty = match (builtin_schemes().get(name), type_scheme) {
                    (Some(builtin), declared) => {
                        if let Some(declared) = declared {
                            assert_eq!(
                                builtin,
                                declared,
                                "Invalid type for built-in scheme. Got {} but expected {}",
                                format_type_scheme_around_name(name, &Some(declared.clone())),
                                format_type_scheme_around_name(name, &Some(builtin.clone()))
                            );
                        };
                        builtin.clone()
                    }
                    // Store an (uninstantiated) type scheme for symbols with a declared polymorphic type.
                    (None, Some(type_scheme)) => type_scheme.clone(),
                    // Store a new (unquantified) type variable for symbols without declared type.
                    // This forces a single concrete type for them.
                    (None, None) => self.new_type_var().into(),
                };
                (name.clone(), (source_ref, ty))
            })
            .collect();

        // Add builtin schemes if they are not already there and also remove them from the definitions
        // (because we ignore the defined value).
        for (name, scheme) in builtin_schemes() {
            self.declared_types
                .entry(name.clone())
                .or_insert_with(|| (SourceRef::unknown(), scheme.clone()));
            definitions.remove(name);
        }
    }

    /// Processes the definition of a symbol that is expected to have a concrete type.
    fn process_concrete_symbol(
        &mut self,
        declared_type: Type,
        value: &mut Expression,
    ) -> Result<(), Error> {
        match &declared_type {
            Type::Col => {
                // This is a column. It means we prefer `int -> fe`, but `int -> int`
                // is also OK if it can be derived directly.
                let return_type = self.new_type_var_name();
                let fun_type = Type::Function(FunctionType {
                    params: vec![Type::Int],
                    value: Box::new(Type::TypeVar(return_type.clone())),
                });
                self.expect_type_allow_fe_or_int(&fun_type, value, &return_type)
            }
            Type::Array(ArrayType { base, length: _ }) if base.as_ref() == &Type::Col => {
                // An array of columns. We prefer `(int -> fe)[]`, but we also allow `(int -> int)[]`.
                // Also we ignore the length.
                let return_type = self.new_type_var_name();
                let fun_type = Type::Function(FunctionType {
                    params: vec![Type::Int],
                    value: Box::new(Type::TypeVar(return_type.clone())),
                });
                let arr = Type::Array(ArrayType {
                    base: fun_type.into(),
                    length: None,
                });
                self.expect_type_allow_fe_or_int(&arr, value, &return_type)
            }
            Type::Array(ArrayType {
                base,
                length: Some(_),
            }) if base.as_ref() == &Type::Expr => {
                // An array of intermediate columns with fixed length. We ignore the length.
                // The condenser will have to check the actual length.
                let arr = Type::Array(ArrayType {
                    base: base.clone(),
                    length: None,
                });
                self.expect_type(&arr, value)
            }
            t => self.expect_type(t, value),
        }
    }

    /// Performs type inference on `expr` expecting it to have type `expected_type`.
    /// The `flexible_var` is a type variable that occurs inside `expected_type`
    /// and it is fine to resolve either to `int` or `fe`.
    fn expect_type_allow_fe_or_int(
        &mut self,
        expected_type: &Type,
        expr: &mut Expression,
        flexible_var: &str,
    ) -> Result<(), Error> {
        self.expect_type(expected_type, expr)?;
        match self.type_into_substituted(Type::TypeVar(flexible_var.to_string())) {
            Type::Int => Ok(()),
            t => self
                .unifier
                .unify_types(t.clone(), Type::Fe)
                .map_err(|err| {
                    let substitute_flexible = |s: Type| {
                        let mut t = expected_type.clone();
                        t.substitute_type_vars(&[(flexible_var.to_string(), s)].into());
                        self.type_into_substituted(t)
                    };

                    expr.source_reference().with_error(format!(
                        "Expected either {} or {}, but got: {}.\n{err}",
                        substitute_flexible(Type::Int),
                        substitute_flexible(Type::Fe),
                        substitute_flexible(t)
                    ))
                }),
        }
    }

    /// Updates generic arguments and literal annotations with the proper resolved types.
    /// `type_var_mapping` is a mapping (for each generic symbol) from
    /// the type variable names used by the type checker to those from the declaration.
    fn update_type_args(
        &mut self,
        definitions: &mut HashMap<String, (Option<TypeScheme>, Option<&mut Expression>)>,
        expressions: &mut [(&mut Expression, ExpectedType)],
        type_var_mapping: &HashMap<String, HashMap<String, Type>>,
    ) -> Result<(), Vec<Error>> {
        let mut errors = vec![];
        definitions
            .iter_mut()
            .filter_map(|(name, (_, expr))| expr.as_mut().map(|expr| (name, expr)))
            .for_each(|(name, expr)| {
                let empty_mapping = Default::default();
                let var_mapping = type_var_mapping.get(name).unwrap_or(&empty_mapping);
                expr.post_visit_expressions_mut(&mut |e| {
                    if let Err(e) = self.update_type_args_for_expression(e, var_mapping) {
                        errors.push(e)
                    }
                });
            });

        for (expr, _) in expressions {
            expr.post_visit_expressions_mut(&mut |e| {
                // There should be no generic types in identities.
                if let Err(e) = self.update_type_args_for_expression(e, &Default::default()) {
                    errors.push(e)
                }
            });
        }
        if errors.is_empty() {
            Ok(())
        } else {
            Err(errors)
        }
    }

    /// Updates the type annotations in the literals and the generic arguments.
    fn update_type_args_for_expression(
        &self,
        e: &mut Expression,
        type_var_mapping: &HashMap<String, Type>,
    ) -> Result<(), Error> {
        match e {
            Expression::Number(
                source_ref,
                Number {
                    value: n,
                    type_: annotated_type,
                },
            ) => match annotated_type {
                Some(Type::Int) | Some(Type::Fe) | Some(Type::Expr) => {}
                Some(Type::TypeVar(tv)) => {
                    let mut ty = Type::TypeVar(tv.clone());
                    // Apply regular substitution obtained from unification.
                    self.substitute(&mut ty);
                    if !ty
                        .contained_type_vars()
                        .all(|tv| type_var_mapping.contains_key(tv))
                    {
                        return Err(source_ref.with_error(format!(
                            "Unable to derive concrete type for literal {n}."
                        )));
                    }
                    // Rename type vars (hopefully just a single one) to match the declaration scheme.
                    ty.substitute_type_vars(type_var_mapping);
                    if let Type::TypeVar(tv) = ty {
                        *annotated_type = Some(Type::TypeVar(tv.clone()));
                    } else {
                        match ty {
                            Type::Int => *annotated_type = Some(Type::Int),
                            Type::Fe => *annotated_type = Some(Type::Fe),
                            Type::Expr => *annotated_type = Some(Type::Expr),
                            t => panic!("Invalid resolved type literal number: {t}"),
                        }
                    }
                }
                _ => panic!("Invalid annotation for literal number."),
            },
            Expression::Reference(
                source_ref,
                Reference::Poly(PolynomialReference {
                    name,
                    poly_id: _,
                    type_args,
                }),
            ) => {
                for ty in type_args.as_mut().unwrap() {
                    // Apply regular substitution obtained from unification.
                    self.substitute(ty);
                    // Now rename remaining type vars to match the declaration scheme.
                    // The remaining type vars need to be in the declaration scheme.
                    if !ty
                        .contained_type_vars()
                        .all(|tv| type_var_mapping.contains_key(tv))
                    {
                        return Err(source_ref.with_error(format!(
                            "Unable to derive concrete type for reference to generic symbol {name}"
                        )));
                    }
                    ty.substitute_type_vars(type_var_mapping);
                }
            }
            _ => {}
        }
        Ok(())
    }

    /// Type-checks the isolated expressions.
    fn check_expressions(
        &mut self,
        expressions: &mut [(&mut Expression, ExpectedType)],
    ) -> Result<(), Error> {
        for (e, expected_type) in expressions {
            self.expect_type_with_flexibility(expected_type, e)?;
        }
        Ok(())
    }

    /// Process an expression, inferring its type and expecting either a certain type or potentially an array of that type.
    fn expect_type_with_flexibility(
        &mut self,
        expected_type: &ExpectedType,
        expr: &mut Expression,
    ) -> Result<(), Error> {
        if expected_type.allow_array {
<<<<<<< HEAD
            self.infer_type_of_expression(expr)
                .and_then(|ty| {
                    let ty = self.type_into_substituted(ty);
                    let mut expected = if matches!(ty, Type::Array(_)) {
                        Type::Array(ArrayType {
                            base: Box::new(expected_type.ty.clone()),
                            length: None,
                        })
                    } else {
                        expected_type.ty.clone()
                    };

                    let empty_tuple = Type::Tuple(TupleType { items: vec![] });
                    if (self.check_kind_and_expression(expr, &expected).is_err()
                        | (ty == empty_tuple)
                            & (expected == self.constr_function_statement_type.ty)) //TODO Weird hack. Improve/check this
                        & expected_type.allow_empty
                    {
                        self.check_kind_and_expression(expr, &empty_tuple)?;
                        expected = empty_tuple;
                    }

                    self.unifier
                        .unify_types(ty.clone(), expected.clone())
                        .map_err(|err| {
                            format!(
                                "Expected type {} but got type {}.\n{err}",
                                self.type_into_substituted(expected),
                                self.type_into_substituted(ty)
                            )
                        })
                })
                .map_err(|err| {
                    format!(
                        "Expression is expected to evaluate to {} or ({})[]:\n  {expr}:\n{err}",
                        expected_type.ty, expected_type.ty
                    )
                })
=======
            self.infer_type_of_expression(expr).and_then(|ty| {
                let ty = self.type_into_substituted(ty);
                let expected_type = if matches!(ty, Type::Array(_)) {
                    Type::Array(ArrayType {
                        base: Box::new(expected_type.ty.clone()),
                        length: None,
                    })
                } else {
                    expected_type.ty.clone()
                };

                self.unifier
                    .unify_types(ty.clone(), expected_type.clone())
                    .map_err(|err| {
                        // TODO list trait constraints
                        expr.source_reference().with_error(format!(
                            "Expected type {} but got type {}.\n{err}",
                            self.type_into_substituted(expected_type),
                            self.type_into_substituted(ty)
                        ))
                    })
            })
>>>>>>> 33695d50
        } else {
            self.check_kind_and_expression(expr, &expected_type.ty)?;
            self.expect_type(&expected_type.ty, expr)
        }
    }

    /// Process an expression and return the type of the expression.
    fn infer_type_of_expression(&mut self, e: &mut Expression) -> Result<Type, Error> {
        Ok(match e {
            Expression::Reference(_, Reference::LocalVar(id, _name)) => self.local_var_type(*id),
            Expression::Reference(
                source_ref,
                Reference::Poly(PolynomialReference {
                    name,
                    poly_id: _,
                    type_args,
                }),
            ) => {
                let (ty, args) = self.instantiate_scheme(self.declared_types[name].1.clone());
                if let Some(requested_type_args) = type_args {
                    if requested_type_args.len() != args.len() {
                        return Err(source_ref.with_error(format!(
                            "Expected {} type arguments for symbol {name}, but got {}: {}",
                            args.len(),
                            requested_type_args.len(),
                            requested_type_args.iter().join(", ")
                        )));
                    }
                    for (requested, inferred) in requested_type_args.iter_mut().zip(&args) {
                        requested.substitute_type_vars(&self.declared_type_vars);
                        self.unifier
                            .unify_types(requested.clone(), inferred.clone())
                            .map_err(|err| source_ref.with_error(err))?;
                    }
                }
                *type_args = Some(args);
                type_for_reference(&ty)
            }
            Expression::PublicReference(_, _) => Type::Expr,
            Expression::Number(
                _,
                Number {
                    type_: annotated_type,
                    ..
                },
            ) => {
                let ty = match annotated_type {
                    Some(Type::Int) => Type::Int,
                    Some(Type::Fe) => Type::Fe,
                    Some(Type::Expr) => Type::Expr,
                    Some(Type::TypeVar(tv)) => Type::TypeVar(tv.clone()),
                    Some(t) => panic!("Type name annotation for number is not supported: {t}"),
                    None => {
                        let tv = self.new_type_var_name();
                        *annotated_type = Some(Type::TypeVar(tv.clone()));
                        Type::TypeVar(tv)
                    }
                };
                self.unifier
                    .ensure_bound(&ty, "FromLiteral".to_string())
                    .map_err(|err| e.source_reference().with_error(err))?;
                ty
            }
            Expression::String(_, _) => Type::String,
            Expression::Tuple(_, items) => Type::Tuple(TupleType {
                items: items
                    .iter_mut()
                    .map(|item| self.infer_type_of_expression(item))
                    .collect::<Result<_, _>>()?,
            }),
<<<<<<< HEAD
            Expression::LambdaExpression(_, LambdaExpression { kind, params, body }) => {
=======
            Expression::LambdaExpression(
                source_ref,
                LambdaExpression {
                    kind: _,
                    params,
                    body,
                },
            ) => {
>>>>>>> 33695d50
                let old_len = self.local_var_types.len();
                let result = params
                    .iter()
                    .map(|p| self.infer_type_of_pattern(p))
                    .collect::<Result<Vec<_>, _>>()
                    // TODO we need a better source reference
                    .map_err(|err| source_ref.with_error(err))
                    .and_then(|param_types| {
                        let old_lambda_kind = self.lambda_kind;
                        self.lambda_kind = *kind;
                        let body_type = self.infer_type_of_expression(body);
                        self.lambda_kind = old_lambda_kind;
                        Ok((param_types, body_type?))
                    });
                self.local_var_types.truncate(old_len);
                let (param_types, body_type) = result?;
                Type::Function(FunctionType {
                    params: param_types,
                    value: Box::new(body_type),
                })
            }
            Expression::ArrayLiteral(_, ArrayLiteral { items }) => {
                let item_type = self.new_type_var();
                for e in items {
                    self.expect_type(&item_type, e)?;
                }

                Type::Array(ArrayType {
                    base: Box::new(item_type.clone()),
                    length: None,
                })
            }
            Expression::BinaryOperation(source_ref, BinaryOperation { left, op, right }) => {
                // TODO at some point, also store the generic args for operators
                let fun_type = self.instantiate_scheme(binary_operator_scheme(*op)).0;
                self.infer_type_of_function_call(
                    fun_type,
                    [left, right].into_iter().map(AsMut::as_mut),
                    || format!("applying operator {op}"),
                    source_ref,
                )?
            }
            Expression::UnaryOperation(source_ref, UnaryOperation { op, expr: inner }) => {
                // TODO at some point, also store the generic args for operators
                let fun_type = self.instantiate_scheme(unary_operator_scheme(*op)).0;
                self.infer_type_of_function_call(
                    fun_type,
                    [inner].into_iter().map(AsMut::as_mut),
                    || format!("applying unary {op}"),
                    source_ref,
                )?
            }
            Expression::IndexAccess(_, IndexAccess { array, index }) => {
                let result = self.new_type_var();
                self.expect_type(
                    &Type::Array(ArrayType {
                        base: Box::new(result.clone()),
                        length: None,
                    }),
                    array,
                )?;

                self.expect_type(&Type::Int, index)?;
                result
            }
            Expression::FunctionCall(
                source_ref,
                FunctionCall {
                    function,
                    arguments,
                },
            ) => {
                let ft = self.infer_type_of_expression(function)?;
                self.infer_type_of_function_call(
                    ft,
                    arguments.iter_mut(),
                    || format!("calling function {function}"),
                    source_ref,
                )?
            }
            Expression::FreeInput(_, _) => todo!(),
            Expression::MatchExpression(source_ref, MatchExpression { scrutinee, arms }) => {
                let scrutinee_type = self.infer_type_of_expression(scrutinee)?;
                let result = self.new_type_var();
                for MatchArm { pattern, value } in arms {
                    let local_var_count = self.local_var_types.len();
                    // TODO we need a better source reference.
                    self.expect_type_of_pattern(&scrutinee_type, pattern)
                        .map_err(|err| source_ref.with_error(err))?;
                    let result = self.expect_type(&result, value);
                    self.local_var_types.truncate(local_var_count);
                    result?;
                }
                result
            }
            Expression::IfExpression(_, if_expr) => {
                self.expect_type(&Type::Bool, &mut if_expr.condition)?;
                let result = self.infer_type_of_expression(&mut if_expr.body)?;
                self.expect_type(&result, &mut if_expr.else_body)?;
                result
            }
            Expression::BlockExpression(source_ref, BlockExpression { statements, expr }) => {
                let original_var_count = self.local_var_types.len();

                for statement in statements {
                    match statement {
                        StatementInsideBlock::LetStatement(LetStatementInsideBlock {
                            pattern,
                            value,
                        }) => {
                            let value_type = if let Some(value) = value {
                                self.infer_type_of_expression(value)?
                            } else {
                                Type::Expr
                            };
                            // TODO we need a more fine-grained source reference.
                            self.expect_type_of_pattern(&value_type, pattern)
                                .map_err(|err| source_ref.with_error(err))?;
                        }
                        StatementInsideBlock::Expression(expr) => {
                            self.expect_type_with_flexibility(&self.statement_type(), expr)?;
                        }
                    }
                }
                let result = self.infer_type_of_expression(expr);
                self.local_var_types.truncate(original_var_count);
                result?
            }
        })
    }

    fn statement_type(&self) -> ExpectedType {
        if self.lambda_kind == FunctionKind::Constr {
            self.constr_function_statement_type.clone()
        } else {
            ExpectedType {
                ty: Type::Tuple(TupleType { items: vec![] }),
                allow_array: false,
                allow_empty: false,
            }
        }
    }

    fn check_kind_and_expression(
        &mut self,
        expr: &mut powdr_ast::parsed::Expression<Reference>,
        expected_type: &Type,
    ) -> Result<(), String> {
        let infered_type = if !expected_type.is_concrete_type() {
            self.type_into_substituted(expected_type.clone())
        } else {
            expected_type.clone()
        };

        match self.lambda_kind {
            FunctionKind::Constr => {
                if self.expr_is_valid_in_constr(infered_type.clone()) {
                    Ok(())
                } else {
                    Err(format!(
                        "Invalid expression `{expr}` inside Constr function:\nExpected {} or () but got {infered_type}.", self.constr_function_statement_type.ty
                    ))
                }
            }
            _ => {
                if infered_type != self.constr_function_statement_type.ty {
                    Ok(())
                } else {
                    Err(format!(
                        "Invalid expression `{expr}` inside Pure/Query function:\nExpected {infered_type} but got {}.",
                        self.constr_function_statement_type.ty
                    ))
                }
            }
        }
    }

    fn expr_is_valid_in_constr(&mut self, infered_type: Type) -> bool {
        let empty_tuple = Type::Tuple(TupleType { items: vec![] });
        let constr_array = Type::Array(ArrayType {
            base: Box::new(self.constr_function_statement_type.ty.clone()),
            length: None,
        });

        if let Type::Function(_) = infered_type {
            return true;
        }

        infered_type == self.constr_function_statement_type.ty
            || infered_type == empty_tuple
            || infered_type == Type::Expr
            || infered_type == constr_array
    }

    /// Process a function call and return the type of the expression.
    /// The error message is used to clarify which kind of function call it is
    /// (it might be an operator).
    fn infer_type_of_function_call<'b>(
        &mut self,
        function_type: Type,
        arguments: impl ExactSizeIterator<Item = &'b mut Expression>,
        error_message: impl FnOnce() -> String,
        source_ref: &SourceRef,
    ) -> Result<Type, Error> {
        let arguments = arguments.collect::<Vec<_>>();
        let params = (0..arguments.len())
            .map(|_| self.new_type_var())
            .collect::<Vec<_>>();
        let result_type = self.new_type_var();
        let expected_function_type = Type::Function(FunctionType {
            params: params.clone(),
            value: Box::new(result_type.clone()),
        });
        self.unifier
            .unify_types(function_type.clone(), expected_function_type.clone())
            .map_err(|err| {
                source_ref.with_error(format!(
                    "Expected function of type `{}`, but got `{}` when {} on ({}):\n{err}",
                    self.type_into_substituted(expected_function_type),
                    self.type_into_substituted(function_type),
                    error_message(),
                    arguments.iter().format(", ")
                ))
            })?;

        for (arg, param) in arguments.into_iter().zip(params) {
            self.expect_type(&param, arg)?;
        }
        Ok(result_type)
    }

    /// Process the expression and unify it with the given type.
    /// This function should be preferred over `infer_type_of_expression` if an expected type is known
    /// because we can create better error messages.
    fn expect_type(&mut self, expected_type: &Type, expr: &mut Expression) -> Result<(), Error> {
        // For literals, we try to store the type here already.
        // This avoids creating tons of type variables for large arrays.
        if let Expression::Number(
            _,
            Number {
                type_: annotated_type @ None,
                ..
            },
        ) = expr
        {
            match expected_type {
                Type::Int => *annotated_type = Some(Type::Int),
                Type::Fe => *annotated_type = Some(Type::Fe),
                Type::Expr => *annotated_type = Some(Type::Expr),
                Type::TypeVar(tv) => *annotated_type = Some(Type::TypeVar(tv.clone())),
                _ => {}
            };
        }

        let inferred_type = self.infer_type_of_expression(expr)?;
        self.unifier
            .unify_types(inferred_type.clone(), expected_type.clone())
            .map_err(|err| {
                // TODO we should also list the trait constraints.
                expr.source_reference().with_error(format!(
                    "Expected type: {}\nInferred type: {}\n{err}",
                    self.type_into_substituted(expected_type.clone()),
                    self.type_into_substituted(inferred_type)
                ))
            })
    }

    /// Type-checks a pattern and adds local variables.
    fn expect_type_of_pattern(
        &mut self,
        expected_type: &Type,
        pattern: &Pattern,
    ) -> Result<(), String> {
        let inferred_type = self.infer_type_of_pattern(pattern)?;
        self.unifier
            .unify_types(inferred_type.clone(), expected_type.clone())
            .map_err(|err| {
                // TODO we should also list the trait constraints.
                format!(
                    "Error checking pattern {pattern}:\nExpected type: {}\nInferred type: {}\n{err}",
                    self.type_into_substituted(expected_type.clone()),
                    self.type_into_substituted(inferred_type)
                )
            })
    }

    /// Type-checks a pattern and adds local variables.
    fn infer_type_of_pattern(&mut self, pattern: &Pattern) -> Result<Type, String> {
        Ok(match pattern {
            Pattern::Ellipsis => unreachable!("Should be handled higher up."),
            Pattern::CatchAll => self.new_type_var(),
            Pattern::Number(_) => {
                let ty = self.new_type_var();
                self.unifier.ensure_bound(&ty, "FromLiteral".to_string())?;
                ty
            }
            Pattern::String(_) => Type::String,
            Pattern::Tuple(items) => Type::Tuple(TupleType {
                items: items
                    .iter()
                    .map(|p| self.infer_type_of_pattern(p))
                    .collect::<Result<_, _>>()?,
            }),
            Pattern::Array(items) => {
                let item_type = self.new_type_var();
                for item in items {
                    if item != &Pattern::Ellipsis {
                        self.expect_type_of_pattern(&item_type, item)?;
                    }
                }
                Type::Array(ArrayType {
                    base: Box::new(item_type),
                    length: None,
                })
            }
            Pattern::Variable(_) => {
                let ty = self.new_type_var();
                self.local_var_types.push(ty.clone());
                ty
            }
            Pattern::Enum(name, data) => {
                // We just ignore the generic args here, storing them in the pattern
                // is not helpful because the type is obvious from the value.
                let (ty, _generic_args) = self
                    .instantiate_scheme(self.declared_types[&name.to_dotted_string()].1.clone());
                let ty = type_for_reference(&ty);

                match data {
                    Some(data) => {
                        let Type::Function(FunctionType { params, value }) = ty else {
                            if matches!(ty, Type::NamedType(_, _)) {
                                return Err(format!("Enum variant {name} does not have fields, but is used with parentheses in {pattern}."));
                            } else {
                                return Err(format!(
                                    "Expected enum variant for pattern {pattern} but got {ty}"
                                ));
                            }
                        };
                        if !matches!(value.as_ref(), Type::NamedType(_, _)) {
                            return Err(format!(
                                "Expected enum variant for pattern {pattern} but got {value}"
                            ));
                        }
                        if params.len() != data.len() {
                            return Err(format!(
                                "Invalid number of data fields for enum variant {name}. Expected {} but got {}.",
                                params.len(),
                                data.len()
                            ));
                        }
                        params
                            .iter()
                            .zip(data)
                            .try_for_each(|(ty, pat)| self.expect_type_of_pattern(ty, pat))?;
                        (*value).clone()
                    }
                    None => {
                        if let Type::NamedType(_, _) = ty {
                            ty
                        } else if matches!(ty, Type::Function(_)) {
                            return Err(format!(
                                "Expected enum variant for pattern {pattern} but got {ty} - maybe you forgot the parentheses?"
                            ));
                        } else {
                            return Err(format!(
                                "Expected enum variant for pattern {pattern} but got {ty}"
                            ));
                        }
                    }
                }
            }
        })
    }

    /// Returns, for each name declared with a type scheme, a mapping from
    /// the type variables used by the type checker to those used in the declaration.
    fn verify_type_schemes(
        &self,
        inferred_types: HashMap<String, Type>,
    ) -> Result<HashMap<String, HashMap<String, Type>>, Error> {
        inferred_types.into_iter().map(|(name, inferred_type)| {
            let (source_ref, declared_type) = self.declared_types[&name].clone();
            let inferred_type = self.type_into_substituted(inferred_type.clone());
            let inferred = self.to_type_scheme(inferred_type.clone());
            let declared = declared_type.clone().simplify_type_vars();
            if inferred != declared {
                return Err(source_ref.with_error(format!(
                    "Inferred type scheme for symbol {name} does not match the declared type.\nInferred: let{}\nDeclared: let{}",
                    format_type_scheme_around_name(&name, &Some(inferred)),
                    format_type_scheme_around_name(&name, &Some(declared_type),
                ))));
            }
            let declared_type_vars = declared_type.ty.contained_type_vars();
            let inferred_type_vars = inferred_type.contained_type_vars();
            Ok((name.clone(),
                inferred_type_vars
                    .into_iter()
                    .cloned()
                    .zip(declared_type_vars.into_iter().map(|tv| Type::TypeVar(tv.clone())))
                    .collect(),
            ))
        }).collect::<Result<_, Error>>()
    }

    fn type_into_substituted(&self, mut ty: Type) -> Type {
        self.substitute(&mut ty);
        ty
    }

    fn substitute(&self, ty: &mut Type) {
        ty.substitute_type_vars(self.unifier.substitutions());
    }

    /// Instantiates a type scheme by creating new type variables for the quantified
    /// type variables in the scheme and adds the required trait bounds for the
    /// new type variables.
    /// Returns the new type and a vector of the type variables used for those
    /// declared in the scheme.
    fn instantiate_scheme(&mut self, scheme: TypeScheme) -> (Type, Vec<Type>) {
        let mut ty = scheme.ty;
        let vars = scheme
            .vars
            .bounds()
            .map(|(_, bounds)| {
                let new_var = self.new_type_var();
                for b in bounds {
                    self.unifier.ensure_bound(&new_var, b.clone()).unwrap();
                }
                new_var
            })
            .collect::<Vec<_>>();
        let substitutions = scheme.vars.vars().cloned().zip(vars.clone()).collect();
        ty.substitute_type_vars(&substitutions);
        (ty, vars)
    }

    fn new_type_var_name(&mut self) -> String {
        self.last_type_var += 1;
        format!("T{}", self.last_type_var)
    }

    fn new_type_var(&mut self) -> Type {
        Type::TypeVar(self.new_type_var_name())
    }

    /// Creates a type scheme out of a type by making all unsubstituted
    /// type variables generic.
    /// TODO this is wrong for mutually recursive generic functions.
    fn to_type_scheme(&self, ty: Type) -> TypeScheme {
        let ty = self.type_into_substituted(ty);
        let vars = TypeBounds::new(ty.contained_type_vars().map(|v| {
            (
                v.clone(),
                self.unifier
                    .type_var_bounds(v)
                    .into_iter()
                    .collect::<BTreeSet<_>>(),
            )
        }));
        TypeScheme { vars, ty }.simplify_type_vars()
    }

    pub fn local_var_type(&self, id: u64) -> Type {
        self.local_var_types[id as usize].clone()
    }
}<|MERGE_RESOLUTION|>--- conflicted
+++ resolved
@@ -447,49 +447,9 @@
         expr: &mut Expression,
     ) -> Result<(), Error> {
         if expected_type.allow_array {
-<<<<<<< HEAD
-            self.infer_type_of_expression(expr)
-                .and_then(|ty| {
-                    let ty = self.type_into_substituted(ty);
-                    let mut expected = if matches!(ty, Type::Array(_)) {
-                        Type::Array(ArrayType {
-                            base: Box::new(expected_type.ty.clone()),
-                            length: None,
-                        })
-                    } else {
-                        expected_type.ty.clone()
-                    };
-
-                    let empty_tuple = Type::Tuple(TupleType { items: vec![] });
-                    if (self.check_kind_and_expression(expr, &expected).is_err()
-                        | (ty == empty_tuple)
-                            & (expected == self.constr_function_statement_type.ty)) //TODO Weird hack. Improve/check this
-                        & expected_type.allow_empty
-                    {
-                        self.check_kind_and_expression(expr, &empty_tuple)?;
-                        expected = empty_tuple;
-                    }
-
-                    self.unifier
-                        .unify_types(ty.clone(), expected.clone())
-                        .map_err(|err| {
-                            format!(
-                                "Expected type {} but got type {}.\n{err}",
-                                self.type_into_substituted(expected),
-                                self.type_into_substituted(ty)
-                            )
-                        })
-                })
-                .map_err(|err| {
-                    format!(
-                        "Expression is expected to evaluate to {} or ({})[]:\n  {expr}:\n{err}",
-                        expected_type.ty, expected_type.ty
-                    )
-                })
-=======
             self.infer_type_of_expression(expr).and_then(|ty| {
                 let ty = self.type_into_substituted(ty);
-                let expected_type = if matches!(ty, Type::Array(_)) {
+                let mut expected = if matches!(ty, Type::Array(_)) {
                     Type::Array(ArrayType {
                         base: Box::new(expected_type.ty.clone()),
                         length: None,
@@ -498,18 +458,27 @@
                     expected_type.ty.clone()
                 };
 
+                let empty_tuple = Type::Tuple(TupleType { items: vec![] });
+                if (self.check_kind_and_expression(expr, &expected).is_err()
+                        | (ty == empty_tuple)
+                            & (expected == self.constr_function_statement_type.ty)) //TODO Weird hack. Improve/check this
+                        & expected_type.allow_empty
+                {
+                    self.check_kind_and_expression(expr, &empty_tuple)?;
+                    expected = empty_tuple;
+                }
+
                 self.unifier
-                    .unify_types(ty.clone(), expected_type.clone())
+                    .unify_types(ty.clone(), expected.clone())
                     .map_err(|err| {
                         // TODO list trait constraints
                         expr.source_reference().with_error(format!(
                             "Expected type {} but got type {}.\n{err}",
-                            self.type_into_substituted(expected_type),
+                            self.type_into_substituted(expected),
                             self.type_into_substituted(ty)
                         ))
                     })
             })
->>>>>>> 33695d50
         } else {
             self.check_kind_and_expression(expr, &expected_type.ty)?;
             self.expect_type(&expected_type.ty, expr)
@@ -580,18 +549,7 @@
                     .map(|item| self.infer_type_of_expression(item))
                     .collect::<Result<_, _>>()?,
             }),
-<<<<<<< HEAD
-            Expression::LambdaExpression(_, LambdaExpression { kind, params, body }) => {
-=======
-            Expression::LambdaExpression(
-                source_ref,
-                LambdaExpression {
-                    kind: _,
-                    params,
-                    body,
-                },
-            ) => {
->>>>>>> 33695d50
+            Expression::LambdaExpression(source_ref, LambdaExpression { kind, params, body }) => {
                 let old_len = self.local_var_types.len();
                 let result = params
                     .iter()
@@ -739,7 +697,7 @@
         &mut self,
         expr: &mut powdr_ast::parsed::Expression<Reference>,
         expected_type: &Type,
-    ) -> Result<(), String> {
+    ) -> Result<(), Error> {
         let infered_type = if !expected_type.is_concrete_type() {
             self.type_into_substituted(expected_type.clone())
         } else {
@@ -751,19 +709,20 @@
                 if self.expr_is_valid_in_constr(infered_type.clone()) {
                     Ok(())
                 } else {
-                    Err(format!(
-                        "Invalid expression `{expr}` inside Constr function:\nExpected {} or () but got {infered_type}.", self.constr_function_statement_type.ty
-                    ))
+                    Err(expr.source_reference().with_error(format!(
+                        "Invalid expression `{expr}` inside Constr function:\nExpected {} or () but got {infered_type}.", 
+                        self.constr_function_statement_type.ty
+                    )))
                 }
             }
             _ => {
                 if infered_type != self.constr_function_statement_type.ty {
                     Ok(())
                 } else {
-                    Err(format!(
+                    Err(expr.source_reference().with_error(format!(
                         "Invalid expression `{expr}` inside Pure/Query function:\nExpected {infered_type} but got {}.",
                         self.constr_function_statement_type.ty
-                    ))
+                    )))
                 }
             }
         }
