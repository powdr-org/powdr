use std::collections::{BTreeSet, HashMap};

use itertools::Itertools;
use powdr_ast::{
    analyzed::{Expression, PolynomialReference, Reference},
    parsed::{
        display::format_type_scheme_around_name,
        types::{ArrayType, FunctionType, TupleType, Type, TypeBounds, TypeScheme},
        visitor::ExpressionVisitable,
        ArrayLiteral, BinaryOperation, BlockExpression, FunctionCall, FunctionKind, IndexAccess,
        LambdaExpression, LetStatementInsideBlock, MatchArm, MatchExpression, Number, Pattern,
        SourceReference, StatementInsideBlock, UnaryOperation,
    },
};
use powdr_parser_util::{Error, SourceRef};

use crate::{
    call_graph::sort_called_first,
    type_builtins::{
        binary_operator_scheme, builtin_schemes, constr_function_statement_type,
        type_for_reference, unary_operator_scheme,
    },
    type_unifier::Unifier,
};

/// Infers types on all definitions and checks type-correctness for isolated
/// expressions (from identities and arrays) where the expected type is given.
/// The parameter `statement_type` is the expected type for expressions at statement level.
/// Sets the generic arguments for references and the literal types in all expressions.
/// Returns the types for symbols without explicit type.
pub fn infer_types(
    definitions: HashMap<String, (Option<TypeScheme>, Option<&mut Expression>)>,
    expressions: &mut [(&mut Expression, ExpectedType)],
) -> Result<Vec<(String, Type)>, Vec<Error>> {
    TypeChecker::new().infer_types(definitions, expressions)
}

/// A type to expect and a flag that says if arrays of that type are also fine.
#[derive(Clone)]
pub struct ExpectedType {
    pub ty: Type,
    /// If true, arrays of `ty` are also allowed.
    pub allow_array: bool,
    /// If true, the empty tuple is also allowed.
    pub allow_empty: bool,
}

impl From<Type> for ExpectedType {
    fn from(ty: Type) -> Self {
        ExpectedType {
            ty,
            allow_array: false,
            allow_empty: false,
        }
    }
}

struct TypeChecker {
    /// Types for local variables, might contain type variables.
    local_var_types: Vec<Type>,
    /// Declared types for all symbols and their source references.
    /// Contains the unmodified type scheme for symbols with generic types and newly
    /// created type variables for symbols without declared type.
    declared_types: HashMap<String, (SourceRef, TypeScheme)>,
    /// Current mapping of declared type vars to type. Reset before checking each definition.
    declared_type_vars: HashMap<String, Type>,
    unifier: Unifier,
    /// Keeps track of the kind of lambda we are currently type-checking.
    lambda_kind: FunctionKind,
}

impl TypeChecker {
    pub fn new() -> Self {
        Self {
            local_var_types: Default::default(),
            declared_types: Default::default(),
            declared_type_vars: Default::default(),
            unifier: Default::default(),
            lambda_kind: FunctionKind::Constr,
        }
    }

    /// Infers and checks types for all provided definitions and expressions and
    /// returns the types for symbols without explicit type.
    pub fn infer_types(
        mut self,
        mut definitions: HashMap<String, (Option<TypeScheme>, Option<&mut Expression>)>,
        expressions: &mut [(&mut Expression, ExpectedType)],
    ) -> Result<Vec<(String, Type)>, Vec<Error>> {
        let type_var_mapping = self
            .infer_types_inner(&mut definitions, expressions)
            .map_err(|e| vec![e])?;
        self.update_type_args(&mut definitions, expressions, &type_var_mapping)?;
        Ok(definitions
            .into_iter()
            .filter(|(_, (ty, _))| ty.is_none())
            .map(|(name, _)| {
                let (_, mut scheme) = self.declared_types.remove(&name).unwrap();
                assert!(scheme.vars.is_empty());
                self.substitute(&mut scheme.ty);
                assert!(scheme.ty.is_concrete_type());
                (name, scheme.ty)
            })
            .collect())
    }

    /// Returns, for each name declared with a type scheme, a mapping from
    /// the type variables used by the type checker to those used in the declaration.
    fn infer_types_inner(
        &mut self,
        definitions: &mut HashMap<String, (Option<TypeScheme>, Option<&mut Expression>)>,
        expressions: &mut [(&mut Expression, ExpectedType)],
    ) -> Result<HashMap<String, HashMap<String, Type>>, Error> {
        // TODO in order to fix type inference on recursive functions, we need to:
        // - collect all groups of functions that call each other recursively
        // - analyze each such group in an environment, where their type schemes
        //   are instantiated once at the start and not anymore for the symbol lookup.

        // Sort the names such that called names occur first.
        let names = sort_called_first(
            definitions
                .iter()
                .map(|(n, (_, v))| (n.as_str(), v.as_deref())),
        );

        self.setup_declared_types(definitions);

        // These are the inferred types for symbols that are declared
        // as type schemes. They are compared to the declared types
        // at the end.
        let mut inferred_types: HashMap<String, Type> = Default::default();

        // Now go through all symbols and derive types for the expressions.
        // While analyzing a symbol, we ignore its declared type (unless the
        // symbol is referenced). Unifying the declared type with the inferred
        // type is done at the end.
        for name in names {
            // Ignore builtins (removed from definitions) and definitions without value.
            let Some((_, Some(value))) = definitions.get_mut(&name) else {
                continue;
            };

            let (_, declared_type) = self.declared_types[&name].clone();
            if declared_type.vars.is_empty() {
                self.declared_type_vars.clear();
                self.process_concrete_symbol(declared_type.ty.clone(), value)?;
            } else {
                self.declared_type_vars = declared_type
                    .vars
                    .vars()
                    .map(|v| (v.clone(), self.unifier.new_type_var()))
                    .collect();
                self.infer_type_of_expression(value).map(|ty| {
                    inferred_types.insert(name.to_string(), ty);
                })?;
            }
        }
        self.declared_type_vars.clear();

        self.check_expressions(expressions)?;

        // From this point on, the substitutions are fixed.

        // Now we check for all symbols that are not declared as a type scheme that they
        // can resolve to a concrete type.
        for (name, (source_ref, declared_type)) in &self.declared_types {
            if declared_type.vars.is_empty() {
                // It is not a type scheme, see if we were able to derive a concrete type.
                let inferred = self.type_into_substituted(declared_type.ty.clone());
                if !inferred.is_concrete_type() {
                    let inferred_scheme = self.to_type_scheme(inferred);
                    return Err(source_ref.with_error(
                        format!(
                            "Could not derive a concrete type for symbol {name}.\nInferred type scheme: {}\n",
                            format_type_scheme_around_name(
                                name,
                                &Some(inferred_scheme),
                            )
                        )));
                }
            }
        }

        // We check type schemes last, because only at this point do we know
        // that other types that should be concrete do not occur as type variables in the
        // inferred type scheme any more.
        // This also computes and returns a mapping from the internal names of the type vars
        // in the type scheme to the type vars of the declarations.
        self.verify_type_schemes(inferred_types)
    }

    /// Fills self.declared_types and checks that declared builtins have the correct type.
    fn setup_declared_types(
        &mut self,
        definitions: &mut HashMap<String, (Option<TypeScheme>, Option<&mut Expression>)>,
    ) {
        // Add types from declarations. Type schemes are added without instantiating.
        self.declared_types = definitions
            .iter()
            .map(|(name, (type_scheme, value))| {
                let source_ref = value
                    .as_ref()
                    .map(|v| v.source_reference())
                    .cloned()
                    .unwrap_or_default();
                // Check if it is a builtin symbol.
                let ty = match (builtin_schemes().get(name), type_scheme) {
                    (Some(builtin), declared) => {
                        if let Some(declared) = declared {
                            assert_eq!(
                                builtin,
                                declared,
                                "Invalid type for built-in scheme. Got {} but expected {}",
                                format_type_scheme_around_name(name, &Some(declared.clone())),
                                format_type_scheme_around_name(name, &Some(builtin.clone()))
                            );
                        };
                        builtin.clone()
                    }
                    // Store an (uninstantiated) type scheme for symbols with a declared polymorphic type.
                    (None, Some(type_scheme)) => type_scheme.clone(),
                    // Store a new (unquantified) type variable for symbols without declared type.
                    // This forces a single concrete type for them.
                    (None, None) => self.unifier.new_type_var().into(),
                };
                (name.clone(), (source_ref, ty))
            })
            .collect();

        // Add builtin schemes if they are not already there and also remove them from the definitions
        // (because we ignore the defined value).
        for (name, scheme) in builtin_schemes() {
            self.declared_types
                .entry(name.clone())
                .or_insert_with(|| (SourceRef::unknown(), scheme.clone()));
            definitions.remove(name);
        }
    }

    /// Processes the definition of a symbol that is expected to have a concrete type.
    fn process_concrete_symbol(
        &mut self,
        declared_type: Type,
        value: &mut Expression,
    ) -> Result<(), Error> {
        match &declared_type {
            Type::Col => {
                // This is a column. It means we prefer `int -> fe`, but `int -> int`
                // is also OK if it can be derived directly.
                let return_type = self.unifier.new_type_var_name();
                let fun_type = Type::Function(FunctionType {
                    params: vec![Type::Int],
                    value: Box::new(Type::TypeVar(return_type.clone())),
                });
                self.expect_type_allow_fe_or_int(&fun_type, value, &return_type)
            }
            Type::Array(ArrayType { base, length: _ }) if base.as_ref() == &Type::Col => {
                // An array of columns. We prefer `(int -> fe)[]`, but we also allow `(int -> int)[]`.
                // Also we ignore the length.
                let return_type = self.unifier.new_type_var_name();
                let fun_type = Type::Function(FunctionType {
                    params: vec![Type::Int],
                    value: Box::new(Type::TypeVar(return_type.clone())),
                });
                let arr = Type::Array(ArrayType {
                    base: fun_type.into(),
                    length: None,
                });
                self.expect_type_allow_fe_or_int(&arr, value, &return_type)
            }
            Type::Inter => {
                // Values of intermediate columns have type `expr`
                self.expect_type(&Type::Expr, value)
            }
            Type::Array(ArrayType { base, length: _ }) if base.as_ref() == &Type::Inter => {
                // An array of intermediate columns with fixed length. We ignore the length.
                // The condenser will have to check the actual length.
                let arr = Type::Array(ArrayType {
                    base: Type::Expr.into(),
                    length: None,
                });
                self.expect_type(&arr, value)
            }
            t => self.expect_type(t, value),
        }
    }

    /// Performs type inference on `expr` expecting it to have type `expected_type`.
    /// The `flexible_var` is a type variable that occurs inside `expected_type`
    /// and it is fine to resolve either to `int` or `fe`.
    fn expect_type_allow_fe_or_int(
        &mut self,
        expected_type: &Type,
        expr: &mut Expression,
        flexible_var: &str,
    ) -> Result<(), Error> {
        self.expect_type(expected_type, expr)?;
        match self.type_into_substituted(Type::TypeVar(flexible_var.to_string())) {
            Type::Int => Ok(()),
            t => self
                .unifier
                .unify_types(t.clone(), Type::Fe)
                .map_err(|err| {
                    let substitute_flexible = |s: Type| {
                        let mut t = expected_type.clone();
                        t.substitute_type_vars(&[(flexible_var.to_string(), s)].into());
                        self.type_into_substituted(t)
                    };

                    expr.source_reference().with_error(format!(
                        "Expected either {} or {}, but got: {}.\n{err}",
                        substitute_flexible(Type::Int),
                        substitute_flexible(Type::Fe),
                        substitute_flexible(t)
                    ))
                }),
        }
    }

    /// Updates generic arguments and literal annotations with the proper resolved types.
    /// `type_var_mapping` is a mapping (for each generic symbol) from
    /// the type variable names used by the type checker to those from the declaration.
    fn update_type_args(
        &mut self,
        definitions: &mut HashMap<String, (Option<TypeScheme>, Option<&mut Expression>)>,
        expressions: &mut [(&mut Expression, ExpectedType)],
        type_var_mapping: &HashMap<String, HashMap<String, Type>>,
    ) -> Result<(), Vec<Error>> {
        let mut errors = vec![];
        definitions
            .iter_mut()
            .filter_map(|(name, (_, expr))| expr.as_mut().map(|expr| (name, expr)))
            .for_each(|(name, expr)| {
                let empty_mapping = Default::default();
                let var_mapping = type_var_mapping.get(name).unwrap_or(&empty_mapping);
                expr.post_visit_expressions_mut(&mut |e| {
                    if let Err(e) = self.update_type_args_for_expression(e, var_mapping) {
                        errors.push(e)
                    }
                });
            });

        for (expr, _) in expressions {
            expr.post_visit_expressions_mut(&mut |e| {
                // There should be no generic types in identities.
                if let Err(e) = self.update_type_args_for_expression(e, &Default::default()) {
                    errors.push(e)
                }
            });
        }
        if errors.is_empty() {
            Ok(())
        } else {
            Err(errors)
        }
    }

    /// Updates the type annotations in the literals and the generic arguments.
    fn update_type_args_for_expression(
        &self,
        e: &mut Expression,
        type_var_mapping: &HashMap<String, Type>,
    ) -> Result<(), Error> {
        match e {
            Expression::Number(
                source_ref,
                Number {
                    value: n,
                    type_: annotated_type,
                },
            ) => match annotated_type {
                Some(Type::Int) | Some(Type::Fe) | Some(Type::Expr) => {}
                Some(Type::TypeVar(tv)) => {
                    let mut ty = Type::TypeVar(tv.clone());
                    // Apply regular substitution obtained from unification.
                    self.substitute(&mut ty);
                    if !ty
                        .contained_type_vars()
                        .all(|tv| type_var_mapping.contains_key(tv))
                    {
                        return Err(source_ref.with_error(format!(
                            "Unable to derive concrete type for literal {n}."
                        )));
                    }
                    // Rename type vars (hopefully just a single one) to match the declaration scheme.
                    ty.substitute_type_vars(type_var_mapping);
                    if let Type::TypeVar(tv) = ty {
                        *annotated_type = Some(Type::TypeVar(tv.clone()));
                    } else {
                        match ty {
                            Type::Int => *annotated_type = Some(Type::Int),
                            Type::Fe => *annotated_type = Some(Type::Fe),
                            Type::Expr => *annotated_type = Some(Type::Expr),
                            t => panic!("Invalid resolved type literal number: {t}"),
                        }
                    }
                }
                _ => panic!("Invalid annotation for literal number."),
            },
            Expression::Reference(
                source_ref,
                Reference::Poly(PolynomialReference {
                    name,
                    poly_id: _,
                    type_args,
                }),
            ) => {
                for ty in type_args.as_mut().unwrap() {
                    if !self.update_local_type(ty, type_var_mapping) {
                        return Err(source_ref.with_error(format!(
                            "Unable to derive concrete type for reference to generic symbol {name}"
                        )));
                    }
                }
            }
            Expression::BlockExpression(
                source_ref,
                BlockExpression {
                    statements,
                    expr: _,
                },
            ) => {
                for statement in statements {
                    match statement {
                        StatementInsideBlock::LetStatement(LetStatementInsideBlock {
                            ty,
                            pattern,
                            value: _,
                        }) => {
                            if !self.update_local_type(ty.as_mut().unwrap(), type_var_mapping) {
                                // TODO better source ref
                                return Err(source_ref.with_error(format!(
                                    "Unable to derive concrete type for local declaration {pattern}"
                                )));
                            }
                        }
                        StatementInsideBlock::Expression(_) => {}
                    }
                }
            }
            _ => {}
        }
        Ok(())
    }

    /// Updates the given local type with the current type variable mapping.
    /// Return false if the type still contains other type variable references after substitution.
    fn update_local_type(&self, ty: &mut Type, type_var_mapping: &HashMap<String, Type>) -> bool {
        // Apply regular substitution obtained from unification.
        self.substitute(ty);
        // Check if the remaining type vars are all in the declaration scheme.
        let is_concrete = ty
            .contained_type_vars()
            .all(|tv| type_var_mapping.contains_key(tv));
        // Now rename remaining type vars to match the declaration scheme.
        ty.substitute_type_vars(type_var_mapping);
        is_concrete
    }

    /// Type-checks the isolated expressions.
    fn check_expressions(
        &mut self,
        expressions: &mut [(&mut Expression, ExpectedType)],
    ) -> Result<(), Error> {
        for (e, expected_type) in expressions {
            self.expect_type_with_flexibility(expected_type, e)?;
        }
        Ok(())
    }

    /// Process an expression, inferring its type and expecting either a certain type or potentially an array of that type.
    fn expect_type_with_flexibility(
        &mut self,
        expected_type: &ExpectedType,
        expr: &mut Expression,
    ) -> Result<(), Error> {
        update_type_if_literal(expr, &expected_type.ty);

        let ty = self.infer_type_of_expression(expr)?;
        let ty = self.type_into_substituted(ty);
        let expected_type = if expected_type.allow_array && matches!(ty, Type::Array(_)) {
            Type::Array(ArrayType {
                base: Box::new(expected_type.ty.clone()),
                length: None,
            })
        } else if expected_type.allow_empty && (ty == Type::empty_tuple()) {
            Type::empty_tuple()
        } else {
            expected_type.ty.clone()
        };

        self.unifier
            .unify_types(ty.clone(), expected_type.clone())
            .map_err(|err| {
                expr.source_reference().with_error(format!(
                    "Expected type {} but got type {}.\n{err}",
                    self.format_type_with_bounds(expected_type),
                    self.format_type_with_bounds(ty),
                ))
            })
    }

    /// Process an expression and return the type of the expression.
    fn infer_type_of_expression(&mut self, e: &mut Expression) -> Result<Type, Error> {
        Ok(match e {
            Expression::Reference(_, Reference::LocalVar(id, _name)) => self.local_var_type(*id),
            Expression::Reference(
                source_ref,
                Reference::Poly(PolynomialReference {
                    name,
                    poly_id: _,
                    type_args,
                }),
            ) => {
                let (ty, args) = self
                    .unifier
                    .instantiate_scheme(self.declared_types[name].1.clone());
                if let Some(requested_type_args) = type_args {
                    if requested_type_args.len() != args.len() {
                        return Err(source_ref.with_error(format!(
                            "Expected {} type arguments for symbol {name}, but got {}: {}",
                            args.len(),
                            requested_type_args.len(),
                            requested_type_args.iter().join(", ")
                        )));
                    }
                    for (requested, inferred) in requested_type_args.iter_mut().zip(&args) {
                        requested.substitute_type_vars(&self.declared_type_vars);
                        self.unifier
                            .unify_types(requested.clone(), inferred.clone())
                            .map_err(|err| source_ref.with_error(err))?;
                    }
                }
                *type_args = Some(args);
                type_for_reference(&ty)
            }
            Expression::PublicReference(_, _) => Type::Expr,
            Expression::Number(
                _,
                Number {
                    type_: annotated_type,
                    ..
                },
            ) => {
                let ty = match annotated_type {
                    Some(Type::Int) => Type::Int,
                    Some(Type::Fe) => Type::Fe,
                    Some(Type::Expr) => Type::Expr,
                    Some(Type::TypeVar(tv)) => Type::TypeVar(tv.clone()),
                    Some(t) => panic!("Type name annotation for number is not supported: {t}"),
                    None => {
                        let tv = self.unifier.new_type_var_name();
                        *annotated_type = Some(Type::TypeVar(tv.clone()));
                        Type::TypeVar(tv)
                    }
                };
                self.unifier
                    .ensure_bound(&ty, "FromLiteral".to_string())
                    .map_err(|err| e.source_reference().with_error(err))?;
                ty
            }
            Expression::String(_, _) => Type::String,
            Expression::Tuple(_, items) => Type::Tuple(TupleType {
                items: items
                    .iter_mut()
                    .map(|item| self.infer_type_of_expression(item))
                    .collect::<Result<_, _>>()?,
            }),
            Expression::LambdaExpression(
                _,
                LambdaExpression {
                    kind,
                    params,
                    body,
                    outer_var_references: _,
                },
            ) => {
                let old_len = self.local_var_types.len();
                let result = params
                    .iter()
                    .map(|p| self.infer_type_of_pattern(p))
                    .collect::<Result<Vec<_>, _>>()
                    .and_then(|param_types| {
                        let old_lambda_kind = self.lambda_kind;
                        self.lambda_kind = *kind;
                        let body_type = self.infer_type_of_expression(body);
                        self.lambda_kind = old_lambda_kind;
                        Ok((param_types, body_type?))
                    });
                self.local_var_types.truncate(old_len);
                let (param_types, body_type) = result?;
                Type::Function(FunctionType {
                    params: param_types,
                    value: Box::new(body_type),
                })
            }
            Expression::ArrayLiteral(_, ArrayLiteral { items }) => {
                let item_type = self.unifier.new_type_var();
                for e in items {
                    self.expect_type(&item_type, e)?;
                }

                Type::Array(ArrayType {
                    base: Box::new(item_type.clone()),
                    length: None,
                })
            }
            Expression::BinaryOperation(source_ref, BinaryOperation { left, op, right }) => {
                // TODO at some point, also store the generic args for operators
                let fun_type = self
                    .unifier
                    .instantiate_scheme(binary_operator_scheme(*op))
                    .0;
                self.infer_type_of_function_call(
                    fun_type,
                    [left, right].into_iter().map(AsMut::as_mut),
                    || format!("applying operator {op}"),
                    source_ref,
                )?
            }
            Expression::UnaryOperation(source_ref, UnaryOperation { op, expr: inner }) => {
                // TODO at some point, also store the generic args for operators
                let fun_type = self
                    .unifier
                    .instantiate_scheme(unary_operator_scheme(*op))
                    .0;
                self.infer_type_of_function_call(
                    fun_type,
                    [inner].into_iter().map(AsMut::as_mut),
                    || format!("applying unary {op}"),
                    source_ref,
                )?
            }
            Expression::IndexAccess(_, IndexAccess { array, index }) => {
                let result = self.unifier.new_type_var();
                self.expect_type(
                    &Type::Array(ArrayType {
                        base: Box::new(result.clone()),
                        length: None,
                    }),
                    array,
                )?;

                self.expect_type(&Type::Int, index)?;
                result
            }
            Expression::FunctionCall(
                source_ref,
                FunctionCall {
                    function,
                    arguments,
                },
            ) => {
                let ft = self.infer_type_of_expression(function)?;
                self.infer_type_of_function_call(
                    ft,
                    arguments.iter_mut(),
                    || format!("calling function {function}"),
                    source_ref,
                )?
            }
            Expression::FreeInput(_, _) => todo!(),
            Expression::MatchExpression(_, MatchExpression { scrutinee, arms }) => {
                let scrutinee_type = self.infer_type_of_expression(scrutinee)?;
                let result = self.unifier.new_type_var();
                for MatchArm { pattern, value } in arms {
                    let local_var_count = self.local_var_types.len();
                    self.expect_type_of_pattern(&scrutinee_type, pattern)?;
                    let result = self.expect_type(&result, value);
                    self.local_var_types.truncate(local_var_count);
                    result?;
                }
                result
            }
            Expression::IfExpression(_, if_expr) => {
                self.expect_type(&Type::Bool, &mut if_expr.condition)?;
                let result = self.infer_type_of_expression(&mut if_expr.body)?;
                self.expect_type(&result, &mut if_expr.else_body)?;
                result
            }
            Expression::BlockExpression(source_ref, BlockExpression { statements, expr }) => {
                let original_var_count = self.local_var_types.len();

                for statement in statements {
                    match statement {
                        StatementInsideBlock::LetStatement(LetStatementInsideBlock {
                            pattern,
                            ty,
                            value,
                        }) => {
                            match (&ty, value) {
                                (Some(ty), Some(value)) => {
                                    self.process_concrete_symbol(ty.clone(), value)?
                                }
                                (Some(ty), None) => {
                                    if *ty != Type::Col {
                                        // TODO better source ref
                                        return Err(source_ref.with_error("Let-declared variables without value must have type 'col'.".to_string()));
                                    }
                                }
                                (None, Some(value)) => {
                                    *ty = Some(self.infer_type_of_expression(value)?)
                                }
                                (None, None) => *ty = Some(Type::Col),
                            };
                            let var_type = type_for_reference(ty.as_ref().unwrap());
                            self.expect_type_of_pattern(&var_type, pattern)?;
                        }
                        StatementInsideBlock::Expression(expr) => {
                            self.expect_type_with_flexibility(&self.statement_type(), expr)?;
                        }
                    }
                }
                let result = match expr {
                    Some(expr) => self.infer_type_of_expression(expr),
                    None => Ok(Type::empty_tuple()),
                };

                self.local_var_types.truncate(original_var_count);
                result?
            }
        })
    }

    /// Returns the type expected at statement level, given the current function context.
    fn statement_type(&self) -> ExpectedType {
        if self.lambda_kind == FunctionKind::Constr {
            constr_function_statement_type()
        } else {
            Type::empty_tuple().into()
        }
    }

    /// Process a function call and return the type of the expression.
    /// The error message is used to clarify which kind of function call it is
    /// (it might be an operator).
    fn infer_type_of_function_call<'b>(
        &mut self,
        function_type: Type,
        arguments: impl ExactSizeIterator<Item = &'b mut Expression>,
        error_message: impl FnOnce() -> String,
        source_ref: &SourceRef,
    ) -> Result<Type, Error> {
        let arguments = arguments.collect::<Vec<_>>();
        let params = (0..arguments.len())
            .map(|_| self.unifier.new_type_var())
            .collect::<Vec<_>>();
        let result_type = self.unifier.new_type_var();
        let expected_function_type = Type::Function(FunctionType {
            params: params.clone(),
            value: Box::new(result_type.clone()),
        });
        self.unifier
            .unify_types(function_type.clone(), expected_function_type.clone())
            .map_err(|err| {
                source_ref.with_error(format!(
                    "Expected function of type `{}`, but got `{}` when {} on ({}):\n{err}",
                    self.format_type_with_bounds(expected_function_type),
                    self.format_type_with_bounds(function_type),
                    error_message(),
                    arguments.iter().format(", ")
                ))
            })?;

        for (arg, param) in arguments.into_iter().zip(params) {
            self.expect_type(&param, arg)?;
        }
        Ok(result_type)
    }

    /// Process the expression and unify it with the given type.
    /// This function should be preferred over `infer_type_of_expression` if an expected type is known
    /// because we can create better error messages.
    fn expect_type(&mut self, expected_type: &Type, expr: &mut Expression) -> Result<(), Error> {
        update_type_if_literal(expr, expected_type);

        let inferred_type = self.infer_type_of_expression(expr)?;
        self.unifier
            .unify_types(inferred_type.clone(), expected_type.clone())
            .map_err(|err| {
                expr.source_reference().with_error(format!(
                    "Expected type: {}\nInferred type: {}\n{err}",
                    self.format_type_with_bounds(expected_type.clone()),
                    self.format_type_with_bounds(inferred_type)
                ))
            })
    }

    /// Type-checks a pattern and adds local variables.
    fn expect_type_of_pattern(
        &mut self,
        expected_type: &Type,
        pattern: &Pattern,
    ) -> Result<(), Error> {
        let inferred_type = self.infer_type_of_pattern(pattern)?;
        self.unifier
            .unify_types(inferred_type.clone(), expected_type.clone())
            .map_err(|err| {
                pattern.source_reference().with_error(format!(
                    "Error checking pattern:\nExpected type: {}\nInferred type: {}\n{err}",
                    self.format_type_with_bounds(expected_type.clone()),
                    self.format_type_with_bounds(inferred_type)
                ))
            })
    }

    /// Type-checks a pattern and adds local variables.
    fn infer_type_of_pattern(&mut self, pattern: &Pattern) -> Result<Type, Error> {
        Ok(match pattern {
            Pattern::Ellipsis(_) => unreachable!("Should be handled higher up."),
            Pattern::CatchAll(_) => self.unifier.new_type_var(),
            Pattern::Number(source_ref, _) => {
                let ty = self.unifier.new_type_var();
                self.unifier
                    .ensure_bound(&ty, "FromLiteral".to_string())
                    .map_err(|e| source_ref.with_error(e))?;
                ty
            }
            Pattern::String(_, _) => Type::String,
            Pattern::Tuple(_, items) => Type::Tuple(TupleType {
                items: items
                    .iter()
                    .map(|p| self.infer_type_of_pattern(p))
                    .collect::<Result<_, _>>()?,
            }),
            Pattern::Array(_, items) => {
                let item_type = self.unifier.new_type_var();
                for item in items {
                    if !matches!(item, Pattern::Ellipsis(_)) {
                        self.expect_type_of_pattern(&item_type, item)?;
                    }
                }
                Type::Array(ArrayType {
                    base: Box::new(item_type),
                    length: None,
                })
            }
            Pattern::Variable(_, _) => {
                let ty = self.unifier.new_type_var();
                self.local_var_types.push(ty.clone());
                ty
            }
            Pattern::Enum(source_ref, name, data) => {
                // We just ignore the generic args here, storing them in the pattern
                // is not helpful because the type is obvious from the value.
                let (ty, _generic_args) = self
                    .unifier
                    .instantiate_scheme(self.declared_types[&name.to_string()].1.clone());
                let ty = type_for_reference(&ty);

                match data {
                    Some(data) => {
                        let Type::Function(FunctionType { params, value }) = ty else {
                            return Err(source_ref.with_error(if matches!(ty, Type::NamedType(_, _)) {
                                format!("Enum variant {name} does not have fields, but is used with parentheses in pattern.")
                            } else {
                                format!("Expected enum variant for pattern but got {ty}")
                            }));
                        };
                        if !matches!(value.as_ref(), Type::NamedType(_, _)) {
                            return Err(source_ref.with_error(format!(
                                "Expected enum variant for pattern but got {value}"
                            )));
                        }
                        if params.len() != data.len() {
                            return Err(source_ref.with_error(format!(
                                "Invalid number of data fields for enum variant {name}. Expected {} but got {}.",
                                params.len(),
                                data.len()
                            )));
                        }
                        params
                            .iter()
                            .zip(data)
                            .try_for_each(|(ty, pat)| self.expect_type_of_pattern(ty, pat))?;
                        (*value).clone()
                    }
                    None => {
                        if let Type::NamedType(_, _) = ty {
                            ty
                        } else if matches!(ty, Type::Function(_)) {
                            return Err(source_ref.with_error(format!(
                                "Expected enum variant for pattern but got {ty} - maybe you forgot the parentheses?"
                            )));
                        } else {
                            return Err(source_ref.with_error(format!(
                                "Expected enum variant for pattern but got {ty}"
                            )));
                        }
                    }
                }
            }
        })
    }

    /// Returns, for each name declared with a type scheme, a mapping from
    /// the type variables used by the type checker to those used in the declaration.
    fn verify_type_schemes(
        &self,
        inferred_types: HashMap<String, Type>,
    ) -> Result<HashMap<String, HashMap<String, Type>>, Error> {
        inferred_types.into_iter().map(|(name, inferred_type)| {
            let (source_ref, declared_type) = self.declared_types[&name].clone();
            let inferred_type = self.type_into_substituted(inferred_type.clone());
            let inferred = self.to_type_scheme(inferred_type.clone());
            let declared = declared_type.clone().simplify_type_vars();
            if inferred != declared {
                return Err(source_ref.with_error(format!(
                    "Inferred type scheme for symbol {name} does not match the declared type.\nInferred: let{}\nDeclared: let{}",
                    format_type_scheme_around_name(&name, &Some(inferred)),
                    format_type_scheme_around_name(&name, &Some(declared_type),
                ))));
            }
            let declared_type_vars = declared_type.ty.contained_type_vars();
            let inferred_type_vars = inferred_type.contained_type_vars();
            Ok((name.clone(),
                inferred_type_vars
                    .into_iter()
                    .cloned()
                    .zip(declared_type_vars.into_iter().map(|tv| Type::TypeVar(tv.clone())))
                    .collect(),
            ))
        }).collect::<Result<_, Error>>()
    }

    fn type_into_substituted(&self, mut ty: Type) -> Type {
        self.substitute(&mut ty);
        ty
    }

    fn substitute(&self, ty: &mut Type) {
        self.unifier.substitute(ty);
    }

<<<<<<< HEAD
    /// Instantiates a type scheme by creating new type variables for the quantified
    /// type variables in the scheme and adds the required trait bounds for the
    /// new type variables.
    /// Returns the new type and a vector of the type variables used for those
    /// declared in the scheme.
    fn instantiate_scheme(&mut self, scheme: TypeScheme) -> (Type, Vec<Type>) {
        self.unifier.instantiate_scheme(scheme)
    }

=======
>>>>>>> 6cd2ba16
    fn format_type_with_bounds(&self, ty: Type) -> String {
        let scheme = self.to_type_scheme(ty);
        let bounds = scheme.vars.format_vars_with_nonempty_bounds();
        if bounds.is_empty() {
            scheme.ty.to_string()
        } else if let Type::TypeVar(_) = &scheme.ty {
            bounds
        } else {
            format!("{} with {bounds}", scheme.ty,)
        }
    }

    /// Creates a type scheme out of a type by making all unsubstituted
    /// type variables generic.
    /// TODO this is wrong for mutually recursive generic functions.
    fn to_type_scheme(&self, ty: Type) -> TypeScheme {
        let ty = self.type_into_substituted(ty);
        let vars = TypeBounds::new(ty.contained_type_vars().map(|v| {
            (
                v.clone(),
                self.unifier
                    .type_var_bounds(v)
                    .into_iter()
                    .collect::<BTreeSet<_>>(),
            )
        }));
        TypeScheme { vars, ty }.simplify_type_vars()
    }

    pub fn local_var_type(&self, id: u64) -> Type {
        self.local_var_types[id as usize].clone()
    }
}

fn update_type_if_literal(
    expr: &mut powdr_ast::parsed::Expression<Reference>,
    expected_type: &Type,
) {
    // For literals, we try to store the type here already.
    // This avoids creating tons of type variables for large arrays.
    if let Expression::Number(
        _,
        Number {
            type_: annotated_type @ None,
            ..
        },
    ) = expr
    {
        match expected_type.clone() {
            Type::Int => *annotated_type = Some(Type::Int),
            Type::Fe => *annotated_type = Some(Type::Fe),
            Type::Expr => *annotated_type = Some(Type::Expr),
            Type::TypeVar(tv) => *annotated_type = Some(Type::TypeVar(tv.clone())),
            _ => {}
        };
    }
}<|MERGE_RESOLUTION|>--- conflicted
+++ resolved
@@ -932,18 +932,6 @@
         self.unifier.substitute(ty);
     }
 
-<<<<<<< HEAD
-    /// Instantiates a type scheme by creating new type variables for the quantified
-    /// type variables in the scheme and adds the required trait bounds for the
-    /// new type variables.
-    /// Returns the new type and a vector of the type variables used for those
-    /// declared in the scheme.
-    fn instantiate_scheme(&mut self, scheme: TypeScheme) -> (Type, Vec<Type>) {
-        self.unifier.instantiate_scheme(scheme)
-    }
-
-=======
->>>>>>> 6cd2ba16
     fn format_type_with_bounds(&self, ty: Type) -> String {
         let scheme = self.to_type_scheme(ty);
         let bounds = scheme.vars.format_vars_with_nonempty_bounds();
