--- conflicted
+++ resolved
@@ -776,7 +776,124 @@
 }
 
 #[test]
-<<<<<<< HEAD
+fn capture_enums() {
+    let input = r#"
+    namespace N(16);
+        enum E<T> { A(T), B, C(T, int), D() }
+        (|| {
+            let x = E::A("abc");
+            let y = E::B::<int[][]>;
+            let z: E<int[]> = E::C([1, 2], 9);
+            let w: E<fe> = E::D();
+            query |_| {
+                let t = (x, y, z, w);
+            }
+        })();
+
+    "#;
+    let expected = r#"namespace N(16);
+    enum E<T> {
+        A(T),
+        B,
+        C(T, int),
+        D(),
+    }
+    {
+        let x = N::E::A("abc");
+        let y = N::E::B;
+        let z = N::E::C([1, 2], 9);
+        let w = N::E::D();
+        query |_| {
+            let t: (N::E<string>, N::E<int[][]>, N::E<int[]>, N::E<fe>) = (x, y, z, w);
+        }
+    };
+"#;
+    let formatted = analyze_string(input).to_string();
+    assert_eq!(formatted, expected);
+    let re_analyzed = analyze_string(&formatted);
+    assert_eq!(re_analyzed.to_string(), expected);
+}
+
+#[test]
+fn capture_challenges_and_numbers() {
+    let input = r#"
+    namespace std::prelude;
+        let challenge = 8;
+    namespace std::prover;
+        let provide_value = 9;
+        let eval = -1;
+    namespace N(16);
+        (constr || {
+            let x = std::prelude::challenge(0, 4);
+            let y;
+            let t = 2;
+            query |i| {
+                std::prover::provide_value(y, i, std::prover::eval(x) + t);
+            }
+        })();
+
+    "#;
+    let expected = r#"namespace std::prelude;
+    let challenge = 8;
+namespace std::prover;
+    let provide_value = 9;
+    let eval = -1;
+    col witness y;
+    {
+        let x = std::prelude::challenge(0, 4);
+        let y = std::prover::y;
+        let t = 2;
+        query |i| {
+            std::prover::provide_value(y, i, std::prover::eval(x) + t);
+        }
+    };
+"#;
+    let formatted = analyze_string(input).to_string();
+    assert_eq!(formatted, expected);
+    let re_analyzed = analyze_string(&formatted);
+    assert_eq!(re_analyzed.to_string(), expected);
+}
+
+#[test]
+#[should_panic = "Converting complex algebraic expressions to expressions not supported: std::prover::x + std::prover::y"]
+fn capture_not_supported() {
+    let input = r#"
+    namespace std::prover;
+        let provide_value = 9;
+        let eval = -1;
+    namespace N(16);
+        (constr || {
+            let x;
+            let y;
+            let t = x + y;
+            query |i| {
+                let _ = std::prover::eval(t);
+            }
+        })();
+
+    "#;
+    let expected = r#"namespace std::prelude;
+    let challenge = 8;
+namespace std::prover;
+    let provide_value = 9;
+    let eval = -1;
+    col witness y;
+    {
+        let x = std::prelude::challenge(0, 4);
+        let y = std::prover::y;
+        let t = 2;
+        query |i| {
+            std::prover::provide_value(y, i, std::prover::eval(x) + t);
+        }
+    };
+"#;
+    let formatted = analyze_string(input).to_string();
+    assert_eq!(formatted, expected);
+    let re_analyzed = analyze_string(&formatted);
+    assert_eq!(re_analyzed.to_string(), expected);
+}
+
+#[test]
 pub fn capture_constraints_empty() {
     let input = r#"
         namespace std::prover;
@@ -929,121 +1046,4 @@
     col witness b;
 ";
     assert_eq!(formatted, expected);
-=======
-fn capture_enums() {
-    let input = r#"
-    namespace N(16);
-        enum E<T> { A(T), B, C(T, int), D() }
-        (|| {
-            let x = E::A("abc");
-            let y = E::B::<int[][]>;
-            let z: E<int[]> = E::C([1, 2], 9);
-            let w: E<fe> = E::D();
-            query |_| {
-                let t = (x, y, z, w);
-            }
-        })();
-
-    "#;
-    let expected = r#"namespace N(16);
-    enum E<T> {
-        A(T),
-        B,
-        C(T, int),
-        D(),
-    }
-    {
-        let x = N::E::A("abc");
-        let y = N::E::B;
-        let z = N::E::C([1, 2], 9);
-        let w = N::E::D();
-        query |_| {
-            let t: (N::E<string>, N::E<int[][]>, N::E<int[]>, N::E<fe>) = (x, y, z, w);
-        }
-    };
-"#;
-    let formatted = analyze_string(input).to_string();
-    assert_eq!(formatted, expected);
-    let re_analyzed = analyze_string(&formatted);
-    assert_eq!(re_analyzed.to_string(), expected);
-}
-
-#[test]
-fn capture_challenges_and_numbers() {
-    let input = r#"
-    namespace std::prelude;
-        let challenge = 8;
-    namespace std::prover;
-        let provide_value = 9;
-        let eval = -1;
-    namespace N(16);
-        (constr || {
-            let x = std::prelude::challenge(0, 4);
-            let y;
-            let t = 2;
-            query |i| {
-                std::prover::provide_value(y, i, std::prover::eval(x) + t);
-            }
-        })();
-
-    "#;
-    let expected = r#"namespace std::prelude;
-    let challenge = 8;
-namespace std::prover;
-    let provide_value = 9;
-    let eval = -1;
-    col witness y;
-    {
-        let x = std::prelude::challenge(0, 4);
-        let y = std::prover::y;
-        let t = 2;
-        query |i| {
-            std::prover::provide_value(y, i, std::prover::eval(x) + t);
-        }
-    };
-"#;
-    let formatted = analyze_string(input).to_string();
-    assert_eq!(formatted, expected);
-    let re_analyzed = analyze_string(&formatted);
-    assert_eq!(re_analyzed.to_string(), expected);
-}
-
-#[test]
-#[should_panic = "Converting complex algebraic expressions to expressions not supported: std::prover::x + std::prover::y"]
-fn capture_not_supported() {
-    let input = r#"
-    namespace std::prover;
-        let provide_value = 9;
-        let eval = -1;
-    namespace N(16);
-        (constr || {
-            let x;
-            let y;
-            let t = x + y;
-            query |i| {
-                let _ = std::prover::eval(t);
-            }
-        })();
-
-    "#;
-    let expected = r#"namespace std::prelude;
-    let challenge = 8;
-namespace std::prover;
-    let provide_value = 9;
-    let eval = -1;
-    col witness y;
-    {
-        let x = std::prelude::challenge(0, 4);
-        let y = std::prover::y;
-        let t = 2;
-        query |i| {
-            std::prover::provide_value(y, i, std::prover::eval(x) + t);
-        }
-    };
-"#;
-    let formatted = analyze_string(input).to_string();
-    assert_eq!(formatted, expected);
-    let re_analyzed = analyze_string(&formatted);
-    assert_eq!(re_analyzed.to_string(), expected);
->>>>>>> f5cb35e7
 }