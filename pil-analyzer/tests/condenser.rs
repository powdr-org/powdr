use itertools::Itertools;
use powdr_ast::{
    analyzed::{Expression, Reference},
    parsed::visitor::AllChildren,
};
use powdr_number::GoldilocksField;
use powdr_pil_analyzer::analyze_string;
use test_log::test;

use pretty_assertions::assert_eq;

#[test]
fn new_witness_column() {
    let input = r#"namespace N(16);
    let even: col = |i| i * 2;
    let new_wit = constr || { let x; x };
    let new_wit_arr = constr || { let x; [x, x] };
    let x;
    let y;
    let z = new_wit();
    z = y;
    z $ [z] in [even];
    let t = new_wit_arr();
    t[0] = t[1];
    "#;
    let expected = r#"namespace N(16);
    col fixed even(i) { i * 2 };
    let new_wit: -> expr = constr || {
        let x: col;
        x
    };
    let new_wit_arr: -> expr[] = constr || {
        let x: col;
        [x, x]
    };
    col witness x;
    col witness y;
    let z: expr = N::new_wit();
    col witness x_1;
    N::x_1 = N::y;
    N::x_1 $ [N::x_1] in [N::even];
    let t: expr[] = N::new_wit_arr();
    col witness x_2;
    N::x_2 = N::x_2;
"#;
    let formatted = analyze_string::<GoldilocksField>(input).to_string();
    assert_eq!(formatted, expected);
}

#[test]
fn new_witness_column_name_clash() {
    let input = r#"namespace N(16);
    let new_wit = constr || { let x; x };
    new_wit() = new_wit() + new_wit();
    "#;
    let expected = r#"namespace N(16);
    let new_wit: -> expr = constr || {
        let x: col;
        x
    };
    col witness x;
    col witness x_1;
    col witness x_2;
    N::x = N::x_1 + N::x_2;
"#;
    let formatted = analyze_string::<GoldilocksField>(input).to_string();
    assert_eq!(formatted, expected);
}

#[test]
fn create_constraints() {
    let input = r#"namespace N(16);
    let force_bool: expr -> Constr = |c| c * (1 - c) = 0;
    let new_bool: -> expr = constr || { let x; force_bool(x); x };
    let is_zero: expr -> expr = constr |x| {
        let x_is_zero;
        force_bool(x_is_zero);
        let x_inv;
        x_is_zero = 1 - x * x_inv;
        x_is_zero * x = 0;
        x_is_zero
    };
    let x;
    let x_is_zero = is_zero(x);
    let y;
    y = x_is_zero + 2;
    "#;
    let expected = r#"namespace N(16);
    let force_bool: expr -> std::prelude::Constr = |c| c * (1 - c) = 0;
    let new_bool: -> expr = constr || {
        let x: col;
        N::force_bool(x);
        x
    };
    let is_zero: expr -> expr = constr |x| {
        let x_is_zero: col;
        N::force_bool(x_is_zero);
        let x_inv: col;
        x_is_zero = 1 - x * x_inv;
        x_is_zero * x = 0;
        x_is_zero
    };
    col witness x;
    let x_is_zero: expr = N::is_zero(N::x);
    col witness y;
    col witness x_is_zero_1;
    col witness x_inv;
    N::x_is_zero_1 * (1 - N::x_is_zero_1) = 0;
    N::x_is_zero_1 = 1 - N::x * N::x_inv;
    N::x_is_zero_1 * N::x = 0;
    N::y = N::x_is_zero_1 + 2;
"#;
    let formatted = analyze_string::<GoldilocksField>(input).to_string();
    assert_eq!(formatted, expected);
}

#[test]
pub fn degree() {
    let input = r#"
        namespace std::convert;
            let expr = [];
        namespace std::prover;
            let degree = [];
            let min_degree = [];
            let max_degree = [];
        namespace Main(8);
            let d = std::prover::degree();
            let w;
            w = std::convert::expr(d);
        namespace Other(32..64);
            let min = std::prover::min_degree();
            let max = std::prover::max_degree();
            col witness w;
            w = 8;
    "#;
    let formatted = analyze_string::<GoldilocksField>(input).to_string();
    let expected = r#"namespace std::convert;
    let expr = [];
namespace std::prover;
    let degree = [];
    let min_degree = [];
    let max_degree = [];
namespace Main(8);
    let d: int = std::prover::degree();
    col witness w;
    Main::w = 8;
namespace Other(32..64);
    let min: int = std::prover::min_degree();
    let max: int = std::prover::max_degree();
    col witness w;
    Other::w = 8;
"#;
    assert_eq!(formatted, expected);
}

#[test]
#[should_panic = "Error: DataNotAvailable"]
pub fn degree_unset() {
    let input = r#"
        namespace std::convert;
            let expr = [];
        namespace std::prover;
            let degree = [];
        namespace Main(32..63);
            let d = std::prover::degree();
            let w;
            w = std::convert::expr(d);
    "#;
    analyze_string::<GoldilocksField>(input);
}

#[test]
pub fn constructed_constraints() {
    let input = r#"
        namespace Main(1024);
            let x;
            let y;
            let z;
            Constr::Identity(x, y);
            Constr::Lookup((Option::Some(1), Option::None), [(x, y), (3, z)]);
            Constr::Permutation((Option::None, Option::Some(x)), [(x, y), (3, z)]);
            Constr::Connection([(x, z), (y, 3)]);
    "#;
    let formatted = analyze_string::<GoldilocksField>(input).to_string();
    let expected = r#"namespace Main(1024);
    col witness x;
    col witness y;
    col witness z;
    Main::x = Main::y;
    1 $ [Main::x, 3] in [Main::y, Main::z];
    [Main::x, 3] is Main::x $ [Main::y, Main::z];
    [Main::x, Main::y] connect [Main::z, 3];
"#;
    assert_eq!(formatted, expected);
}

#[test]
fn next() {
    let input = r#"namespace N(16);
        col witness x;
        col witness y;
        x * y = 1';
        x * y = (1 + x)';
    "#;
    let formatted = analyze_string::<GoldilocksField>(input).to_string();
    let expected = r#"namespace N(16);
    col witness x;
    col witness y;
    N::x * N::y = 1;
    N::x * N::y = 1 + N::x';
"#;
    assert_eq!(formatted, expected);
}

#[test]
#[should_panic = "Double application of \\\"'\\\" on: N::x"]
fn double_next() {
    let input = r#"namespace N(16);
        col witness x;
        col witness y;
        x * y = (1 + x')';
    "#;
    analyze_string::<GoldilocksField>(input).to_string();
}

#[test]
fn new_fixed_column() {
    let input = r#"namespace N(16);
        let f = constr || {
            let even: col = |i| i * 2;
            even
        };
        let ev = f();
        let x;
        x = ev;
    "#;
    let formatted = analyze_string::<GoldilocksField>(input).to_string();
    let expected = r#"namespace N(16);
    let f: -> expr = constr || {
        let even: col = |i| i * 2;
        even
    };
    let ev: expr = N::f();
    col witness x;
    col fixed even(i) { i * 2 };
    N::x = N::even;
"#;
    assert_eq!(formatted, expected);
}

#[test]
fn new_fixed_column_as_closure() {
    let input = r#"namespace N(16);
        let f = constr |j| {
            let fi: col = |i| (i + j) * 2;
            fi
        };
        let ev = f(2);
        let x;
        x = ev;
    "#;
    let formatted = analyze_string::<GoldilocksField>(input).to_string();
    let expected = r#"namespace N(16);
    let f: int -> expr = constr |j| {
        let fi: col = |i| (i + j) * 2;
        fi
    };
    let ev: expr = N::f(2);
    col witness x;
    let fi = {
        let j = 2;
        |i| (i + j) * 2
    };
    N::x = N::fi;
"#;
    assert_eq!(formatted, expected);
}

#[test]
fn set_hint() {
    let input = r#"
    namespace std::prover;
        let eval = 8;
        enum Query { Hint(fe), None, }
    namespace N(16);
        let x;
        let y;
        std::prelude::set_hint(y, |i| std::prelude::Query::Hint(std::prover::eval(x)));
        {
            let z;
            std::prelude::set_hint(z, query |_| std::prelude::Query::Hint(1));
        };
    "#;
    let expected = r#"namespace std::prover;
    let eval = 8;
    enum Query {
        Hint(fe),
        None,
    }
namespace N(16);
    col witness x;
    col witness y;
    std::prelude::set_hint(N::y, query |i| std::prelude::Query::Hint(std::prover::eval(N::x)));
    col witness z;
    std::prelude::set_hint(N::z, query |_| std::prelude::Query::Hint(1));
"#;
    let formatted = analyze_string::<GoldilocksField>(input).to_string();
    assert_eq!(formatted, expected);
}

#[test]
#[should_panic = "Expected type: int -> std::prelude::Query"]
fn set_hint_invalid_function() {
    let input = r#"
    namespace std::prover;
        let eval = 8;
        enum Query { Hint(fe), None, }
    namespace N(16);
        let x;
        std::prelude::set_hint(x, query |_, _| std::prelude::Query::Hint(1));
    "#;
    analyze_string::<GoldilocksField>(input);
}

#[test]
#[should_panic = "Array elements are not supported for std::prelude::set_hint (called on N::x[0])."]
fn set_hint_array_element() {
    let input = r#"
    namespace std::prover;
        enum Query { Hint(fe), None, }
    namespace N(16);
        let x: col[2];
        std::prelude::set_hint(x[0], query |_| std::prelude::Query::Hint(1));
    "#;
    let expected = r#"namespace std::prover;
    let set_hint = 8;
    let eval = 8;
    enum Query {
        Hint(fe),
        None,
    }
namespace N(16);
    col witness x(_) query std::prelude::Query::Hint(1);
    col witness y(i) query std::prelude::Query::Hint(std::prover::eval(N::x));
"#;
    let formatted = analyze_string::<GoldilocksField>(input).to_string();
    assert_eq!(formatted, expected);
}

#[test]
#[should_panic = "Expected reference to witness column as first argument for std::prelude::set_hint, but got intermediate column N::y."]
fn set_hint_no_col() {
    let input = r#"
    namespace std::prover;
        enum Query { Hint(fe), None, }
    namespace N(16);
        let x;
        let y: inter = x;
        std::prelude::set_hint(y, query |_| std::prelude::Query::Hint(1));
    "#;
    analyze_string::<GoldilocksField>(input);
}

#[test]
#[should_panic = "Column N::x already has a hint set, but tried to add another one."]
fn set_hint_twice() {
    let input = r#"
    namespace std::prover;
        enum Query { Hint(fe), None, }
    namespace N(16);
        let x;
        std::prelude::set_hint(x, query |_| std::prelude::Query::Hint(1));
        std::prelude::set_hint(x, query |_| std::prelude::Query::Hint(2));
    "#;
    analyze_string::<GoldilocksField>(input);
}

#[test]
#[should_panic = "Column N::x already has a hint set, but tried to add another one."]
fn set_hint_twice_in_constr() {
    let input = r#"
    namespace std::prover;
        enum Query { Hint(fe), None, }
    namespace N(16);
        let y;
        {
            let x;
            std::prelude::set_hint(x, query |_| std::prelude::Query::Hint(1));
            std::prelude::set_hint(x, query |_| std::prelude::Query::Hint(2));
        };
    "#;
    analyze_string::<GoldilocksField>(input);
}

#[test]
fn set_hint_outside() {
    let input = r#"
    namespace std::prover;
        let eval = 8;
        enum Query { Hint(fe), None, }
    namespace N(16);
        let x;
        let y;
        let create_wit = constr || { let w; w };
        let z = create_wit();
        let set_hint = constr |c| { std::prelude::set_hint(c, query |_| std::prelude::Query::Hint(8)); };
        set_hint(x);
        set_hint(y);
        (|| { set_hint(z); })();
    "#;
    let expected = r#"namespace std::prover;
    let eval = 8;
    enum Query {
        Hint(fe),
        None,
    }
namespace N(16);
    col witness x;
    std::prelude::set_hint(N::x, query |_| std::prelude::Query::Hint(8));
    col witness y;
    std::prelude::set_hint(N::y, query |_| std::prelude::Query::Hint(8));
    let create_wit: -> expr = constr || {
        let w: col;
        w
    };
    let z: expr = N::create_wit();
    let set_hint: expr -> () = constr |c| {
        std::prelude::set_hint(c, query |_| std::prelude::Query::Hint(8));
    };
    col witness w;
    std::prelude::set_hint(N::w, query |_| std::prelude::Query::Hint(8));
"#;
    let formatted = analyze_string::<GoldilocksField>(input).to_string();
    assert_eq!(formatted, expected);
}

#[test]
fn intermediate_syntax() {
    let input = r#"namespace N(65536);
    col witness x[5];
    let inter: inter = x[2];
    let inter_arr: inter[5] = x;
"#;
    let analyzed = analyze_string::<GoldilocksField>(input);
    assert_eq!(analyzed.intermediate_count(), 6);
    let expected = r#"namespace N(65536);
    col witness x[5];
    col inter = N::x[2];
    col inter_arr[5] = [N::x[0], N::x[1], N::x[2], N::x[3], N::x[4]];
"#;
    assert_eq!(analyzed.to_string(), expected);
}

#[test]
fn intermediate_dynamic() {
    let input = r#"namespace N(65536);
    col witness x[5];
    {
        let inte: inter = x[2];
        let inter_arr: inter[5] = x;
        inte = 8;
        inter_arr[3] = 9;
    };
"#;
    let analyzed = analyze_string::<GoldilocksField>(input);
    assert_eq!(analyzed.intermediate_count(), 6);
    let expected = r#"namespace N(65536);
    col witness x[5];
    col inte = N::x[2];
    col inter_arr[5] = [N::x[0], N::x[1], N::x[2], N::x[3], N::x[4]];
    N::inte = 8;
    N::inter_arr[3] = 9;
"#;
    assert_eq!(analyzed.to_string(), expected);
}

#[test]
fn intermediate_arr_no_length() {
    let input = r#"namespace N(65536);
    col witness x[5];
    {
        let inte: inter[] = x;
    };
"#;
    let analyzed = analyze_string::<GoldilocksField>(input);
    assert_eq!(analyzed.intermediate_count(), 5);
    let expected = r#"namespace N(65536);
    col witness x[5];
    col inte[5] = [N::x[0], N::x[1], N::x[2], N::x[3], N::x[4]];
"#;
    assert_eq!(analyzed.to_string(), expected);
}

#[test]
#[should_panic = "Error creating intermediate column array N::inte: Expected array of length 6 as value but it has 2 elements."]
fn intermediate_arr_wrong_length() {
    let input = r#"namespace N(65536);
    col witness x[2];
    {
        let inte: inter[6] = x;
    };
"#;
    analyze_string::<GoldilocksField>(input);
}

#[test]
fn closure() {
    let input = r#"
    namespace std::prover;
        let eval = 8;
    namespace N(16);
        col witness x;
        let y = |a, b, c| Query::Hint(a + c());
        {
            let r = 9;
            set_hint(x, |i| y(1, i, || 9 + r));
        };
"#;
    let analyzed = analyze_string::<GoldilocksField>(input);
    let expected = r#"namespace std::prover;
    let eval = 8;
namespace N(16);
    col witness x;
    std::prelude::set_hint(N::x, {
        let r = 9;
        |i| N::y(1, i, || 9 + r)
    });
    let y: fe, int, (-> fe) -> std::prelude::Query = |a, b, c| std::prelude::Query::Hint(a + c());
"#;
    assert_eq!(analyzed.to_string(), expected);
}

#[test]
fn closure_complex() {
    let input = r#"
    namespace std::prover;
        let eval = 8;
    namespace std::convert;
        let fe = 9;
    namespace N(16);
        col witness x;
        let y = |a, b, c| Query::Hint(a + c());
        {
            let r = 9;
            let k: int[] = [-2];
            let v: int = 9; // not captured
            let q = "" != "";
            let b = (|a, s, t| || "" == s)("a", "", "t");
            set_hint(x, |i| {
                y(1, i, || if b() && q { 9 + r } else { std::convert::fe(k[0]) })
            });
        };
"#;
    let analyzed = analyze_string::<GoldilocksField>(input);
    let expected = r#"namespace std::prover;
    let eval = 8;
namespace std::convert;
    let fe = 9;
namespace N(16);
    col witness x;
    std::prelude::set_hint(N::x, {
        let r = 9;
        let k = [-2];
        let q = std::prelude::false;
        let b = {
            let s = "";
            || "" == s
        };
        |i| { N::y(1, i, || if b() && q { 9 + r } else { std::convert::fe::<int>(k[0]) }) }
    });
    let y: fe, int, (-> fe) -> std::prelude::Query = |a, b, c| std::prelude::Query::Hint(a + c());
"#;
    assert_eq!(analyzed.to_string(), expected);

    let expected_analyzed = analyze_string::<GoldilocksField>(expected);
    // Check that the LocalVar ref IDs are assigned correctly. This cannot be tested by printing
    // since the IDs are ignored. Another way to test would be to execute, but it is difficult
    // to execute code where values are turned into expressions like that.
    // We extract the IDs of the analized and the re-parsed expected PIL.
    // They should both match.
    let refs = [analyzed, expected_analyzed]
        .into_iter()
        .map(|a| {
            let def = a.definitions.get("N::x").as_ref().unwrap().1.as_ref();
            def.unwrap()
                .all_children()
                .filter_map(|e| match e {
                    Expression::Reference(_, Reference::LocalVar(id, name)) => Some((id, name)),
                    _ => None,
                })
                .map(|(id, name)| format!("{name}: {id}"))
                .format(", ")
                .to_string()
        })
        .format("\n")
        .to_string();
    let expected_ids = "s: 3, i: 4, b: 3, q: 2, r: 0, k: 1";
    assert_eq!(refs, format!("{expected_ids}\n{expected_ids}"));
}

#[test]
<<<<<<< HEAD
fn prover_functions() {
    let input = "
    namespace std::convert;
        let fe = 8;
    namespace std::prover;
        let provide_value = 9;
    namespace N(16);
        let x;
        let y;
        x = y;
        query |i| {
            std::prover::provide_value(x, i, std::convert::fe(i % 2));
            std::prover::provide_value(y, i, std::convert::fe(i % 2));
        };
    ";
    let analyzed = analyze_string::<GoldilocksField>(input);
    let expected = r#"namespace std::convert;
    let fe = 8;
namespace std::prover;
    let provide_value = 9;
namespace N(16);
    col witness x;
    col witness y;
    N::x = N::y;
    query |i| {
        std::prover::provide_value(N::x, i, std::convert::fe::<int>(i % 2));
        std::prover::provide_value(N::y, i, std::convert::fe::<int>(i % 2));
    };
"#;
    assert_eq!(analyzed.to_string(), expected);
}

#[test]
fn prover_functions_dynamic() {
    let input = "
    namespace std::convert;
        let fe = 8;
    namespace std::prover;
        let provide_value = 9;
    namespace N(16);
        let gen = constr || {
            let x;
            let y;
            x = y;
            query |i| {
                std::prover::provide_value(x, i, std::convert::fe(i % 2));
                std::prover::provide_value(y, i, std::convert::fe(i % 2));
            };
        };
        gen();
    ";
    let analyzed = analyze_string::<GoldilocksField>(input);
    let expected = r#"namespace std::convert;
    let fe = 8;
namespace std::prover;
    let provide_value = 9;
namespace N(16);
    let gen: -> () = constr || {
        let x: col;
        let y: col;
        x = y;
        query |i| {
            std::prover::provide_value(x, i, std::convert::fe::<int>(i % 2));
            std::prover::provide_value(y, i, std::convert::fe::<int>(i % 2));
        };
    };
    col witness x;
    col witness y;
    N::x = N::y;
    {
        let x = N::x;
        let y = N::y;
        query |i| {
            std::prover::provide_value(x, i, std::convert::fe::<int>(i % 2));
            std::prover::provide_value(y, i, std::convert::fe::<int>(i % 2));
        }
    };
"#;
    assert_eq!(analyzed.to_string(), expected);
=======
fn simple_lookup() {
    let input = r#"namespace N(16);
    let x;
    let y;
    let a = [x];
    let b = [y]; 
    a in b;
    "#;
    let expected = r#"namespace N(16);
    col witness x;
    col witness y;
    let a: expr[] = [N::x];
    let b: expr[] = [N::y];
    [N::x] in [N::y];
"#;
    let formatted = analyze_string::<GoldilocksField>(input).to_string();
    assert_eq!(formatted, expected);
}

#[test]
fn selected_lookup() {
    let input = r#"namespace N(16);
    let a;
    let b;
    let x;
    let y;
    let k = [x];
    let t = a $ k;
    t in b $ [y];
    "#;
    let expected = r#"namespace N(16);
    col witness a;
    col witness b;
    col witness x;
    col witness y;
    let k: expr[] = [N::x];
    let t: std::prelude::SelectedExprs = N::a $ N::k;
    N::a $ [N::x] in N::b $ [N::y];
"#;
    let formatted = analyze_string::<GoldilocksField>(input).to_string();
    assert_eq!(formatted, expected);
>>>>>>> 41a61b16
}<|MERGE_RESOLUTION|>--- conflicted
+++ resolved
@@ -599,7 +599,50 @@
 }
 
 #[test]
-<<<<<<< HEAD
+fn simple_lookup() {
+    let input = r#"namespace N(16);
+    let x;
+    let y;
+    let a = [x];
+    let b = [y]; 
+    a in b;
+    "#;
+    let expected = r#"namespace N(16);
+    col witness x;
+    col witness y;
+    let a: expr[] = [N::x];
+    let b: expr[] = [N::y];
+    [N::x] in [N::y];
+"#;
+    let formatted = analyze_string::<GoldilocksField>(input).to_string();
+    assert_eq!(formatted, expected);
+}
+
+#[test]
+fn selected_lookup() {
+    let input = r#"namespace N(16);
+    let a;
+    let b;
+    let x;
+    let y;
+    let k = [x];
+    let t = a $ k;
+    t in b $ [y];
+    "#;
+    let expected = r#"namespace N(16);
+    col witness a;
+    col witness b;
+    col witness x;
+    col witness y;
+    let k: expr[] = [N::x];
+    let t: std::prelude::SelectedExprs = N::a $ N::k;
+    N::a $ [N::x] in N::b $ [N::y];
+"#;
+    let formatted = analyze_string::<GoldilocksField>(input).to_string();
+    assert_eq!(formatted, expected);
+}
+
+#[test]
 fn prover_functions() {
     let input = "
     namespace std::convert;
@@ -679,47 +722,4 @@
     };
 "#;
     assert_eq!(analyzed.to_string(), expected);
-=======
-fn simple_lookup() {
-    let input = r#"namespace N(16);
-    let x;
-    let y;
-    let a = [x];
-    let b = [y]; 
-    a in b;
-    "#;
-    let expected = r#"namespace N(16);
-    col witness x;
-    col witness y;
-    let a: expr[] = [N::x];
-    let b: expr[] = [N::y];
-    [N::x] in [N::y];
-"#;
-    let formatted = analyze_string::<GoldilocksField>(input).to_string();
-    assert_eq!(formatted, expected);
-}
-
-#[test]
-fn selected_lookup() {
-    let input = r#"namespace N(16);
-    let a;
-    let b;
-    let x;
-    let y;
-    let k = [x];
-    let t = a $ k;
-    t in b $ [y];
-    "#;
-    let expected = r#"namespace N(16);
-    col witness a;
-    col witness b;
-    col witness x;
-    col witness y;
-    let k: expr[] = [N::x];
-    let t: std::prelude::SelectedExprs = N::a $ N::k;
-    N::a $ [N::x] in N::b $ [N::y];
-"#;
-    let formatted = analyze_string::<GoldilocksField>(input).to_string();
-    assert_eq!(formatted, expected);
->>>>>>> 41a61b16
 }