use itertools::Itertools;
use powdr_ast::{
    analyzed::{Expression, Reference},
    parsed::visitor::AllChildren,
};
use powdr_number::GoldilocksField;
use powdr_pil_analyzer::analyze_string;
use test_log::test;

use pretty_assertions::assert_eq;

#[test]
fn new_witness_column() {
    let input = r#"namespace N(16);
    let even: col = |i| i * 2;
    let new_wit = constr || { let x; x };
    let new_wit_arr = constr || { let x; [x, x] };
    let x;
    let y;
    let z = new_wit();
    z = y;
    z $ [z] in [even];
    let t = new_wit_arr();
    t[0] = t[1];
    "#;
    let expected = r#"namespace N(16);
    col fixed even(i) { i * 2 };
    let new_wit: -> expr = constr || {
        let x: col;
        x
    };
    let new_wit_arr: -> expr[] = constr || {
        let x: col;
        [x, x]
    };
    col witness x;
    col witness y;
    let z: expr = N::new_wit();
    col witness x_1;
    N::x_1 = N::y;
    N::x_1 $ [N::x_1] in [N::even];
    let t: expr[] = N::new_wit_arr();
    col witness x_2;
    N::x_2 = N::x_2;
"#;
    let formatted = analyze_string::<GoldilocksField>(input).to_string();
    assert_eq!(formatted, expected);
}

#[test]
fn new_witness_column_name_clash() {
    let input = r#"namespace N(16);
    let new_wit = constr || { let x; x };
    new_wit() = new_wit() + new_wit();
    "#;
    let expected = r#"namespace N(16);
    let new_wit: -> expr = constr || {
        let x: col;
        x
    };
    col witness x;
    col witness x_1;
    col witness x_2;
    N::x = N::x_1 + N::x_2;
"#;
    let formatted = analyze_string::<GoldilocksField>(input).to_string();
    assert_eq!(formatted, expected);
}

#[test]
fn create_constraints() {
    let input = r#"namespace N(16);
    let force_bool: expr -> Constr = |c| c * (1 - c) = 0;
    let new_bool: -> expr = constr || { let x; force_bool(x); x };
    let is_zero: expr -> expr = constr |x| {
        let x_is_zero;
        force_bool(x_is_zero);
        let x_inv;
        x_is_zero = 1 - x * x_inv;
        x_is_zero * x = 0;
        x_is_zero
    };
    let x;
    let x_is_zero = is_zero(x);
    let y;
    y = x_is_zero + 2;
    "#;
    let expected = r#"namespace N(16);
    let force_bool: expr -> std::prelude::Constr = |c| c * (1 - c) = 0;
    let new_bool: -> expr = constr || {
        let x: col;
        N::force_bool(x);
        x
    };
    let is_zero: expr -> expr = constr |x| {
        let x_is_zero: col;
        N::force_bool(x_is_zero);
        let x_inv: col;
        x_is_zero = 1 - x * x_inv;
        x_is_zero * x = 0;
        x_is_zero
    };
    col witness x;
    let x_is_zero: expr = N::is_zero(N::x);
    col witness y;
    col witness x_is_zero_1;
    col witness x_inv;
    N::x_is_zero_1 * (1 - N::x_is_zero_1) = 0;
    N::x_is_zero_1 = 1 - N::x * N::x_inv;
    N::x_is_zero_1 * N::x = 0;
    N::y = N::x_is_zero_1 + 2;
"#;
    let formatted = analyze_string::<GoldilocksField>(input).to_string();
    assert_eq!(formatted, expected);
}

#[test]
pub fn degree() {
    let input = r#"
        namespace std::convert;
            let expr = [];
        namespace std::prover;
            let degree = [];
            let min_degree = [];
            let max_degree = [];
        namespace Main(8);
            let d = std::prover::degree();
            let w;
            w = std::convert::expr(d);
        namespace Other(32..64);
            let min = std::prover::min_degree();
            let max = std::prover::max_degree();
            col witness w;
            w = 8;
    "#;
    let formatted = analyze_string::<GoldilocksField>(input).to_string();
    let expected = r#"namespace std::convert;
    let expr = [];
namespace std::prover;
    let degree = [];
    let min_degree = [];
    let max_degree = [];
namespace Main(8);
    let d: int = std::prover::degree();
    col witness w;
    Main::w = 8;
namespace Other(32..64);
    let min: int = std::prover::min_degree();
    let max: int = std::prover::max_degree();
    col witness w;
    Other::w = 8;
"#;
    assert_eq!(formatted, expected);
}

#[test]
#[should_panic = "Error: DataNotAvailable"]
pub fn degree_unset() {
    let input = r#"
        namespace std::convert;
            let expr = [];
        namespace std::prover;
            let degree = [];
        namespace Main(32..63);
            let d = std::prover::degree();
            let w;
            w = std::convert::expr(d);
    "#;
    analyze_string::<GoldilocksField>(input);
}

#[test]
pub fn constructed_constraints() {
    let input = r#"
        namespace Main(1024);
            let x;
            let y;
            let z;
            Constr::Identity(x, y);
            Constr::Lookup((Option::Some(1), Option::None), [(x, y), (3, z)]);
            Constr::Permutation((Option::None, Option::Some(x)), [(x, y), (3, z)]);
            Constr::Connection([(x, z), (y, 3)]);
    "#;
    let formatted = analyze_string::<GoldilocksField>(input).to_string();
    let expected = r#"namespace Main(1024);
    col witness x;
    col witness y;
    col witness z;
    Main::x = Main::y;
    1 $ [Main::x, 3] in [Main::y, Main::z];
    [Main::x, 3] is Main::x $ [Main::y, Main::z];
    [Main::x, Main::y] connect [Main::z, 3];
"#;
    assert_eq!(formatted, expected);
}

#[test]
fn next() {
    let input = r#"namespace N(16);
        col witness x;
        col witness y;
        x * y = 1';
        x * y = (1 + x)';
    "#;
    let formatted = analyze_string::<GoldilocksField>(input).to_string();
    let expected = r#"namespace N(16);
    col witness x;
    col witness y;
    N::x * N::y = 1;
    N::x * N::y = 1 + N::x';
"#;
    assert_eq!(formatted, expected);
}

#[test]
#[should_panic = "Double application of \\\"'\\\" on: N::x"]
fn double_next() {
    let input = r#"namespace N(16);
        col witness x;
        col witness y;
        x * y = (1 + x')';
    "#;
    analyze_string::<GoldilocksField>(input).to_string();
}

#[test]
fn new_fixed_column() {
    let input = r#"namespace N(16);
        let f = constr || {
            let even: col = |i| i * 2;
            even
        };
        let ev = f();
        let x;
        x = ev;
    "#;
    let formatted = analyze_string::<GoldilocksField>(input).to_string();
    let expected = r#"namespace N(16);
    let f: -> expr = constr || {
        let even: col = |i| i * 2;
        even
    };
    let ev: expr = N::f();
    col witness x;
    col fixed even(i) { i * 2 };
    N::x = N::even;
"#;
    assert_eq!(formatted, expected);
}

#[test]
fn new_fixed_column_as_closure() {
    let input = r#"namespace N(16);
        let f = constr |j| {
            let fi: col = |i| (i + j) * 2;
            fi
        };
        let ev = f(2);
        let x;
        x = ev;
    "#;
    let formatted = analyze_string::<GoldilocksField>(input).to_string();
    let expected = r#"namespace N(16);
    let f: int -> expr = constr |j| {
        let fi: col = |i| (i + j) * 2;
        fi
    };
    let ev: expr = N::f(2);
    col witness x;
    let fi = {
        let j = 2;
        |i| (i + j) * 2
    };
    N::x = N::fi;
"#;
    assert_eq!(formatted, expected);
}

#[test]
fn set_hint() {
    let input = r#"
    namespace std::prover;
        let eval = 8;
        enum Query { Hint(fe), None, }
    namespace N(16);
        let x;
        let y;
        std::prelude::set_hint(y, |i| std::prelude::Query::Hint(std::prover::eval(x)));
        {
            let z;
            std::prelude::set_hint(z, query |_| std::prelude::Query::Hint(1));
        };
    "#;
    let expected = r#"namespace std::prover;
    let eval = 8;
    enum Query {
        Hint(fe),
        None,
    }
namespace N(16);
    col witness x;
    col witness y;
    std::prelude::set_hint(N::y, query |i| std::prelude::Query::Hint(std::prover::eval(N::x)));
    col witness z;
    std::prelude::set_hint(N::z, query |_| std::prelude::Query::Hint(1));
"#;
    let formatted = analyze_string::<GoldilocksField>(input).to_string();
    assert_eq!(formatted, expected);
}

#[test]
#[should_panic = "Expected type: int -> std::prelude::Query"]
fn set_hint_invalid_function() {
    let input = r#"
    namespace std::prover;
        let eval = 8;
        enum Query { Hint(fe), None, }
    namespace N(16);
        let x;
        std::prelude::set_hint(x, query |_, _| std::prelude::Query::Hint(1));
    "#;
    analyze_string::<GoldilocksField>(input);
}

#[test]
#[should_panic = "Array elements are not supported for std::prelude::set_hint (called on N::x[0])."]
fn set_hint_array_element() {
    let input = r#"
    namespace std::prover;
        enum Query { Hint(fe), None, }
    namespace N(16);
        let x: col[2];
        std::prelude::set_hint(x[0], query |_| std::prelude::Query::Hint(1));
    "#;
    let expected = r#"namespace std::prover;
    let set_hint = 8;
    let eval = 8;
    enum Query {
        Hint(fe),
        None,
    }
namespace N(16);
    col witness x(_) query std::prelude::Query::Hint(1);
    col witness y(i) query std::prelude::Query::Hint(std::prover::eval(N::x));
"#;
    let formatted = analyze_string::<GoldilocksField>(input).to_string();
    assert_eq!(formatted, expected);
}

#[test]
#[should_panic = "Expected reference to witness column as first argument for std::prelude::set_hint, but got intermediate column N::y."]
fn set_hint_no_col() {
    let input = r#"
    namespace std::prover;
        enum Query { Hint(fe), None, }
    namespace N(16);
        let x;
        let y: inter = x;
        std::prelude::set_hint(y, query |_| std::prelude::Query::Hint(1));
    "#;
    analyze_string::<GoldilocksField>(input);
}

#[test]
#[should_panic = "Column N::x already has a hint set, but tried to add another one."]
fn set_hint_twice() {
    let input = r#"
    namespace std::prover;
        enum Query { Hint(fe), None, }
    namespace N(16);
        let x;
        std::prelude::set_hint(x, query |_| std::prelude::Query::Hint(1));
        std::prelude::set_hint(x, query |_| std::prelude::Query::Hint(2));
    "#;
    analyze_string::<GoldilocksField>(input);
}

#[test]
#[should_panic = "Column N::x already has a hint set, but tried to add another one."]
fn set_hint_twice_in_constr() {
    let input = r#"
    namespace std::prover;
        enum Query { Hint(fe), None, }
    namespace N(16);
        let y;
        {
            let x;
            std::prelude::set_hint(x, query |_| std::prelude::Query::Hint(1));
            std::prelude::set_hint(x, query |_| std::prelude::Query::Hint(2));
        };
    "#;
    analyze_string::<GoldilocksField>(input);
}

#[test]
fn set_hint_outside() {
    let input = r#"
    namespace std::prover;
        let eval = 8;
        enum Query { Hint(fe), None, }
    namespace N(16);
        let x;
        let y;
        let create_wit = constr || { let w; w };
        let z = create_wit();
        let set_hint = constr |c| { std::prelude::set_hint(c, query |_| std::prelude::Query::Hint(8)); };
        set_hint(x);
        set_hint(y);
        (|| { set_hint(z); })();
    "#;
    let expected = r#"namespace std::prover;
    let eval = 8;
    enum Query {
        Hint(fe),
        None,
    }
namespace N(16);
    col witness x;
    std::prelude::set_hint(N::x, query |_| std::prelude::Query::Hint(8));
    col witness y;
    std::prelude::set_hint(N::y, query |_| std::prelude::Query::Hint(8));
    let create_wit: -> expr = constr || {
        let w: col;
        w
    };
    let z: expr = N::create_wit();
    let set_hint: expr -> () = constr |c| {
        std::prelude::set_hint(c, query |_| std::prelude::Query::Hint(8));
    };
    col witness w;
    std::prelude::set_hint(N::w, query |_| std::prelude::Query::Hint(8));
"#;
    let formatted = analyze_string::<GoldilocksField>(input).to_string();
    assert_eq!(formatted, expected);
}

#[test]
fn intermediate_syntax() {
    let input = r#"namespace N(65536);
    col witness x[5];
    let inter: inter = x[2];
    let inter_arr: inter[5] = x;
"#;
    let analyzed = analyze_string::<GoldilocksField>(input);
    assert_eq!(analyzed.intermediate_count(), 6);
    let expected = r#"namespace N(65536);
    col witness x[5];
    col inter = N::x[2];
    col inter_arr[5] = [N::x[0], N::x[1], N::x[2], N::x[3], N::x[4]];
"#;
    assert_eq!(analyzed.to_string(), expected);
}

#[test]
fn intermediate_dynamic() {
    let input = r#"namespace N(65536);
    col witness x[5];
    {
        let inte: inter = x[2];
        let inter_arr: inter[5] = x;
        inte = 8;
        inter_arr[3] = 9;
    };
"#;
    let analyzed = analyze_string::<GoldilocksField>(input);
    assert_eq!(analyzed.intermediate_count(), 6);
    let expected = r#"namespace N(65536);
    col witness x[5];
    col inte = N::x[2];
    col inter_arr[5] = [N::x[0], N::x[1], N::x[2], N::x[3], N::x[4]];
    N::inte = 8;
    N::inter_arr[3] = 9;
"#;
    assert_eq!(analyzed.to_string(), expected);
}

#[test]
fn intermediate_arr_no_length() {
    let input = r#"namespace N(65536);
    col witness x[5];
    {
        let inte: inter[] = x;
    };
"#;
    let analyzed = analyze_string::<GoldilocksField>(input);
    assert_eq!(analyzed.intermediate_count(), 5);
    let expected = r#"namespace N(65536);
    col witness x[5];
    col inte[5] = [N::x[0], N::x[1], N::x[2], N::x[3], N::x[4]];
"#;
    assert_eq!(analyzed.to_string(), expected);
}

#[test]
#[should_panic = "Error creating intermediate column array N::inte: Expected array of length 6 as value but it has 2 elements."]
fn intermediate_arr_wrong_length() {
    let input = r#"namespace N(65536);
    col witness x[2];
    {
        let inte: inter[6] = x;
    };
"#;
    analyze_string::<GoldilocksField>(input);
}

#[test]
fn closure() {
    let input = r#"
    namespace std::prover;
        let eval = 8;
    namespace N(16);
        col witness x;
        let y = |a, b, c| Query::Hint(a + c());
        {
            let r = 9;
            set_hint(x, |i| y(1, i, || 9 + r));
        };
"#;
    let analyzed = analyze_string::<GoldilocksField>(input);
    let expected = r#"namespace std::prover;
    let eval = 8;
namespace N(16);
    col witness x;
    std::prelude::set_hint(N::x, {
        let r = 9;
        |i| N::y(1, i, || 9 + r)
    });
    let y: fe, int, (-> fe) -> std::prelude::Query = |a, b, c| std::prelude::Query::Hint(a + c());
"#;
    assert_eq!(analyzed.to_string(), expected);
}

#[test]
fn closure_complex() {
    let input = r#"
    namespace std::prover;
        let eval = 8;
    namespace std::convert;
        let fe = 9;
    namespace N(16);
        col witness x;
        let y = |a, b, c| Query::Hint(a + c());
        {
            let r = 9;
            let k: int[] = [-2];
            let v: int = 9; // not captured
            let q = "" != "";
<<<<<<< HEAD
            let b = (|s| || "" == s)("");
=======
            let b = (|a, s, t| || "" == s)("a", "", "t");
>>>>>>> 277edbf5
            set_hint(x, |i| {
                y(1, i, || if b() && q { 9 + r } else { std::convert::fe(k[0]) })
            });
        };
"#;
    let analyzed = analyze_string::<GoldilocksField>(input);
    let expected = r#"namespace std::prover;
    let eval = 8;
namespace std::convert;
    let fe = 9;
namespace N(16);
    col witness x;
    std::prelude::set_hint(N::x, {
        let r = 9;
        let k = [-2];
        let q = std::prelude::false;
        let b = {
            let s = "";
            || "" == s
        };
        |i| { N::y(1, i, || if b() && q { 9 + r } else { std::convert::fe::<int>(k[0]) }) }
    });
    let y: fe, int, (-> fe) -> std::prelude::Query = |a, b, c| std::prelude::Query::Hint(a + c());
"#;
    assert_eq!(analyzed.to_string(), expected);
<<<<<<< HEAD
    // Check that the LocalVar ref IDs are assigned correctly. This cannot be tested by printing
    // since the IDs are ignored. Another way to test would be to execute, but it is difficult
    // to execute code where values are turned into expressions like that.
    let refs = analyzed
        .definitions
        .get("N::x")
        .as_ref()
        .unwrap()
        .1
        .as_ref()
        .unwrap()
        .all_children()
        .filter_map(|e| match e {
            Expression::Reference(_, Reference::LocalVar(id, name)) => Some((id, name)),
            _ => None,
        })
        .map(|(id, name)| format!("{name}: {id}"))
        .format(", ")
        .to_string();
    assert_eq!(refs, "s: 3, i: 5, b: 4, q: 3, r: 0, k: 1");
}

#[test]
fn prover_functions() {
    let input = "
    namespace std::convert;
        let fe = 8;
    namespace std::prover;
        let provide_value = 9;
    namespace N(16);
        let x;
        let y;
        x = y;
        query |i| {
            std::prover::provide_value(x, i, std::convert::fe(i % 2));
            std::prover::provide_value(y, i, std::convert::fe(i % 2));
        };
    ";
    let analyzed = analyze_string::<GoldilocksField>(input);
    let expected = r#"namespace std::convert;
    let fe = 8;
namespace std::prover;
    let provide_value = 9;
namespace N(16);
    col witness x;
    col witness y;
    N::x = N::y;
    query |i| {
        std::prover::provide_value(N::x, i, std::convert::fe::<int>(i % 2));
        std::prover::provide_value(N::y, i, std::convert::fe::<int>(i % 2));
    };
"#;
    assert_eq!(analyzed.to_string(), expected);
}

#[test]
fn prover_functions_dynamic() {
    let input = "
    namespace std::convert;
        let fe = 8;
    namespace std::prover;
        let provide_value = 9;
    namespace N(16);
        let gen = constr || {
            let x;
            let y;
            x = y;
            query |i| {
                std::prover::provide_value(x, i, std::convert::fe(i % 2));
                std::prover::provide_value(y, i, std::convert::fe(i % 2));
            };
        };
        gen();
    ";
    let analyzed = analyze_string::<GoldilocksField>(input);
    let expected = r#"namespace std::convert;
    let fe = 8;
namespace std::prover;
    let provide_value = 9;
namespace N(16);
    let gen: -> () = constr || {
        let x: col;
        let y: col;
        x = y;
        query |i| {
            std::prover::provide_value(x, i, std::convert::fe::<int>(i % 2));
            std::prover::provide_value(y, i, std::convert::fe::<int>(i % 2));
        };
    };
    col witness x;
    col witness y;
    N::x = N::y;
    {
        let x = N::x;
        let y = N::y;
        query |i| {
            std::prover::provide_value(x, i, std::convert::fe::<int>(i % 2));
            std::prover::provide_value(y, i, std::convert::fe::<int>(i % 2));
        }
    };
"#;
    assert_eq!(analyzed.to_string(), expected);
=======

    let expected_analyzed = analyze_string::<GoldilocksField>(expected);
    // Check that the LocalVar ref IDs are assigned correctly. This cannot be tested by printing
    // since the IDs are ignored. Another way to test would be to execute, but it is difficult
    // to execute code where values are turned into expressions like that.
    // We extract the IDs of the analized and the re-parsed expected PIL.
    // They should both match.
    let refs = [analyzed, expected_analyzed]
        .into_iter()
        .map(|a| {
            let def = a.definitions.get("N::x").as_ref().unwrap().1.as_ref();
            def.unwrap()
                .all_children()
                .filter_map(|e| match e {
                    Expression::Reference(_, Reference::LocalVar(id, name)) => Some((id, name)),
                    _ => None,
                })
                .map(|(id, name)| format!("{name}: {id}"))
                .format(", ")
                .to_string()
        })
        .format("\n")
        .to_string();
    let expected_ids = "s: 3, i: 4, b: 3, q: 2, r: 0, k: 1";
    assert_eq!(refs, format!("{expected_ids}\n{expected_ids}"));
>>>>>>> 277edbf5
}<|MERGE_RESOLUTION|>--- conflicted
+++ resolved
@@ -545,11 +545,7 @@
             let k: int[] = [-2];
             let v: int = 9; // not captured
             let q = "" != "";
-<<<<<<< HEAD
-            let b = (|s| || "" == s)("");
-=======
             let b = (|a, s, t| || "" == s)("a", "", "t");
->>>>>>> 277edbf5
             set_hint(x, |i| {
                 y(1, i, || if b() && q { 9 + r } else { std::convert::fe(k[0]) })
             });
@@ -575,110 +571,6 @@
     let y: fe, int, (-> fe) -> std::prelude::Query = |a, b, c| std::prelude::Query::Hint(a + c());
 "#;
     assert_eq!(analyzed.to_string(), expected);
-<<<<<<< HEAD
-    // Check that the LocalVar ref IDs are assigned correctly. This cannot be tested by printing
-    // since the IDs are ignored. Another way to test would be to execute, but it is difficult
-    // to execute code where values are turned into expressions like that.
-    let refs = analyzed
-        .definitions
-        .get("N::x")
-        .as_ref()
-        .unwrap()
-        .1
-        .as_ref()
-        .unwrap()
-        .all_children()
-        .filter_map(|e| match e {
-            Expression::Reference(_, Reference::LocalVar(id, name)) => Some((id, name)),
-            _ => None,
-        })
-        .map(|(id, name)| format!("{name}: {id}"))
-        .format(", ")
-        .to_string();
-    assert_eq!(refs, "s: 3, i: 5, b: 4, q: 3, r: 0, k: 1");
-}
-
-#[test]
-fn prover_functions() {
-    let input = "
-    namespace std::convert;
-        let fe = 8;
-    namespace std::prover;
-        let provide_value = 9;
-    namespace N(16);
-        let x;
-        let y;
-        x = y;
-        query |i| {
-            std::prover::provide_value(x, i, std::convert::fe(i % 2));
-            std::prover::provide_value(y, i, std::convert::fe(i % 2));
-        };
-    ";
-    let analyzed = analyze_string::<GoldilocksField>(input);
-    let expected = r#"namespace std::convert;
-    let fe = 8;
-namespace std::prover;
-    let provide_value = 9;
-namespace N(16);
-    col witness x;
-    col witness y;
-    N::x = N::y;
-    query |i| {
-        std::prover::provide_value(N::x, i, std::convert::fe::<int>(i % 2));
-        std::prover::provide_value(N::y, i, std::convert::fe::<int>(i % 2));
-    };
-"#;
-    assert_eq!(analyzed.to_string(), expected);
-}
-
-#[test]
-fn prover_functions_dynamic() {
-    let input = "
-    namespace std::convert;
-        let fe = 8;
-    namespace std::prover;
-        let provide_value = 9;
-    namespace N(16);
-        let gen = constr || {
-            let x;
-            let y;
-            x = y;
-            query |i| {
-                std::prover::provide_value(x, i, std::convert::fe(i % 2));
-                std::prover::provide_value(y, i, std::convert::fe(i % 2));
-            };
-        };
-        gen();
-    ";
-    let analyzed = analyze_string::<GoldilocksField>(input);
-    let expected = r#"namespace std::convert;
-    let fe = 8;
-namespace std::prover;
-    let provide_value = 9;
-namespace N(16);
-    let gen: -> () = constr || {
-        let x: col;
-        let y: col;
-        x = y;
-        query |i| {
-            std::prover::provide_value(x, i, std::convert::fe::<int>(i % 2));
-            std::prover::provide_value(y, i, std::convert::fe::<int>(i % 2));
-        };
-    };
-    col witness x;
-    col witness y;
-    N::x = N::y;
-    {
-        let x = N::x;
-        let y = N::y;
-        query |i| {
-            std::prover::provide_value(x, i, std::convert::fe::<int>(i % 2));
-            std::prover::provide_value(y, i, std::convert::fe::<int>(i % 2));
-        }
-    };
-"#;
-    assert_eq!(analyzed.to_string(), expected);
-=======
 
     let expected_analyzed = analyze_string::<GoldilocksField>(expected);
     // Check that the LocalVar ref IDs are assigned correctly. This cannot be tested by printing
@@ -704,5 +596,86 @@
         .to_string();
     let expected_ids = "s: 3, i: 4, b: 3, q: 2, r: 0, k: 1";
     assert_eq!(refs, format!("{expected_ids}\n{expected_ids}"));
->>>>>>> 277edbf5
+}
+
+#[test]
+fn prover_functions() {
+    let input = "
+    namespace std::convert;
+        let fe = 8;
+    namespace std::prover;
+        let provide_value = 9;
+    namespace N(16);
+        let x;
+        let y;
+        x = y;
+        query |i| {
+            std::prover::provide_value(x, i, std::convert::fe(i % 2));
+            std::prover::provide_value(y, i, std::convert::fe(i % 2));
+        };
+    ";
+    let analyzed = analyze_string::<GoldilocksField>(input);
+    let expected = r#"namespace std::convert;
+    let fe = 8;
+namespace std::prover;
+    let provide_value = 9;
+namespace N(16);
+    col witness x;
+    col witness y;
+    N::x = N::y;
+    query |i| {
+        std::prover::provide_value(N::x, i, std::convert::fe::<int>(i % 2));
+        std::prover::provide_value(N::y, i, std::convert::fe::<int>(i % 2));
+    };
+"#;
+    assert_eq!(analyzed.to_string(), expected);
+}
+
+#[test]
+fn prover_functions_dynamic() {
+    let input = "
+    namespace std::convert;
+        let fe = 8;
+    namespace std::prover;
+        let provide_value = 9;
+    namespace N(16);
+        let gen = constr || {
+            let x;
+            let y;
+            x = y;
+            query |i| {
+                std::prover::provide_value(x, i, std::convert::fe(i % 2));
+                std::prover::provide_value(y, i, std::convert::fe(i % 2));
+            };
+        };
+        gen();
+    ";
+    let analyzed = analyze_string::<GoldilocksField>(input);
+    let expected = r#"namespace std::convert;
+    let fe = 8;
+namespace std::prover;
+    let provide_value = 9;
+namespace N(16);
+    let gen: -> () = constr || {
+        let x: col;
+        let y: col;
+        x = y;
+        query |i| {
+            std::prover::provide_value(x, i, std::convert::fe::<int>(i % 2));
+            std::prover::provide_value(y, i, std::convert::fe::<int>(i % 2));
+        };
+    };
+    col witness x;
+    col witness y;
+    N::x = N::y;
+    {
+        let x = N::x;
+        let y = N::y;
+        query |i| {
+            std::prover::provide_value(x, i, std::convert::fe::<int>(i % 2));
+            std::prover::provide_value(y, i, std::convert::fe::<int>(i % 2));
+        }
+    };
+"#;
+    assert_eq!(analyzed.to_string(), expected);
 }