--- conflicted
+++ resolved
@@ -738,7 +738,44 @@
 }
 
 #[test]
-<<<<<<< HEAD
+fn reparse_array_typed_fixed_col() {
+    let input = r#"namespace std::array(16);
+    let<T> len: T[] -> int = 19;
+namespace Main(16);
+    let<T> make_array: int, (int -> T) -> T[] = (|n, f| if n == 0 { [] } else { Main::make_array::<T>(n - 1, f) + [f(n - 1)] });
+    let nth_clock: int -> (int -> int) = (|k| (|i| if i % std::array::len::<expr>(Main.clocks) == k { 1 } else { 0 }));
+    let clocks: col[4] = Main::make_array::<(int -> int)>(4, Main.nth_clock);
+"#;
+    let formatted = analyze_string::<GoldilocksField>(input).to_string();
+    assert_eq!(formatted, input);
+}
+
+#[test]
+fn reparse_array_typed_intermediate_col() {
+    let input = r#"namespace Main(16);
+    col witness w;
+    let clocks: expr[4] = [Main.w, Main.w, Main.w, Main.w];
+"#;
+    let formatted = analyze_string::<GoldilocksField>(input).to_string();
+    assert_eq!(formatted, input);
+}
+
+#[test]
+fn reparse_type_args_generic_enum() {
+    let input = r#"namespace X(16);
+    enum Option<T> {
+        None,
+        Some(T),
+    }
+    let<T> consume: T -> () = (|_| { });
+    let p: int -> () = (|i| X::consume::<(X::Option<int>)>(X::Option::Some::<int>(i)));
+"#;
+
+    let formatted = analyze_string::<GoldilocksField>(input).to_string();
+    assert_eq!(formatted, input);
+}
+
+#[test]
 fn simple_struct() {
     let input = "    struct Point {
         x: int,
@@ -761,22 +798,12 @@
     let f: Point -> int = (|d| d->y);
     let res: int = f(p);
 ";
-=======
-fn reparse_array_typed_fixed_col() {
-    let input = r#"namespace std::array(16);
-    let<T> len: T[] -> int = 19;
-namespace Main(16);
-    let<T> make_array: int, (int -> T) -> T[] = (|n, f| if n == 0 { [] } else { Main::make_array::<T>(n - 1, f) + [f(n - 1)] });
-    let nth_clock: int -> (int -> int) = (|k| (|i| if i % std::array::len::<expr>(Main.clocks) == k { 1 } else { 0 }));
-    let clocks: col[4] = Main::make_array::<(int -> int)>(4, Main.nth_clock);
-"#;
->>>>>>> fde41c8a
-    let formatted = analyze_string::<GoldilocksField>(input).to_string();
-    assert_eq!(formatted, input);
-}
-
-#[test]
-<<<<<<< HEAD
+
+    let formatted = analyze_string::<GoldilocksField>(input).to_string();
+    assert_eq!(formatted, input);
+}
+
+#[test]
 fn struct_constr_var_typed() {
     let input = "    struct X {
         x: int,
@@ -790,19 +817,11 @@
     let x: X = v(1);
 ";
 
-=======
-fn reparse_array_typed_intermediate_col() {
-    let input = r#"namespace Main(16);
-    col witness w;
-    let clocks: expr[4] = [Main.w, Main.w, Main.w, Main.w];
-"#;
->>>>>>> fde41c8a
-    let formatted = analyze_string::<GoldilocksField>(input).to_string();
-    assert_eq!(formatted, input);
-}
-
-#[test]
-<<<<<<< HEAD
+    let formatted = analyze_string::<GoldilocksField>(input).to_string();
+    assert_eq!(formatted, input);
+}
+
+#[test]
 fn struct_field_in_expr() {
     let input = "    struct X {
         x: int,
@@ -816,17 +835,6 @@
     let x: int = v(1)->y;
 ";
 
-=======
-fn reparse_type_args_generic_enum() {
-    let input = r#"namespace X(16);
-    enum Option<T> {
-        None,
-        Some(T),
-    }
-    let<T> consume: T -> () = (|_| { });
-    let p: int -> () = (|i| X::consume::<(X::Option<int>)>(X::Option::Some::<int>(i)));
-"#;
->>>>>>> fde41c8a
     let formatted = analyze_string::<GoldilocksField>(input).to_string();
     assert_eq!(formatted, input);
 }