--- conflicted
+++ resolved
@@ -883,11 +883,7 @@
     let p: int -> () = |i| X::consume::<(X::Option<int>)>(X::Option::Some::<int>(i));
 "#;
 
-<<<<<<< HEAD
-    let formatted = analyze_string::<GoldilocksField>(input).to_string();
-=======
-    let formatted = analyze_string(input).to_string();
->>>>>>> f7393d69
+    let formatted = analyze_string(input).to_string();
     assert_eq!(formatted, input);
 }
 
@@ -897,11 +893,10 @@
         x: int,
         y: int,
     }
-<<<<<<< HEAD
-    let f: int -> Point = (|i| Point{ x: 0, y: i });
+    let f: int -> Point = |i| Point{ x: 0, y: i };
     let x: Point = f(0);
 ";
-    let formatted = analyze_string::<GoldilocksField>(input).to_string();
+    let formatted = analyze_string(input).to_string();
     assert_eq!(formatted, input);
 }
 
@@ -912,29 +907,11 @@
         y: int,
     }
     let p: Point = Point{ x: 3, y: 4 };
-    let f: Point -> int = (|d| d->y);
+    let f: Point -> int = |d| d->y;
     let res: int = f(p);
 ";
 
-    let formatted = analyze_string::<GoldilocksField>(input).to_string();
-    assert_eq!(formatted, input);
-}
-
-#[test]
-fn struct_constr_var_typed() {
-    let input = "    struct X {
-        x: int,
-        y: int,
-    }
-    let v: int -> X = (|i| match i {
-        1 => X{ x: 1, y: 0 },
-        2 => X{ x: 2, y: 2 },
-        _ => X{ x: 0, y: 1 },
-    });
-    let x: X = v(1);
-";
-
-    let formatted = analyze_string::<GoldilocksField>(input).to_string();
+    let formatted = analyze_string(input).to_string();
     assert_eq!(formatted, input);
 }
 
@@ -944,21 +921,15 @@
         x: int,
         y: int,
     }
-    let v: int -> X = (|i| match i {
+    let v: int -> X = |i| match i {
         1 => X{ x: 1, y: 0 },
         2 => X{ x: 2, y: 2 },
         _ => X{ x: 0, y: 1 },
-    });
+    };
     let x: int = v(1)->y;
 ";
 
-    let formatted = analyze_string::<GoldilocksField>(input).to_string();
-=======
-    let f: int -> Point = |i| Point{ x: 0, y: i };
-    let x: Point = f(0);
-";
-    let formatted = analyze_string(input).to_string();
->>>>>>> f7393d69
+    let formatted = analyze_string(input).to_string();
     assert_eq!(formatted, input);
 }
 
