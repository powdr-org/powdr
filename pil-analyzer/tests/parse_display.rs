use itertools::Itertools;
use powdr_ast::analyzed::Analyzed;
use powdr_number::GoldilocksField;
use test_log::test;

use pretty_assertions::assert_eq;

fn analyze_string(input: &str) -> Analyzed<GoldilocksField> {
    powdr_pil_analyzer::analyze_string(input)
        .map_err(|errors| {
            errors
                .into_iter()
                .map(|e| {
                    e.output_to_stderr();
                    e.to_string()
                })
                .format("\n")
        })
        .expect("Failed to analyze test input.")
}

#[test]
fn parse_print_analyzed() {
    // This is rather a test for the Display trait than for the analyzer.
    let input = r#"    let N: int = 65536_int;
public P = T::pc(2);
namespace Bin(65536);
    col witness bla;
namespace std::prover(65536);
    let eval: expr -> fe = [];
namespace std::convert(65536);
    let int = [];
namespace T(65536);
    col fixed first_step = [1_fe] + [0_fe]*;
    col fixed line(i) { i };
    let ops: int -> bool = |i| i < 7_int && 6_int >= -i;
    col witness pc;
    col witness XInv;
    col witness XIsZero;
    T::XIsZero = 1 - T::X * T::XInv;
    T::XIsZero * T::X = 0;
    T::XIsZero * (1 - T::XIsZero) = 0;
    col witness instr_jmpz;
    col witness instr_jmpz_param_l;
    col witness instr_jmp;
    col witness instr_jmp_param_l;
    col witness instr_dec_CNT;
    col witness instr_assert_zero;
    T::instr_assert_zero * (T::XIsZero - 1) = 0;
    col witness X;
    col witness X_const;
    col witness X_read_free;
    col witness A;
    col witness CNT;
    col witness read_X_A;
    col witness read_X_CNT;
    col witness reg_write_X_CNT;
    col witness read_X_pc;
    col witness reg_write_X_A;
    T::X = T::read_X_A * T::A + T::read_X_CNT * T::CNT + T::X_const + T::X_read_free * T::X_free_value;
    T::A' = T::first_step' * 0 + T::reg_write_X_A * T::X + (1 - (T::first_step' + T::reg_write_X_A)) * T::A;
    col witness X_free_value;
    std::prelude::set_hint(T::X_free_value, query |_| match std::prover::eval(T::pc) {
        0 => std::prelude::Query::Input(0_int, 2_int),
        3 => std::prelude::Query::Input(0_int, std::convert::int::<fe>(std::prover::eval(T::CNT) + 2_fe)),
        7 => std::prelude::Query::Input(0_int, 1_int),
        _ => std::prelude::Query::None,
    });
    col fixed p_X_const = [0_fe, 0_fe, 0_fe, 0_fe, 0_fe, 0_fe, 0_fe, 0_fe, 0_fe] + [0_fe]*;
    col fixed p_X_read_free = [1_fe, 0_fe, 0_fe, 1_fe, 0_fe, 0_fe, 0_fe, -1_fe, 0_fe] + [0_fe]*;
    col fixed p_read_X_A = [0_fe, 0_fe, 0_fe, 1_fe, 0_fe, 0_fe, 0_fe, 1_fe, 1_fe] + [0_fe]*;
    col fixed p_read_X_CNT = [0_fe, 0_fe, 1_fe, 0_fe, 0_fe, 0_fe, 0_fe, 0_fe, 0_fe] + [0_fe]*;
    col fixed p_read_X_pc = [0_fe, 0_fe, 0_fe, 0_fe, 0_fe, 0_fe, 0_fe, 0_fe, 0_fe] + [0_fe]*;
    col fixed p_reg_write_X_A = [0_fe, 0_fe, 0_fe, 1_fe, 0_fe, 0_fe, 0_fe, 1_fe, 0_fe] + [0_fe]*;
    col fixed p_reg_write_X_CNT = [1_fe, 0_fe, 0_fe, 0_fe, 0_fe, 0_fe, 0_fe, 0_fe, 0_fe] + [0_fe]*;
    [T::pc, T::reg_write_X_A, T::reg_write_X_CNT] in 1 - T::first_step $ [T::line, T::p_reg_write_X_A, T::p_reg_write_X_CNT];
"#;
    let formatted = analyze_string(input).to_string();
    assert_eq!(input, formatted);
}

#[test]
fn intermediate() {
    let input = r#"namespace N(65536);
    col witness x;
    col intermediate = x;
    intermediate = intermediate;
"#;
    let expected = r#"namespace N(65536);
    col witness x;
    col intermediate = N::x;
    N::intermediate = N::intermediate;
"#;
    let formatted = analyze_string(input).to_string();
    assert_eq!(formatted, expected);
}

#[test]
fn intermediate_array() {
    let input = r#"namespace N(65536);
    col witness x;
    col intermediate[3] = [x, x + 2, x * x];
    intermediate[0] = intermediate[0];
    intermediate[1] = intermediate[1];
    intermediate[2] = intermediate[2];
"#;
    let expected = r#"namespace N(65536);
    col witness x;
    col intermediate[3] = [N::x, N::x + 2, N::x * N::x];
    N::intermediate[0] = N::intermediate[0];
    N::intermediate[1] = N::intermediate[1];
    N::intermediate[2] = N::intermediate[2];
"#;
    let analyzed = analyze_string(input);
    assert_eq!(analyzed.intermediate_count(), 3);
    let formatted = analyzed.to_string();
    assert_eq!(formatted, expected);
}

#[test]
fn intermediate_nested() {
    let input = r#"namespace N(65536);
    col witness x;
    col intermediate = x;
    col int2 = intermediate;
    col int3 = int2 + intermediate;
    int3 = 2 * x;
"#;
    let expected = r#"namespace N(65536);
    col witness x;
    col intermediate = N::x;
    col int2 = N::intermediate;
    col int3 = N::int2 + N::intermediate;
    N::int3 = 2 * N::x;
"#;
    let formatted = analyze_string(input).to_string();
    assert_eq!(formatted, expected);
}

#[test]
fn let_definitions() {
    let input = r#"let r: int = 65536;
namespace N(r);
    let x;
    let z: int = 2;
    let t: col = |i| i + z;
    let other = [1, z];
    let other_fun: int, fe -> (int, (int -> int)) = |i, j| (i + 7, (|k| k - i));
"#;
    let expected = r#"    let r: int = 65536_int;
namespace N(65536);
    col witness x;
    let z: int = 2_int;
    col fixed t(i) { i + N::z };
    let other: int[] = [1_int, N::z];
    let other_fun: int, fe -> (int, (int -> int)) = |i, j| (i + 7_int, |k| k - i);
"#;
    let formatted = analyze_string(input).to_string();
    assert_eq!(formatted, expected);
}

#[test]
fn reparse_arrays() {
    let input = r#"public out = N::y[1](2);
namespace N(16);
    col witness y[3];
    N::y[1] - 2 = 0;
    N::y[2]' - 2 = 0;
"#;
    let formatted = analyze_string(input).to_string();
    assert_eq!(formatted, input);
}

#[test]
#[should_panic = "Type expr[] does not satisfy trait Sub."]
fn no_direct_array_references() {
    let input = r#"namespace N(16);
    col witness y[3];
    (N::y - 2) = 0;
"#;
    let formatted = analyze_string(input).to_string();
    assert_eq!(formatted, input);
}

#[test]
#[should_panic = "Tried to access element 3 of array of size 3"]
fn no_out_of_bounds() {
    let input = r#"namespace N(16);
    col witness y[3];
    (N::y[3] - 2) = 0;
"#;
    let formatted = analyze_string(input).to_string();
    assert_eq!(formatted, input);
}

#[test]
fn namespaced_call() {
    let input = r#"namespace Assembly(2);
    let A: int -> int = |i| 0;
    let C = |i| (Assembly::A((i + 2)) + 3);
    let D = |i| Assembly::C((i + 3));
"#;
    let expected = r#"namespace Assembly(2);
    let A: int -> int = |i| 0_int;
    let C: int -> int = |i| Assembly::A(i + 2_int) + 3_int;
    let D: int -> int = |i| Assembly::C(i + 3_int);
"#;
    let formatted = analyze_string(input).to_string();
    assert_eq!(formatted, expected);
}

#[test]
fn if_expr() {
    let input = r#"namespace Assembly(2);
    col fixed A = [0]*;
    let c = (|i| if (i < 3) { i } else { (i + 9) });
    col fixed D(i) { if (Assembly::c(i) != 0) { 3 } else { 2 } };
"#;
    let expected = r#"namespace Assembly(2);
    col fixed A = [0_fe]*;
    let c: int -> int = |i| if i < 3_int { i } else { i + 9_int };
    col fixed D(i) { if Assembly::c(i) != 0_int { 3_fe } else { 2_fe } };
"#;
    let formatted = analyze_string(input).to_string();
    assert_eq!(formatted, expected);
}

#[test]
fn symbolic_functions() {
    let input = r#"namespace N(16);
    let last_row: int = 15;
    let ISLAST: col = |i| if i == last_row { 1 } else { 0 };
    let x;
    let y;
    let constrain_equal_expr = |A, B| A - B;
    let on_regular_row = |cond| (1 - ISLAST) * cond;
    on_regular_row(constrain_equal_expr(x', y)) = 0;
    on_regular_row(constrain_equal_expr(y', x + y)) = 0;
    "#;
    let expected = r#"namespace N(16);
    let last_row: int = 15_int;
    col fixed ISLAST(i) { if i == N::last_row { 1_fe } else { 0_fe } };
    col witness x;
    col witness y;
    let constrain_equal_expr: expr, expr -> expr = |A, B| A - B;
    let on_regular_row: expr -> expr = |cond| (1_expr - N::ISLAST) * cond;
    (1 - N::ISLAST) * (N::x' - N::y) = 0;
    (1 - N::ISLAST) * (N::y' - (N::x + N::y)) = 0;
"#;
    let formatted = analyze_string(input).to_string();
    assert_eq!(formatted, expected);
}

#[test]
fn next_op_on_param() {
    let input = r#"namespace N(16);
    let x;
    let y;
    let next_is_seven = |t| t' - 7;
    next_is_seven(y) = 0;
    "#;
    let expected = r#"namespace N(16);
    col witness x;
    col witness y;
    let next_is_seven: expr -> expr = |t| t' - 7_expr;
    N::y' - 7 = 0;
"#;
    let formatted = analyze_string(input).to_string();
    assert_eq!(formatted, expected);
}

#[test]
fn fixed_symbolic() {
    let input = r#"namespace N(16);
    let last_row = 15;
    let islast = |i| if i == N::last_row { 1 } else { 0 };
    let ISLAST: col = |i| islast(i);
    let x;
    let y;
    x - ISLAST = 0;
    "#;
    let expected = r#"namespace N(16);
    let last_row: int = 15_int;
    let islast: int -> fe = |i| if i == N::last_row { 1_fe } else { 0_fe };
    col fixed ISLAST(i) { N::islast(i) };
    col witness x;
    col witness y;
    N::x - N::ISLAST = 0;
"#;
    let formatted = analyze_string(input).to_string();
    assert_eq!(formatted, expected);
}

#[test]
fn parentheses_lambda() {
    let input = r#"namespace N(16);
    let w = || 2;
    let x: fe = (|i| || w())(w())();
    "#;
    let expected = r#"namespace N(16);
    let w: -> fe = || 2_fe;
    let x: fe = (|i| (|| N::w()))(N::w())();
"#;
    let formatted = analyze_string(input).to_string();
    assert_eq!(formatted, expected);
}

#[test]
fn simple_type_resolution() {
    let input = r#"namespace N(16);
    let w: col[3 + 4];
    "#;
    let expected = r#"namespace N(16);
    col witness w[7];
"#;
    let formatted = analyze_string(input).to_string();
    assert_eq!(formatted, expected);
}

#[test]
fn complex_type_resolution() {
    let input = r#"namespace N(16);
    let f: int -> int = |i| i + 10;
    let x: (int -> int), int -> int = |k, i| k(2**i);
    let y: col[x(f, 2)];
    let z: (((int -> int), int -> int)[], expr) = ([x, x, x, x, x, x, x, x], y[0]);
    "#;
    let expected = r#"namespace N(16);
    let f: int -> int = |i| i + 10_int;
    let x: (int -> int), int -> int = |k, i| k(2_int ** i);
    col witness y[14];
    let z: (((int -> int), int -> int)[], expr) = ([N::x, N::x, N::x, N::x, N::x, N::x, N::x, N::x], N::y[0_int]);
"#;
    let formatted = analyze_string(input).to_string();
    assert_eq!(formatted, expected);
}

#[test]
fn function_type_display() {
    let input = r#"namespace N(16);
    let f: (-> int)[] = [|| 10_int, || 12_int];
    let g: (int -> int) -> int = |f| f(0_int);
    let h: int -> (int -> int) = |x| (|i| x + i);
"#;
    let formatted = analyze_string(input).to_string();
    assert_eq!(formatted, input);
}

#[test]
fn expr_and_identity() {
    let input = r#"namespace N(16);
    let f: expr, expr -> Constr[] = |x, y| [x = y];
    let g: expr -> Constr[] = |x| [x = 0];
    let x: col;
    let y: col;
    f(x, y);
    g((x));
    "#;
    let expected = r#"namespace N(16);
    let f: expr, expr -> std::prelude::Constr[] = |x, y| [x = y];
    let g: expr -> std::prelude::Constr[] = |x| [x = 0_expr];
    col witness x;
    col witness y;
    N::x = N::y;
    N::x = 0;
"#;
    let formatted = analyze_string(input).to_string();
    assert_eq!(formatted, expected);
}

#[test]
#[should_panic = "Expected type std::prelude::Constr but got type expr"]
fn expression_but_expected_constraint() {
    let input = r#"namespace N(16);
    col witness y;
    (N::y - 2);
"#;
    let formatted = analyze_string(input).to_string();
    assert_eq!(formatted, input);
}

#[test]
#[should_panic = "Type std::prelude::Constr[] does not satisfy trait ToSelectedExprs."]
fn constraint_but_expected_expression() {
    let input = r#"namespace N(16);
    col witness y;
    [ (N::y - 2) = 0 ] in [ N::y ];
"#;
    let formatted = analyze_string(input).to_string();
    assert_eq!(formatted, input);
}

#[test]
#[should_panic = "Type symbol not found: T"]
fn used_undeclared_type_var() {
    let input = r#"let x: T = 8;"#;
    let formatted = analyze_string(input).to_string();
    assert_eq!(formatted, input);
}

#[test]
#[should_panic = "Unused type variable(s) in declaration: T"]
fn declared_unused_type_var() {
    let input = r#"let<T> x: int = 8;"#;
    let formatted = analyze_string(input).to_string();
    assert_eq!(formatted, input);
}

#[test]
#[should_panic = "Type symbol not found: T"]
fn double_used_undeclared_type_var() {
    let input = r#"let<K> x: T = 8;"#;
    let formatted = analyze_string(input).to_string();
    assert_eq!(formatted, input);
}

#[test]
fn to_expr() {
    let input = r#"
    namespace std::convert(16);
        let expr = [];
    namespace N(16);
        let mul_two: int -> int = |i| i * 2;
        col witness y;
        y = y * std::convert::expr(mul_two(7));
"#;
    let formatted = analyze_string(input).to_string();
    let expected = r#"namespace std::convert(16);
    let expr = [];
namespace N(16);
    let mul_two: int -> int = |i| i * 2_int;
    col witness y;
    N::y = N::y * 14;
"#;
    assert_eq!(formatted, expected);
}

#[test]
fn col_array_is_array() {
    let input = "
    namespace std::convert(16);
        let expr = [];
    namespace std::array(16);
        let len = [];
    namespace main(16);
        pol commit x1[16];
        let x2: col[16];
        let t: int = std::array::len(x1);
        let r: int = std::array::len(x2);
        x1[0] * std::convert::expr(t) = x2[0] * std::convert::expr(r);
    ";
    let formatted = analyze_string(input).to_string();
    let expected = r#"namespace std::convert(16);
    let expr = [];
namespace std::array(16);
    let len = [];
namespace main(16);
    col witness x1[16];
    col witness x2[16];
    let t: int = std::array::len::<expr>(main::x1);
    let r: int = std::array::len::<expr>(main::x2);
    main::x1[0] * 16 = main::x2[0] * 16;
"#;
    assert_eq!(formatted, expected);
}

#[test]
fn stages() {
    let input = "    let N: int = 8_int;
namespace Main(8);
    col witness x;
    col witness stage(2) y;
    col witness stage(1) z[4];
    Main::x = Main::y;
    Main::z[0] = Main::x;
";
    let formatted = analyze_string(input).to_string();
    assert_eq!(formatted, input);
}

#[test]
fn challenges() {
    let input = "
    namespace Main(8);
        col fixed first = [1] + [0]*;
        col witness x;
        col witness stage(2) y;
        let a: expr = challenge(2, 1);

        x' = (x + 1) * (1 - first);
        y' = (x + a) * (1 - first);
    ";
    let analyzed = analyze_string(input);
    assert_eq!(analyzed.intermediate_count(), 0);
    let formatted = analyzed.to_string();
    let expected = r#"namespace Main(8);
    col fixed first = [1_fe] + [0_fe]*;
    col witness x;
    col witness stage(2) y;
    let a: expr = std::prelude::challenge(2_int, 1_int);
    Main::x' = (Main::x + 1) * (1 - Main::first);
    Main::y' = (Main::x + std::prelude::challenge(2, 1)) * (1 - Main::first);
"#;
    assert_eq!(formatted, expected);
}

#[test]
fn let_inside_block() {
    let input = "
    namespace Main(8);
        let w;
        let t: int -> expr = constr |i| match i {
            0 => { let x; x },
            1 => w,
            _ => if i < 3 { let y; y } else { w },
        };
        {
            let z;
            z = 9
        };
    ";
    let formatted = analyze_string(input).to_string();
    let expected = "namespace Main(8);
    col witness w;
    let t: int -> expr = constr |i| match i {
        0 => {
            let x: col;
            x
        },
        1 => Main::w,
        _ => if i < 3_int {
            let y: col;
            y
        } else { Main::w },
    };
    col witness z;
    Main::z = 9;
";
    assert_eq!(formatted, expected);
}

#[test]
fn let_inside_block_complex_type() {
    let input = "
    enum O<X> {
        A(X),
        B,
    }
    let<T> f: T -> O<T>[] = |i| [O::A(i)];
    let<Q> x: Q -> O<Q>[][] = constr |i| {
        let w;
        let y = f(i);
        [y]
    };
    ";
    let formatted = analyze_string(input).to_string();
    // Type inference should add the correct concrete
    // type for y and w.
    let expected = "    enum O<X> {
        A(X),
        B,
    }
    let<T> f: T -> O<T>[] = |i| [O::A::<T>(i)];
    let<Q> x: Q -> O<Q>[][] = constr |i| {
        let w: col;
        let y: O<Q>[] = f::<Q>(i);
        [y]
    };
";
    assert_eq!(formatted, expected);
}

#[test]
#[should_panic = "Variable already defined: t"]
fn let_inside_block_redefine() {
    let input = "
    namespace Main(8);
        let t: int -> int = |i| {
            let t = 2;
            let t = 3;
            t
        };
    ";
    analyze_string(input).to_string();
}

#[test]
fn let_inside_block_scoping_separate() {
    let input = "
    namespace Main(8);
        let t: int -> int = |i| {
            let t = {
                let w = 8;
                w
            };
            let r = {
                // New scope, so no name clash.
                let w = 8;
                w
            };
            t + r
        };
    ";
    analyze_string(input).to_string();
}

#[test]
#[should_panic = "Value symbol not found: w"]
fn let_inside_block_scoping_limited() {
    let input = "
    namespace Main(8);
        let t: int -> expr = |i| {
            let r = {
                let w = 8;
                w
            };
            // w is not available here any more.
            w
        };
    ";
    analyze_string(input).to_string();
}

#[test]
#[should_panic = "Function parameters must be irrefutable, but [x, y] is refutable."]
fn refutable_function_param() {
    let input = "
    namespace Main(8);
        let t = |[x, y], z| x;
    ";
    analyze_string(input).to_string();
}

#[test]
#[should_panic = "Let statement requires an irrefutable pattern, but [x, y] is refutable."]
fn refutable_let() {
    let input = "
    namespace Main(8);
        let t = {
            let [x, y] = [1, 2];
            x
        };
    ";
    analyze_string(input).to_string();
}

#[test]
fn patterns() {
    let input = "    let t: ((int, int), int[]) -> int = |i| match i {
        ((_, 6), []) => 2_int,
        ((2, _), [3, 4]) => 3_int,
        ((_, 6), x) => x[0_int],
        ((_, y), _) => y,
        (_, [2]) => 7_int,
    };
";
    assert_eq!(input, analyze_string(input).to_string());
}

#[test]
#[should_panic = "Variable already defined: x"]
fn patterns_shadowing() {
    let input = "
    let t: int, int -> expr = |i, j| match (i, j) {
        (x, x) => x,
    };
    ";
    assert_eq!(input, analyze_string(input).to_string());
}

#[test]
#[should_panic = "Variable already defined: x"]
fn block_shadowing() {
    let input = "
    let t = {
        let x = 2;
        let x = 3;
        x
    };
    ";
    assert_eq!(input, analyze_string(input).to_string());
}

#[test]
#[should_panic = "Variable already defined: x"]
fn sub_block_shadowing() {
    let input = "    let t = ({
        let x = 2;
        {
            let x = 3;
            x
        }
    });
";
    assert_eq!(input, analyze_string(input).to_string());
}

#[test]
fn disjoint_block_shadowing() {
    let input = "    let t: int = {
        let b: int = {
            let x: int = 2_int;
            x
        };
        {
            let x: int = 3_int;
            x + b
        }
    };
";
    assert_eq!(input, analyze_string(input).to_string());
}

#[test]
#[should_panic = "Variable already defined: x"]
fn sub_function_shadowing() {
    let input = "    let t: int -> int = (|x| (|x| x)(2));
";
    assert_eq!(input, analyze_string(input).to_string());
}

#[test]
#[should_panic = "Variable already defined: x"]
fn function_param_shadowing() {
    let input = "    let t: int, int -> int = (|x, x| (x + x));
";
    assert_eq!(input, analyze_string(input).to_string());
}

#[test]
fn match_shadowing() {
    let input = "    let t: (int, int) -> int = |i| match i {
        (_, x) => 2_int,
        (x, _) => 3_int,
    };
";
    assert_eq!(input, analyze_string(input).to_string());
}

#[test]
fn single_ellipsis() {
    let input = "    let t: int[] -> int = |i| match i {
        [1, .., 3] => 2_int,
        [..] => 3_int,
        [.., 1] => 9_int,
        [7, 8, ..] => 2_int,
        _ => -1_int,
    };
";
    assert_eq!(input, analyze_string(input).to_string());
}

#[test]
fn namespace_no_degree() {
    let input = "namespace X;
    let y: int = 7;
namespace T(8);
    let k = X::y;
";
    let expected = "namespace X;
    let y: int = 7_int;
namespace T(8);
    let k: int = X::y;
";
    let analyzed = analyze_string(input);
    assert_eq!(expected, analyzed.to_string());
}

#[test]
fn find_in_prelude() {
    let input = "namespace std::prelude;
    let y: int = 7;
namespace T(8);
    let k = y;
";
    let expected = "namespace std::prelude;
    let y: int = 7_int;
namespace T(8);
    let k: int = std::prelude::y;
";
    let analyzed = analyze_string(input);
    assert_eq!(expected, analyzed.to_string());
}

#[test]
fn trait_def() {
    let input = "trait Add<T, Q> {
        add: T, T -> Q,
    }
";

    let expected = "    trait Add<T, Q> {
        add: T, T -> Q,
    }
";

    let analyzed = analyze_string(input);
    assert_eq!(expected, analyzed.to_string())
}

#[test]
fn array_type_trait() {
    let input = "trait ArraySum<T> {
        array_sum: T[4 + 1] -> T,
    }
";

    let expected = "    trait ArraySum<T> {
        array_sum: T[5] -> T,
    }
";

    let analyzed = analyze_string(input);
    assert_eq!(expected, analyzed.to_string())
}

#[test]
#[should_panic = "Duplicate symbol definition: Add"]
fn trait_enum_collisions() {
    let input = "trait Add<T, Q> {
        add: T, T -> Q,
    }
    enum Add {
        X
    }";

    let _ = analyze_string(input);
}

#[test]
fn reparse_generic_function_call() {
    let input = r#"namespace X(16);
    let<T: Add + FromLiteral> inc: T -> T = |x| x + 1;
namespace N(16);
    let x: int = 7_int;
    let y: int = X::inc::<int>(N::x);
"#;
    let formatted = analyze_string(input).to_string();
    assert_eq!(formatted, input);
}

#[test]
fn reparse_non_function_fixed_cols() {
    let input = r#"namespace X(16);
    let A: int -> int = |i| i;
    let B: col = X::A;
"#;
    let formatted = analyze_string(input).to_string();
    assert_eq!(formatted, input);
}

#[test]
fn reparse_array_typed_fixed_col() {
    let input = r#"namespace std::array(16);
    let<T> len: T[] -> int = 19;
namespace Main(16);
    let<T> make_array: int, (int -> T) -> T[] = |n, f| if n == 0_int { [] } else { Main::make_array::<T>(n - 1_int, f) + [f(n - 1_int)] };
    let nth_clock: int -> (int -> int) = |k| (|i| if i % std::array::len::<expr>(Main::clocks) == k { 1_int } else { 0_int });
    let clocks: col[4] = Main::make_array::<(int -> int)>(4_int, Main::nth_clock);
"#;
    let formatted = analyze_string(input).to_string();
    assert_eq!(formatted, input);
}

#[test]
fn reparse_array_typed_intermediate_col() {
    let input = r#"namespace Main(16);
    col witness w;
    col clocks[4] = [Main::w, Main::w, Main::w, Main::w];
"#;
    let formatted = analyze_string(input).to_string();
    assert_eq!(formatted, input);
}

#[test]
fn reparse_type_args_generic_enum() {
    let input = r#"namespace X(16);
    enum Option<T> {
        None,
        Some(T),
    }
    let<T> consume: T -> () = |_| { };
    let p: int -> () = |i| X::consume::<X::Option<int> >(X::Option::Some::<int>(i));
"#;
    let formatted = analyze_string(input).to_string();
    assert_eq!(formatted, input);
}

#[test]
fn intermediate_syntax() {
    let input = r#"namespace X(16);
    let w;
    let a: inter = w;
    let b: inter[1] = [w];
    col c = w;
    col d[1] = [w];
"#;
    let expected = r#"namespace X(16);
    col witness w;
    col a = X::w;
    col b[1] = [X::w];
    col c = X::w;
    col d[1] = [X::w];
"#;
    let analyzed = analyze_string(input);
    assert_eq!(analyzed.intermediate_count(), 4);
    assert_eq!(analyzed.to_string(), expected);
}

#[test]
<<<<<<< HEAD
fn simple_struct_parsing() {
    let input = "    struct Point {
        x: int,
        y: int,
    }
    let f: int -> Point = |i| Point{ x: 0, y: i };
    let x: Point = f(0);
";
    let formatted = analyze_string(input).to_string();
    assert_eq!(formatted, input);
=======
#[should_panic = "Unrecognized token"]
fn typed_literals_no_sep_fe() {
    analyze_string("let a = 1fe;");
}

#[test]
#[should_panic = "Unrecognized token"]
fn typed_literals_no_sep_int() {
    analyze_string("let a = 1int;");
}

#[test]
fn typed_literals() {
    let input = "
        let a = -1_int;
        let b = -1_2_fe;
        let c = -0x7_8_int;
        let d = [1, 0_int, 2];
        let e = -0x1_8_expr;
        ";
    let expected = r#"    let a: int = -1_int;
    let b: fe = -12_fe;
    let c: int = -120_int;
    let d: int[] = [1_int, 0_int, 2_int];
    let e: expr = -24_expr;
"#;
    let analyzed = analyze_string(input);
    assert_eq!(analyzed.to_string(), expected);
>>>>>>> 0a503c06
}<|MERGE_RESOLUTION|>--- conflicted
+++ resolved
@@ -908,7 +908,6 @@
 }
 
 #[test]
-<<<<<<< HEAD
 fn simple_struct_parsing() {
     let input = "    struct Point {
         x: int,
@@ -919,7 +918,9 @@
 ";
     let formatted = analyze_string(input).to_string();
     assert_eq!(formatted, input);
-=======
+}
+
+#[test]
 #[should_panic = "Unrecognized token"]
 fn typed_literals_no_sep_fe() {
     analyze_string("let a = 1fe;");
@@ -948,5 +949,4 @@
 "#;
     let analyzed = analyze_string(input);
     assert_eq!(analyzed.to_string(), expected);
->>>>>>> 0a503c06
 }