//! PIL-based optimizer
#![deny(clippy::print_stdout)]

use std::cmp::Ordering;
use std::collections::{BTreeMap, BTreeSet, HashMap, HashSet};

use powdr_ast::analyzed::{
    AlgebraicBinaryOperation, AlgebraicBinaryOperator, AlgebraicExpression, AlgebraicReference,
    AlgebraicUnaryOperation, AlgebraicUnaryOperator, Analyzed, ConnectIdentity, Expression,
    FunctionValueDefinition, Identity, LookupIdentity, PermutationIdentity, PhantomLookupIdentity,
    PhantomPermutationIdentity, PolyID, PolynomialIdentity, PolynomialReference, PolynomialType,
    Reference, SymbolKind,
};
use powdr_ast::parsed::types::Type;
use powdr_ast::parsed::visitor::{AllChildren, Children, ExpressionVisitable};
use powdr_ast::parsed::Number;
use powdr_number::{BigUint, FieldElement};

mod referenced_symbols;

use referenced_symbols::{ReferencedSymbols, SymbolReference};

pub fn optimize<T: FieldElement>(mut pil_file: Analyzed<T>) -> Analyzed<T> {
    let col_count_pre = (pil_file.commitment_count(), pil_file.constant_count());
    remove_unreferenced_definitions(&mut pil_file);
    remove_constant_fixed_columns(&mut pil_file);
    simplify_identities(&mut pil_file);
    extract_constant_lookups(&mut pil_file);
    remove_constant_witness_columns(&mut pil_file);
    simplify_identities(&mut pil_file);
    remove_trivial_identities(&mut pil_file);
    remove_duplicate_identities(&mut pil_file);
    remove_unreferenced_definitions(&mut pil_file);
    let col_count_post = (pil_file.commitment_count(), pil_file.constant_count());
    log::info!(
        "Removed {} witness and {} fixed columns. Total count now: {} witness and {} fixed columns.",
        col_count_pre.0 - col_count_post.0,
        col_count_pre.1 - col_count_post.1,
        col_count_post.0,
        col_count_post.1
    );
    pil_file
}

/// Removes all definitions that are not referenced by an identity, public declaration
/// or witness column hint.
fn remove_unreferenced_definitions<T: FieldElement>(pil_file: &mut Analyzed<T>) {
    let poly_id_to_definition_name = build_poly_id_to_definition_name_lookup(pil_file);
    let mut symbols_seen = collect_required_symbols(pil_file, &poly_id_to_definition_name);
    let mut impls_to_retain = HashSet::new();

    let mut to_process = symbols_seen.iter().cloned().collect::<Vec<_>>();
    while let Some(n) = to_process.pop() {
        let symbols: Box<dyn Iterator<Item = SymbolReference<'_>>> = if let Some((sym, value)) =
            pil_file.definitions.get(n.name.as_ref())
        {
            // TODO remove this once we only have stand-alone prover functions.
            let set_hint = (sym.kind == SymbolKind::Poly(PolynomialType::Committed)
                && value.is_some())
            .then_some(SymbolReference::from("std::prelude::set_hint"));
            if let Some(FunctionValueDefinition::TraitFunction(..)) = value {
                let type_args = n.type_args.unwrap();
                // If this is not concrete at some point in the future,
                // we need to substitute type variables while traversing the dependency graph.
                // Currently, when we encounter a generic function, we just ignore the type arguments.
                // This works well because we do not have bounds for user-defined traits yet
                // and also no generic trait impls.
                assert!(type_args.iter().all(|t| t.is_concrete_type()));
                let impl_index = pil_file
                    .solved_impls
                    .resolve_trait_impl_index(&n.name, type_args);
                impls_to_retain.insert(impl_index);
                Box::new(pil_file.trait_impls[impl_index].symbols())
            } else {
                Box::new(
                    value
                        .iter()
                        .flat_map(|v| v.symbols())
                        .chain(set_hint.into_iter()),
                )
            }
        } else if let Some((_, value)) = pil_file.intermediate_columns.get(n.name.as_ref()) {
            assert!(n.type_args.is_none());
            Box::new(value.iter().flat_map(|v| {
                v.all_children().flat_map(|e| {
                    if let AlgebraicExpression::Reference(AlgebraicReference { poly_id, .. }) = e {
                        Some(poly_id_to_definition_name[poly_id].into())
                    } else {
                        None
                    }
                })
            }))
        } else {
            panic!("Symbol not found: {}", n.name);
        };
        for s in symbols {
            if symbols_seen.insert(s.clone()) {
                to_process.push(s);
            }
        }
    }

    let required_names = symbols_seen
        .iter()
        .map(|s| s.name.as_ref())
        .collect::<HashSet<_>>();

    let definitions_to_remove: BTreeSet<_> = pil_file
        .definitions
        .keys()
        .chain(pil_file.intermediate_columns.keys())
        .filter(|name| !required_names.contains(name.as_str()))
        .cloned()
        .collect();
    pil_file.remove_definitions(&definitions_to_remove);
    let impls_to_remove = (0..pil_file.trait_impls.len())
        .filter(|i| !impls_to_retain.contains(i))
        .collect();
    pil_file.remove_trait_impls(&impls_to_remove);
}

/// Builds a lookup-table that can be used to turn array elements
/// (in form of their poly ids) into the names of the arrays.
fn build_poly_id_to_definition_name_lookup(
    pil_file: &Analyzed<impl FieldElement>,
) -> BTreeMap<PolyID, &String> {
    let mut poly_id_to_definition_name = BTreeMap::new();
    for (name, (symbol, _)) in &pil_file.definitions {
        if matches!(symbol.kind, SymbolKind::Poly(_)) {
            symbol.array_elements().for_each(|(_, id)| {
                poly_id_to_definition_name.insert(id, name);
            });
        }
    }
    for (name, (symbol, _)) in &pil_file.intermediate_columns {
        symbol.array_elements().for_each(|(_, id)| {
            poly_id_to_definition_name.insert(id, name);
        });
    }
    poly_id_to_definition_name
}

/// Collect all names that are referenced in identities and public declarations.
fn collect_required_symbols<'a, T: FieldElement>(
    pil_file: &'a Analyzed<T>,
    poly_id_to_definition_name: &BTreeMap<PolyID, &'a String>,
) -> HashSet<SymbolReference<'a>> {
    let mut required_names: HashSet<SymbolReference<'a>> = Default::default();
    required_names.extend(
        pil_file
            .public_declarations
            .values()
            .map(|p| SymbolReference::from(&p.polynomial.name)),
    );
    for fun in &pil_file.prover_functions {
        for e in fun.all_children() {
            if let Expression::Reference(_, Reference::Poly(poly_ref)) = e {
                required_names.insert(SymbolReference::from(poly_ref));
            }
        }
    }
    for id in &pil_file.identities {
        id.pre_visit_expressions(&mut |e: &AlgebraicExpression<T>| {
            if let AlgebraicExpression::Reference(AlgebraicReference { poly_id, .. }) = e {
                required_names.insert(poly_id_to_definition_name[poly_id].into());
            }
        });
    }
    required_names
}

/// Identifies fixed columns that only have a single value, replaces every
/// reference to this column by the value and deletes the column.
fn remove_constant_fixed_columns<T: FieldElement>(pil_file: &mut Analyzed<T>) {
    let constant_polys = pil_file
        .constant_polys_in_source_order()
        .filter(|(p, _)| !p.is_array())
        .filter_map(|(poly, definition)| {
            let definition = definition.as_ref()?;
            let value = constant_value(definition)?;
            log::debug!(
                "Determined fixed column {} to be constant {value}. Removing.",
                poly.absolute_name
            );
            Some(((poly.absolute_name.clone(), poly.into()), value))
        })
        .collect::<Vec<((String, PolyID), _)>>();

    substitute_polynomial_references(pil_file, constant_polys);
}

/// Checks if a fixed column defined through a function has a constant
/// value and returns it in that case.
fn constant_value(function: &FunctionValueDefinition) -> Option<BigUint> {
    match function {
        FunctionValueDefinition::Array(expression) => {
            // TODO use a proper evaluator at some point,
            // combine with constant_evaluator
            let mut values = expression.children().map(|e| match e {
                Expression::Number(_, Number { value: n, .. }) => Some(n),
                _ => None,
            });
            let first = values.next()??;
            if values.all(|x| x == Some(first)) {
                Some(first.clone())
            } else {
                None
            }
        }
        FunctionValueDefinition::Expression(_)
        | FunctionValueDefinition::TypeDeclaration(_)
        | FunctionValueDefinition::TypeConstructor(_, _)
        | FunctionValueDefinition::TraitDeclaration(_)
        | FunctionValueDefinition::TraitFunction(_, _) => None,
    }
}

/// Simplifies multiplications by zero and one.
fn simplify_identities<T: FieldElement>(pil_file: &mut Analyzed<T>) {
    pil_file.post_visit_expressions_in_identities_mut(&mut simplify_expression_single);
}

fn simplify_expression<T: FieldElement>(mut e: AlgebraicExpression<T>) -> AlgebraicExpression<T> {
    e.post_visit_expressions_mut(&mut simplify_expression_single);
    e
}

fn simplify_expression_single<T: FieldElement>(e: &mut AlgebraicExpression<T>) {
    if let AlgebraicExpression::BinaryOperation(AlgebraicBinaryOperation { left, op, right }) = e {
        if let (AlgebraicExpression::Number(l), AlgebraicExpression::Number(r)) =
            (left.as_ref(), right.as_ref())
        {
            if let Some(v) = match op {
                AlgebraicBinaryOperator::Add => Some(*l + *r),
                AlgebraicBinaryOperator::Sub => Some(*l - *r),
                AlgebraicBinaryOperator::Mul => Some(*l * *r),
                // TODO we might do some more operations later.
                _ => None,
            } {
                *e = AlgebraicExpression::Number(v);
                return;
            }
        }
    }
    if let AlgebraicExpression::UnaryOperation(AlgebraicUnaryOperation { op, expr: inner }) = e {
        if let AlgebraicExpression::Number(inner) = **inner {
            *e = AlgebraicExpression::Number(match op {
                AlgebraicUnaryOperator::Minus => -inner,
            });
            return;
        }
    }
    match e {
        AlgebraicExpression::BinaryOperation(AlgebraicBinaryOperation {
            left,
            op: AlgebraicBinaryOperator::Mul,
            right,
        }) => {
            if let AlgebraicExpression::Number(n) = left.as_mut() {
                if *n == 0.into() {
                    *e = AlgebraicExpression::Number(0.into());
                    return;
                }
            }
            if let AlgebraicExpression::Number(n) = right.as_mut() {
                if *n == 0.into() {
                    *e = AlgebraicExpression::Number(0.into());
                    return;
                }
            }
            if let AlgebraicExpression::Number(n) = left.as_mut() {
                if *n == 1.into() {
                    let mut tmp = AlgebraicExpression::Number(1.into());
                    std::mem::swap(&mut tmp, right);
                    std::mem::swap(e, &mut tmp);
                    return;
                }
            }
            if let AlgebraicExpression::Number(n) = right.as_mut() {
                if *n == 1.into() {
                    let mut tmp = AlgebraicExpression::Number(1.into());
                    std::mem::swap(&mut tmp, left);
                    std::mem::swap(e, &mut tmp);
                }
            }
        }
        AlgebraicExpression::BinaryOperation(AlgebraicBinaryOperation {
            left,
            op: AlgebraicBinaryOperator::Add,
            right,
        }) => {
            if let AlgebraicExpression::Number(n) = left.as_mut() {
                if *n == 0.into() {
                    let mut tmp = AlgebraicExpression::Number(1.into());
                    std::mem::swap(&mut tmp, right);
                    std::mem::swap(e, &mut tmp);
                    return;
                }
            }
            if let AlgebraicExpression::Number(n) = right.as_mut() {
                if *n == 0.into() {
                    let mut tmp = AlgebraicExpression::Number(1.into());
                    std::mem::swap(&mut tmp, left);
                    std::mem::swap(e, &mut tmp);
                }
            }
        }
        AlgebraicExpression::BinaryOperation(AlgebraicBinaryOperation {
            left,
            op: AlgebraicBinaryOperator::Sub,
            right,
        }) => {
            if let AlgebraicExpression::Number(n) = right.as_mut() {
                if *n == 0.into() {
                    let mut tmp = AlgebraicExpression::Number(1.into());
                    std::mem::swap(&mut tmp, left);
                    std::mem::swap(e, &mut tmp);
                }
            }
        }
        _ => {}
    }
}

/// Extracts columns from lookups that are matched against constants and turns
/// them into polynomial identities.
fn extract_constant_lookups<T: FieldElement>(pil_file: &mut Analyzed<T>) {
    let mut new_identities = vec![];
    for identity in &mut pil_file.identities.iter_mut() {
<<<<<<< HEAD
        if let Identity::Lookup(LookupIdentity {
            source,
            left,
            right,
            ..
        }) = identity
        {
            // We can only do this if we know that the selector is one in at least
            // one row, but this is too complicated to detect (especially if we
            // have a dynamic degree), so we just do this for constant one to be safe.
            if !matches!(&right.selector, AlgebraicExpression::Number(n) if n == &T::one()) {
                continue;
            }
            let mut extracted = HashSet::new();
            for (i, (l, r)) in left
                .expressions
                .iter()
                .zip(&right.expressions)
                .enumerate()
                .filter_map(|(i, (l, r))| {
                    if let AlgebraicExpression::Number(n) = r {
                        Some((i, (l, n)))
                    } else {
                        None
                    }
                })
            {
                let l_sel = left.selector.clone();
                let pol_id = (l_sel * l.clone()) - AlgebraicExpression::from(*r);
                new_identities.push((simplify_expression(pol_id), source.clone()));

                extracted.insert(i);
=======
        match identity {
            Identity::Lookup(LookupIdentity {
                source,
                left,
                right,
                ..
            })
            | Identity::PhantomLookup(PhantomLookupIdentity {
                source,
                left,
                right,
                ..
            }) => {
                let mut extracted = HashSet::new();
                for (i, (l, r)) in left
                    .expressions
                    .iter()
                    .zip(&right.expressions)
                    .enumerate()
                    .filter_map(|(i, (l, r))| {
                        if let AlgebraicExpression::Number(n) = r {
                            Some((i, (l, n)))
                        } else {
                            None
                        }
                    })
                {
                    // TODO remove clones
                    let l_sel = left.selector.clone();
                    let r_sel = right.selector.clone();
                    let pol_id = (l_sel * l.clone()) - (r_sel * AlgebraicExpression::from(*r));
                    new_identities.push((simplify_expression(pol_id), source.clone()));

                    extracted.insert(i);
                }
                // TODO rust-ize this.
                let mut c = 0usize;
                left.expressions.retain(|_i| {
                    c += 1;
                    !extracted.contains(&(c - 1))
                });
                let mut c = 0usize;
                right.expressions.retain(|_i| {
                    c += 1;

                    !extracted.contains(&(c - 1))
                });
>>>>>>> c6be9479
            }
            _ => {}
        }
    }
    for (identity, source) in new_identities {
        pil_file.append_polynomial_identity(identity, source);
    }
}

/// Identifies witness columns that are constrained to a single value, replaces every
/// reference to this column by the value and deletes the column.
fn remove_constant_witness_columns<T: FieldElement>(pil_file: &mut Analyzed<T>) {
    let mut constant_polys = pil_file
        .identities
        .iter()
        .filter_map(|id| {
            if let Identity::Polynomial(PolynomialIdentity { expression: e, .. }) = id {
                Some(e)
            } else {
                None
            }
        })
        .filter_map(constrained_to_constant)
        .collect::<Vec<((String, PolyID), _)>>();
    // We cannot remove arrays or array elements, so filter them out.
    let columns = pil_file
        .committed_polys_in_source_order()
        .filter(|&(s, _)| (!s.is_array()))
        .map(|(s, _)| s.into())
        .collect::<HashSet<PolyID>>();
    constant_polys.retain(|((_, id), _)| columns.contains(id));

    substitute_polynomial_references(pil_file, constant_polys);
}

/// Substitutes all references to certain polynomials by the given field elements.
fn substitute_polynomial_references<T: FieldElement>(
    pil_file: &mut Analyzed<T>,
    substitutions: Vec<((String, PolyID), BigUint)>,
) {
    let substitutions_by_id = substitutions
        .iter()
        .map(|((_, id), value)| (*id, value.clone()))
        .collect::<HashMap<PolyID, _>>();
    let substitutions_by_name = substitutions
        .into_iter()
        .map(|((name, _), value)| (name, value))
        .collect::<HashMap<String, _>>();
    pil_file.post_visit_expressions_in_definitions_mut(&mut |e: &mut Expression| {
        if let Expression::Reference(
            _,
            Reference::Poly(PolynomialReference { name, type_args: _ }),
        ) = e
        {
            if let Some(value) = substitutions_by_name.get(name) {
                *e = Number {
                    value: (*value).clone(),
                    type_: Some(Type::Expr),
                }
                .into();
            }
        }
    });
    pil_file.post_visit_expressions_in_identities_mut(&mut |e: &mut AlgebraicExpression<_>| {
        if let AlgebraicExpression::Reference(AlgebraicReference { poly_id, .. }) = e {
            if let Some(value) = substitutions_by_id.get(poly_id) {
                *e = AlgebraicExpression::Number(T::checked_from((*value).clone()).unwrap());
            }
        }
    });
}

fn constrained_to_constant<T: FieldElement>(
    expr: &AlgebraicExpression<T>,
) -> Option<((String, PolyID), BigUint)> {
    match expr {
        AlgebraicExpression::BinaryOperation(AlgebraicBinaryOperation {
            left,
            op: AlgebraicBinaryOperator::Sub,
            right,
        }) => {
            match (left.as_ref(), right.as_ref()) {
                (AlgebraicExpression::Number(n), AlgebraicExpression::Reference(poly))
                | (AlgebraicExpression::Reference(poly), AlgebraicExpression::Number(n)) => {
                    if poly.is_witness() {
                        // This also works if "next" is true.
                        return Some(((poly.name.clone(), poly.poly_id), n.to_arbitrary_integer()));
                    }
                }
                _ => {}
            }
        }
        AlgebraicExpression::Reference(poly) => {
            if poly.is_witness() {
                return Some(((poly.name.clone(), poly.poly_id), 0u32.into()));
            }
        }
        _ => {}
    }
    None
}

/// Removes identities that evaluate to zero and lookups with empty columns.
fn remove_trivial_identities<T: FieldElement>(pil_file: &mut Analyzed<T>) {
    let to_remove = pil_file
        .identities
        .iter()
        .enumerate()
        .filter_map(|(index, identity)| match identity {
            Identity::Polynomial(PolynomialIdentity { expression, .. }) => {
                if let AlgebraicExpression::Number(n) = expression {
                    if *n == 0.into() {
                        return Some(index);
                    }
                    // Otherwise the constraint is not satisfiable,
                    // but better to get the error elsewhere.
                }
                None
            }
            Identity::Lookup(LookupIdentity { left, right, .. })
            | Identity::Permutation(PermutationIdentity { left, right, .. })
            | Identity::PhantomLookup(PhantomLookupIdentity { left, right, .. })
            | Identity::PhantomPermutation(PhantomPermutationIdentity { left, right, .. }) => {
                assert_eq!(left.expressions.len(), right.expressions.len());
                left.expressions.is_empty().then_some(index)
            }
            Identity::Connect(..) => None,
        })
        .collect();
    pil_file.remove_identities(&to_remove);
}

fn remove_duplicate_identities<T: FieldElement>(pil_file: &mut Analyzed<T>) {
    // TODO: there must be a less verbose way to do this...
    /// Wrapper around `Identity` that implements `PartialEq` and `Ord` for canonical comparison, ignoring source information and id.
    struct CanonicalIdentity<'a, T>(&'a Identity<T>);

    impl<T: FieldElement> Ord for CanonicalIdentity<'_, T> {
        fn cmp(&self, other: &Self) -> Ordering {
            // we implement our own discriminant since std::mem::Discriminant does not implement Ord...
            let discriminant = |i: &CanonicalIdentity<T>| match i.0 {
                Identity::Polynomial(..) => 0,
                Identity::Lookup(..) => 1,
                Identity::PhantomLookup(..) => 2,
                Identity::Permutation(..) => 3,
                Identity::PhantomPermutation(..) => 4,
                Identity::Connect(..) => 5,
            };

            discriminant(self)
                .cmp(&discriminant(other))
                .then_with(|| match (self.0, other.0) {
                    (
                        Identity::Polynomial(PolynomialIdentity { expression: a, .. }),
                        Identity::Polynomial(PolynomialIdentity { expression: b, .. }),
                    ) => a.cmp(b),
                    (
                        Identity::Lookup(LookupIdentity {
                            left: a, right: b, ..
                        }),
                        Identity::Lookup(LookupIdentity {
                            left: c, right: d, ..
                        }),
                    ) => a.cmp(c).then_with(|| b.cmp(d)),
                    (
                        Identity::PhantomLookup(PhantomLookupIdentity {
                            left: a,
                            right: b,
                            multiplicity: c,
                            ..
                        }),
                        Identity::PhantomLookup(PhantomLookupIdentity {
                            left: d,
                            right: e,
                            multiplicity: f,
                            ..
                        }),
                    ) => a.cmp(d).then_with(|| b.cmp(e)).then_with(|| c.cmp(f)),
                    (
                        Identity::Permutation(PermutationIdentity {
                            left: a, right: b, ..
                        }),
                        Identity::Permutation(PermutationIdentity {
                            left: c, right: d, ..
                        }),
                    ) => a.cmp(c).then_with(|| b.cmp(d)),
                    (
                        Identity::PhantomPermutation(PhantomPermutationIdentity {
                            left: a,
                            right: b,
                            ..
                        }),
                        Identity::PhantomPermutation(PhantomPermutationIdentity {
                            left: c,
                            right: d,
                            ..
                        }),
                    ) => a.cmp(c).then_with(|| b.cmp(d)),
                    (
                        Identity::Connect(ConnectIdentity {
                            left: a, right: b, ..
                        }),
                        Identity::Connect(ConnectIdentity {
                            left: c, right: d, ..
                        }),
                    ) => a.cmp(c).then_with(|| b.cmp(d)),
                    _ => {
                        unreachable!("Different identity types would have different discriminants.")
                    }
                })
        }
    }

    impl<T: FieldElement> PartialEq for CanonicalIdentity<'_, T> {
        fn eq(&self, other: &Self) -> bool {
            self.cmp(other) == Ordering::Equal
        }
    }

    impl<T: FieldElement> Eq for CanonicalIdentity<'_, T> {}

    impl<T: FieldElement> PartialOrd for CanonicalIdentity<'_, T> {
        fn partial_cmp(&self, other: &Self) -> Option<Ordering> {
            Some(self.cmp(other))
        }
    }

    // Set of (left, right) tuples.
    let mut identity_expressions = BTreeSet::new();
    let to_remove = pil_file
        .identities
        .iter()
        .enumerate()
        .filter_map(|(index, identity)| {
            match identity_expressions.insert(CanonicalIdentity(identity)) {
                false => Some(index),
                true => None,
            }
        })
        .collect();
    pil_file.remove_identities(&to_remove);
}<|MERGE_RESOLUTION|>--- conflicted
+++ resolved
@@ -327,40 +327,6 @@
 fn extract_constant_lookups<T: FieldElement>(pil_file: &mut Analyzed<T>) {
     let mut new_identities = vec![];
     for identity in &mut pil_file.identities.iter_mut() {
-<<<<<<< HEAD
-        if let Identity::Lookup(LookupIdentity {
-            source,
-            left,
-            right,
-            ..
-        }) = identity
-        {
-            // We can only do this if we know that the selector is one in at least
-            // one row, but this is too complicated to detect (especially if we
-            // have a dynamic degree), so we just do this for constant one to be safe.
-            if !matches!(&right.selector, AlgebraicExpression::Number(n) if n == &T::one()) {
-                continue;
-            }
-            let mut extracted = HashSet::new();
-            for (i, (l, r)) in left
-                .expressions
-                .iter()
-                .zip(&right.expressions)
-                .enumerate()
-                .filter_map(|(i, (l, r))| {
-                    if let AlgebraicExpression::Number(n) = r {
-                        Some((i, (l, n)))
-                    } else {
-                        None
-                    }
-                })
-            {
-                let l_sel = left.selector.clone();
-                let pol_id = (l_sel * l.clone()) - AlgebraicExpression::from(*r);
-                new_identities.push((simplify_expression(pol_id), source.clone()));
-
-                extracted.insert(i);
-=======
         match identity {
             Identity::Lookup(LookupIdentity {
                 source,
@@ -374,6 +340,12 @@
                 right,
                 ..
             }) => {
+                // We can only do this if we know that the selector is one in at least
+                // one row, but this is too complicated to detect (especially if we
+                // have a dynamic degree), so we just do this for constant one to be safe.
+                if !matches!(&right.selector, AlgebraicExpression::Number(n) if n == &T::one()) {
+                    continue;
+                }
                 let mut extracted = HashSet::new();
                 for (i, (l, r)) in left
                     .expressions
@@ -388,10 +360,8 @@
                         }
                     })
                 {
-                    // TODO remove clones
                     let l_sel = left.selector.clone();
-                    let r_sel = right.selector.clone();
-                    let pol_id = (l_sel * l.clone()) - (r_sel * AlgebraicExpression::from(*r));
+                    let pol_id = (l_sel * l.clone()) - AlgebraicExpression::from(*r);
                     new_identities.push((simplify_expression(pol_id), source.clone()));
 
                     extracted.insert(i);
@@ -408,7 +378,6 @@
 
                     !extracted.contains(&(c - 1))
                 });
->>>>>>> c6be9479
             }
             _ => {}
         }
