[package]
name = "powdr-pipeline"
description = "powdr compiler pipeline from asm to proof"
version = { workspace = true }
edition = { workspace = true }
license = { workspace = true }
homepage = { workspace = true }
repository = { workspace = true }

[features]
halo2 = ["powdr-backend/halo2"]
<<<<<<< HEAD
plonky3 = ["powdr-backend/plonky3"]
=======
estark-polygon = ["powdr-backend/estark-polygon"]
>>>>>>> 38d2c113

[dependencies]
powdr-airgen = { path = "../airgen" }
powdr-analysis = { path = "../analysis" }
powdr-asm-to-pil = { path = "../asm-to-pil" }
powdr-asm-utils = { path = "../asm-utils" }
powdr-ast = { path = "../ast" }
powdr-backend = { path = "../backend" }
powdr-executor = { path = "../executor" }
powdr-importer = { path = "../importer" }
powdr-linker = { path = "../linker" }
powdr-number = { path = "../number" }
powdr-parser = { path = "../parser" }
powdr-parser-util = { path = "../parser-util" }
powdr-pilopt = { path = "../pilopt" }
powdr-pil-analyzer = { path = "../pil-analyzer" }
powdr-schemas = { path = "../schemas" }

itertools = "^0.10"
log = "0.4.17"
mktemp = "0.5.0"
serde = { version = "1.0", default-features = false, features = ["alloc", "derive", "rc"] }
serde_cbor = "0.11.2"
num-traits = "0.2.15"

[dev-dependencies]
powdr-riscv = { path = "../riscv" }

test-log = "0.2.12"
env_logger = "0.10.0"
criterion = { version = "0.4", features = ["html_reports"] }

[package.metadata.cargo-udeps.ignore]
development = ["env_logger"]

[build-dependencies]
walkdir = "2.4.0"

[[bench]]
name = "executor_benchmark"
harness = false<|MERGE_RESOLUTION|>--- conflicted
+++ resolved
@@ -9,11 +9,8 @@
 
 [features]
 halo2 = ["powdr-backend/halo2"]
-<<<<<<< HEAD
 plonky3 = ["powdr-backend/plonky3"]
-=======
 estark-polygon = ["powdr-backend/estark-polygon"]
->>>>>>> 38d2c113
 
 [dependencies]
 powdr-airgen = { path = "../airgen" }
