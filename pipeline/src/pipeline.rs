use std::{
    borrow::Borrow,
    collections::HashMap,
    fmt::Display,
    fs,
    io::{self, BufReader},
    path::{Path, PathBuf},
    rc::Rc,
    sync::Arc,
    time::Instant,
};

use crate::util::PolySet;
use log::Level;
use mktemp::Temp;
use powdr_ast::{
    analyzed::Analyzed,
    asm_analysis::AnalysisASMFile,
    object::PILGraph,
    parsed::{asm::ASMProgram, PILFile},
};
use powdr_backend::{Backend, BackendOptions, BackendType, Proof};
use powdr_executor::{
    constant_evaluator::{self, VariablySizedColumn},
    witgen::{
        chain_callbacks, extract_publics, unused_query_callback, QueryCallback, WitgenCallback,
        WitgenCallbackContext, WitnessGenerator,
    },
};
use powdr_number::{write_polys_csv_file, CsvRenderMode, FieldElement, ReadWrite};
use powdr_schemas::SerializedAnalyzed;

use crate::{
    dict_data_to_query_callback, handle_simple_queries_callback, inputs_to_query_callback,
    serde_data_to_query_callback,
    util::{FixedPolySet, WitnessPolySet},
};
use std::collections::BTreeMap;

type Columns<T> = Vec<(String, Vec<T>)>;
type VariablySizedColumns<T> = Vec<(String, VariablySizedColumn<T>)>;

#[derive(Default)]
pub struct Artifacts<T: FieldElement> {
    /// The path to a single .asm file.
    asm_file_path: Option<PathBuf>,
    /// The contents of a single .asm file, with an optional Path (for imports).
    asm_string: Option<(Option<PathBuf>, String)>,
    /// A parsed .asm file, with an optional Path (for imports).
    parsed_asm_file: Option<(Option<PathBuf>, ASMProgram)>,
    /// A tree of .asm modules (with all dependencies potentially imported
    /// from other files) with all references resolved to absolute symbol paths.
    resolved_module_tree: Option<ASMProgram>,
    /// The analyzed .asm file: Assignment registers are inferred, instructions
    /// are batched and some properties are checked.
    analyzed_asm: Option<AnalysisASMFile>,
    /// A machine collection that only contains constrained machines.
    constrained_machine_collection: Option<AnalysisASMFile>,
    /// The airgen graph, i.e. a collection of constrained machines with resolved
    /// links between them.
    linked_machine_graph: Option<PILGraph>,
    /// A single parsed pil file.
    parsed_pil_file: Option<PILFile>,
    /// The path to a single .pil file.
    pil_file_path: Option<PathBuf>,
    /// The contents of a single .pil file.
    pil_string: Option<String>,
    /// An analyzed .pil file, with all dependencies imported, potentially from other files.
    analyzed_pil: Option<Analyzed<T>>,
    /// An optimized .pil file.
    optimized_pil: Option<Arc<Analyzed<T>>>,
    /// Fully evaluated fixed columns.
    fixed_cols: Option<Arc<VariablySizedColumns<T>>>,
    /// Generated witnesses.
    witness: Option<Arc<Columns<T>>>,
    /// Instantiated backend.
    backend: Option<Box<dyn Backend<T>>>,
    /// The proof (if successful).
    proof: Option<Proof>,
}

/// Helper trait to make it prettier to get an `Option<&mut dyn io::Read>`` from
/// an `Option<F: io::Read>`.
trait AsIoRead {
    fn as_io_read(&mut self) -> Option<&mut dyn io::Read>;
}

impl<R: io::Read> AsIoRead for Option<R> {
    fn as_io_read(&mut self) -> Option<&mut dyn io::Read> {
        self.as_mut().map(|r| r as &mut dyn io::Read)
    }
}

/// Optional Arguments for various stages of the pipeline.
#[derive(Default, Clone)]
struct Arguments<T: FieldElement> {
    /// Externally computed witness values for witness generation.
    external_witness_values: Vec<(String, Vec<T>)>,
    /// Callback for queries for witness generation.
    query_callback: Option<Arc<dyn QueryCallback<T>>>,
    /// Backend to use for proving. If None, proving will fail.
    backend: Option<BackendType>,
    /// Backend options
    backend_options: BackendOptions,
    /// CSV render mode for witness generation.
    csv_render_mode: CsvRenderMode,
    /// Whether to export the witness as a CSV file.
    export_witness_csv: bool,
    /// Whether to export all columns (witness and constants) to a CSV file.
    export_all_columns_csv: bool,
    /// The optional setup file to use for proving.
    setup_file: Option<PathBuf>,
    /// The optional proving key file to use for proving.
    pkey_file: Option<PathBuf>,
    /// The optional verification key file to use for proving.
    vkey_file: Option<PathBuf>,
    /// The optional verification key file to use for recursive proving.
    vkey_app_file: Option<PathBuf>,
    /// The optional existing proof file to use for aggregation.
    existing_proof_file: Option<PathBuf>,
}

#[derive(Clone)]
pub struct Pipeline<T: FieldElement> {
    /// Stores all artifacts at the same time.
    artifact: Artifacts<T>,
    /// Output directory for intermediate files. If None, no files are written.
    output_dir: Option<PathBuf>,
    /// The temporary directory, owned by the pipeline (or any copies of it).
    /// This object is not used directly, but keeping it here ensures that the directory
    /// is not deleted until the pipeline is dropped.
    _tmp_dir: Option<Rc<Temp>>,
    /// The name of the pipeline. Used to name output files.
    name: Option<String>,
    /// Whether to overwrite existing files. If false, an error is returned if a file
    /// already exists.
    force_overwrite: bool,
    /// Whether to output the serialized pil object (.pilo)
    pilo: bool,
    /// The log level to use for this pipeline.
    log_level: Level,
    /// Optional arguments for various stages of the pipeline.
    arguments: Arguments<T>,
    /// The context for the host.
    host_context: HostContext,
}

impl<T: FieldElement> Clone for Artifacts<T> {
    fn clone(&self) -> Self {
        Artifacts {
            asm_file_path: self.asm_file_path.clone(),
            asm_string: self.asm_string.clone(),
            parsed_asm_file: self.parsed_asm_file.clone(),
            resolved_module_tree: self.resolved_module_tree.clone(),
            analyzed_asm: self.analyzed_asm.clone(),
            constrained_machine_collection: self.constrained_machine_collection.clone(),
            linked_machine_graph: self.linked_machine_graph.clone(),
            parsed_pil_file: self.parsed_pil_file.clone(),
            pil_file_path: self.pil_file_path.clone(),
            pil_string: self.pil_string.clone(),
            analyzed_pil: self.analyzed_pil.clone(),
            optimized_pil: self.optimized_pil.clone(),
            fixed_cols: self.fixed_cols.clone(),
            witness: self.witness.clone(),
            proof: self.proof.clone(),
            // Backend is not cloneable, so we clear it instead
            backend: None,
        }
    }
}

use super::HostContext;

impl<T> Default for Pipeline<T>
where
    T: FieldElement,
{
    fn default() -> Self {
        let (ctx, cb) = HostContext::new();
        Pipeline {
            artifact: Default::default(),
            output_dir: None,
            _tmp_dir: None,
            log_level: Level::Info,
            name: None,
            force_overwrite: false,
            pilo: false,
            arguments: Arguments::default(),
            host_context: ctx,
        }
        // We add the basic callback functionalities
        // to support PrintChar and Hint.
        .add_query_callback(Arc::new(handle_simple_queries_callback()))
        .add_query_callback(cb)
    }
}

/// A Powdr pipeline, going from a PIL or ASM file to a proof.
///
/// The pipeline steps are:
/// ```mermaid
///  graph TD
///      AsmFilePath --> AsmString
///      AsmString --> ParsedAsmFile
///      ParsedAsmFile --> ResolvedModuleTree
///      ResolvedModuleTree --> AnalyzedAsm
///      AnalyzedAsm --> ConstrainedMachineCollection
///      ConstrainedMachineCollection --> LinkedMachineGraph
///      LinkedMachineGraph --> ParsedPilFile
///      ParsedPilFile --> AnalyzedPil
///      PilFilePath --> AnalyzedPil
///      PilString --> AnalyzedPil
///      AnalyzedPil --> OptimizedPil
///      OptimizedPil --> FixedCols
///      OptimizedPil && FixedCols --> Witness
///      OptimizedPil && FixedCols && Witness --> Proof
/// ```
///
/// # Example
/// ```rust
/// use powdr_pipeline::{Pipeline, verify, BackendType, test_util::resolve_test_file};
/// use std::path::PathBuf;
/// use powdr_number::GoldilocksField;
///
/// let mut pipeline = Pipeline::<GoldilocksField>::default()
///   .from_file(resolve_test_file("pil/fibonacci.pil"))
///   .with_output(PathBuf::from("."), true)
///   .with_backend(BackendType::EStarkDump, Some("stark_gl".to_string()));
///
/// // Get the result
/// let proof = pipeline.compute_proof().unwrap();
/// ```
impl<T: FieldElement> Pipeline<T> {
    /// Initializes the output directory to a temporary directory which lives as long
    /// the pipeline does.
    pub fn with_tmp_output(self) -> Self {
        let tmp_dir = Rc::new(mktemp::Temp::new_dir().unwrap());
        Pipeline {
            output_dir: Some(tmp_dir.to_path_buf()),
            force_overwrite: true,
            _tmp_dir: Some(tmp_dir),
            ..self
        }
    }

    pub fn with_output(self, output_dir: PathBuf, force_overwrite: bool) -> Self {
        Pipeline {
            output_dir: Some(output_dir),
            force_overwrite,
            ..self
        }
    }

    pub fn set_output(&mut self, output_dir: PathBuf, force_overwrite: bool) {
        self.output_dir = Some(output_dir);
        self.force_overwrite = force_overwrite;
    }

    pub fn add_external_witness_values(
        mut self,
        external_witness_values: Vec<(String, Vec<T>)>,
    ) -> Self {
        for (name, _) in &external_witness_values {
            assert!(
                !self
                    .arguments
                    .external_witness_values
                    .iter()
                    .any(|(n, _)| n == name),
                "Duplicate witness column name: {name}"
            );
        }
        self.arguments
            .external_witness_values
            .extend(external_witness_values);
        self
    }

    pub fn add_external_witness_values_mut(
        &mut self,
        external_witness_values: Vec<(String, Vec<T>)>,
    ) {
        for (name, _) in &external_witness_values {
            assert!(
                !self
                    .arguments
                    .external_witness_values
                    .iter()
                    .any(|(n, _)| n == name),
                "Duplicate witness column name: {name}"
            );
        }
        self.arguments
            .external_witness_values
            .extend(external_witness_values);
    }

    /// Control what is exported to CSV files by the pipeline.
    pub fn with_witness_csv_settings(
        mut self,
        export_witness_csv: bool,
        export_all_columns_csv: bool,
        csv_render_mode: CsvRenderMode,
    ) -> Self {
        self.arguments.export_witness_csv = export_witness_csv;
        self.arguments.export_all_columns_csv = export_all_columns_csv;
        self.arguments.csv_render_mode = csv_render_mode;
        self
    }

    pub fn add_query_callback(mut self, query_callback: Arc<dyn QueryCallback<T>>) -> Self {
        let query_callback = match self.arguments.query_callback {
            Some(old_callback) => Arc::new(chain_callbacks(old_callback, query_callback)),
            None => query_callback,
        };
        self.arguments.query_callback = Some(query_callback);
        self
    }

    pub fn add_data<S: serde::Serialize>(self, channel: u32, data: &S) -> Self {
        let bytes = serde_cbor::to_vec(&data).unwrap();
        self.add_query_callback(Arc::new(serde_data_to_query_callback(channel, bytes)))
    }

    pub fn add_data_vec<S: serde::Serialize + 'static>(self, data: &[(u32, S)]) -> Self {
        data.iter()
            .fold(self, |pipeline, data| pipeline.add_data(data.0, &data.1))
    }

    pub fn with_prover_inputs(self, inputs: Vec<T>) -> Self {
        self.add_query_callback(Arc::new(inputs_to_query_callback(inputs)))
    }

    pub fn with_prover_dict_inputs(self, inputs: BTreeMap<u32, Vec<T>>) -> Self {
        self.add_query_callback(Arc::new(dict_data_to_query_callback(inputs)))
    }

    pub fn with_backend(mut self, backend: BackendType, options: Option<BackendOptions>) -> Self {
        self.arguments.backend = Some(backend);
        self.arguments.backend_options = options.unwrap_or_default();
        self.artifact.backend = None;
        self
    }

    pub fn with_setup_file(mut self, setup_file: Option<PathBuf>) -> Self {
        self.arguments.setup_file = setup_file;
        self.artifact.backend = None;
        self
    }

    pub fn with_pkey_file(mut self, pkey_file: Option<PathBuf>) -> Self {
        self.arguments.pkey_file = pkey_file;
        self.artifact.backend = None;
        self
    }

    pub fn set_pkey_file(&mut self, pkey_file: PathBuf) {
        self.arguments.pkey_file = Some(pkey_file);
    }

    pub fn with_vkey_file(mut self, vkey_file: Option<PathBuf>) -> Self {
        self.arguments.vkey_file = vkey_file;
        self.artifact.backend = None;
        self
    }

    pub fn set_vkey_file(&mut self, vkey_file: PathBuf) {
        self.arguments.vkey_file = Some(vkey_file);
    }

    pub fn with_vkey_app_file(mut self, vkey_app_file: Option<PathBuf>) -> Self {
        self.arguments.vkey_app_file = vkey_app_file;
        self.artifact.backend = None;
        self
    }

    pub fn with_existing_proof_file(mut self, existing_proof_file: Option<PathBuf>) -> Self {
        self.arguments.existing_proof_file = existing_proof_file;
        self
    }

    pub fn with_pil_object(mut self) -> Self {
        self.pilo = true;
        self
    }

    pub fn from_file(self, asm_file: PathBuf) -> Self {
        if asm_file.extension().unwrap() == "asm" {
            self.from_asm_file(asm_file)
        } else {
            self.from_pil_file(asm_file)
        }
    }

    pub fn from_asm_file(self, asm_file: PathBuf) -> Self {
        let name = self.name.or(Some(Self::name_from_path(&asm_file)));
        Pipeline {
            artifact: Artifacts {
                asm_file_path: Some(asm_file),
                ..Default::default()
            },
            name,
            ..self
        }
    }

    pub fn from_asm_string(self, asm_string: String, path: Option<PathBuf>) -> Self {
        let name = self.name.or(path.as_ref().map(|p| Self::name_from_path(p)));
        Pipeline {
            artifact: Artifacts {
                asm_string: Some((path, asm_string)),
                ..Default::default()
            },
            name,
            ..self
        }
    }

    pub fn from_pil_file(self, pil_file: PathBuf) -> Self {
        let name = self.name.or(Some(Self::name_from_path(&pil_file)));
        Pipeline {
            artifact: Artifacts {
                pil_file_path: Some(pil_file),
                ..Default::default()
            },
            name,
            ..self
        }
    }

    pub fn from_pil_string(self, pil_string: String) -> Self {
        Pipeline {
            artifact: Artifacts {
                pil_string: Some(pil_string),
                ..Default::default()
            },
            ..self
        }
    }

    pub fn from_maybe_pil_object(self, file: PathBuf) -> Result<Self, Vec<String>> {
        if file.extension().unwrap() == "pilo" {
            self.from_pil_object(file)
        } else {
            Ok(self.from_file(file))
        }
    }

    pub fn from_pil_object(self, pil_file: PathBuf) -> Result<Self, Vec<String>> {
        let name = self
            .name
            .or(Some(Self::name_from_path_with_suffix(&pil_file)));

        let analyzed: Analyzed<T> = SerializedAnalyzed::deserialize_from(pil_file)
            .map_err(|e| vec![format!("Error deserializing .pilo file: {}", e)])?
            .try_into()
            .map_err(|e| vec![e])?;

        Ok(Pipeline {
            artifact: Artifacts {
                optimized_pil: Some(Arc::new(analyzed)),
                ..Default::default()
            },
            name,
            ..self
        })
    }

    /// Reads previously generated fixed columns from the provided directory.
    pub fn read_constants(self, directory: &Path) -> Result<Self, String> {
        let fixed = FixedPolySet::<T>::read(directory)?;

        Ok(Pipeline {
            artifact: Artifacts {
                fixed_cols: Some(Arc::new(fixed)),
                ..self.artifact
            },
            ..self
        })
    }

    /// Reads previously generated fixed columns from the provided directory.
    pub fn read_constants_mut(&mut self, directory: &Path) -> Result<(), String> {
        let fixed = FixedPolySet::<T>::read(directory)?;

        self.artifact.fixed_cols = Some(Arc::new(fixed));

        Ok(())
    }

    /// Reads a previously generated witness from the provided directory.
    pub fn read_witness(self, directory: &Path) -> Result<Self, String> {
        let witness = WitnessPolySet::<T>::read(directory)?;

        Ok(Pipeline {
            artifact: Artifacts {
                witness: Some(Arc::new(witness)),
                // we're changing the witness, clear the current proof
                proof: None,
                ..self.artifact
            },
            ..self
        })
    }

    /// Sets the witness to the provided value.
    pub fn set_witness(mut self, witness: Vec<(String, Vec<T>)>) -> Self {
        if self.output_dir.is_some() {
            // Some future steps (e.g. Pilcom verification) require the witness to be persisted.
            let fixed_cols = self.compute_fixed_cols().unwrap();
            self.maybe_write_witness(&fixed_cols, &witness).unwrap();
        }
        Pipeline {
            artifact: Artifacts {
                witness: Some(Arc::new(witness)),
                // we're changing the witness, clear the current proof
                proof: None,
                ..self.artifact
            },
            ..self
        }
    }

    fn name_from_path(path: &Path) -> String {
        path.file_stem().unwrap().to_str().unwrap().to_string()
    }

    // This is used for parsing file names than ends with '_{suffix}'
    fn name_from_path_with_suffix(path: &Path) -> String {
        let file_name = Self::name_from_path(path);
        let mut split = file_name.split('_').collect::<Vec<_>>();
        split.pop();
        split.join("_")
    }

    fn log(&self, msg: &str) {
        log::log!(self.log_level, "{}", msg);
    }

    /// Returns the path to the output file if the output directory is set.
    /// Fails if the file already exists and `force_overwrite` is false.
    fn path_if_should_write<F: FnOnce(&str) -> String>(
        &self,
        file_name_from_pipeline_name: F,
    ) -> Result<Option<PathBuf>, Vec<String>> {
        self.output_dir
            .as_ref()
            .map(|output_dir| {
                let name = self
                    .name
                    .as_ref()
                    .expect("name must be set if output_dir is set");
                let path = output_dir.join(file_name_from_pipeline_name(name));
                if path.exists() && !self.force_overwrite {
                    Err(vec![format!(
                        "{} already exists! Use --force to overwrite.",
                        path.to_str().unwrap()
                    )])?;
                }
                log::info!("Writing {}.", path.to_str().unwrap());
                Ok(path)
            })
            .transpose()
    }

    fn maybe_write_pil<C: Display>(&self, content: &C, suffix: &str) -> Result<(), Vec<String>> {
        if let Some(path) = self.path_if_should_write(|name| format!("{name}{suffix}.pil"))? {
            fs::write(&path, format!("{content}"))
                .map_err(|e| vec![format!("Error writing {}: {e}", path.to_str().unwrap())])?;
        }
        Ok(())
    }

    fn maybe_write_pil_object(&self, pil: &Analyzed<T>, suffix: &str) -> Result<(), Vec<String>> {
        if self.pilo {
            if let Some(path) = self.path_if_should_write(|name| format!("{name}{suffix}.pilo"))? {
                SerializedAnalyzed::try_from(pil)
                    .map_err(|e| vec![e])?
                    .serialize_to(path)
                    .map_err(|e| vec![e])?;
            }
        }
        Ok(())
    }

    fn maybe_write_constants(
        &self,
        constants: &VariablySizedColumns<T>,
    ) -> Result<(), Vec<String>> {
        if let Some(path) = self.path_if_should_write(|_| "constants.bin".to_string())? {
            constants.write(&path).map_err(|e| vec![format!("{}", e)])?;
        }
        Ok(())
    }

    fn maybe_write_witness(
        &self,
        fixed: &VariablySizedColumns<T>,
        witness: &Columns<T>,
    ) -> Result<(), Vec<String>> {
        /*
        if let Some(path) = self.path_if_should_write(|_| "commits.bin".to_string())? {
            witness.write(&path).map_err(|e| vec![format!("{}", e)])?;
        }
        */

        if self.arguments.export_witness_csv {
            if let Some(path) = self.path_if_should_write(|name| format!("{name}_witness.csv"))? {
                let columns = witness
                    .iter()
                    .map(|(name, values)| (name, values.as_ref()))
                    .collect::<Vec<_>>();

                let csv_file = fs::File::create(path).map_err(|e| vec![format!("{}", e)])?;
                write_polys_csv_file(csv_file, self.arguments.csv_render_mode, &columns);
            }
        }

        if self.arguments.export_all_columns_csv {
            if let Some(path) =
                self.path_if_should_write(|name| format!("{name}_all_columns.csv"))?
            {
                // get the column size for each namespace. This assumes all witness columns of the same namespace have the same size.
                let witness_sizes: HashMap<&str, u64> = witness
                    .iter()
                    .map(|(name, values)| {
                        let namespace = name.split("::").next().unwrap();
                        (namespace, values.len() as u64)
                    })
                    .collect();

                // choose the fixed column of the correct size. This assumes any namespace with no witness columns has a unique size
                let fixed_columns = fixed.iter().map(|(name, columns)| {
                    let namespace = name.split("::").next().unwrap();
                    let columns = witness_sizes
                        .get(&namespace)
                        // if we have witness columns, use their size
                        .map(|size| columns.get_by_size(*size).unwrap())
                        // otherwise, return the unique size
                        .unwrap_or_else(|| columns.get_uniquely_sized().unwrap());
                    (name, columns)
                });

                let columns = fixed_columns
                    .chain(witness.iter().map(|(name, values)| (name, values.as_ref())))
                    .collect::<Vec<_>>();

                let csv_file = fs::File::create(path).map_err(|e| vec![format!("{}", e)])?;
                write_polys_csv_file(csv_file, self.arguments.csv_render_mode, &columns);
            }
        }

        Ok(())
    }

    fn maybe_write_proof(&self, proof: &Proof) -> Result<(), Vec<String>> {
        let fname = if self.arguments.existing_proof_file.is_some() {
            "proof_aggr.bin"
        } else {
            "proof.bin"
        };
        if let Some(path) = self.path_if_should_write(|name| format!("{name}_{fname}"))? {
            fs::write(path, proof).unwrap();
        }

        Ok(())
    }

    // Removes artifacts related to witgen and proofs.
    // This is useful for when a single pipeline is used for several proofs.
    // In that case, we want to keep the fixed columns and backend setup unmodified,
    // but give it different witnesses and generate different proofs.
    // The previous alternative to this was cloning the entire pipeline.
    pub fn rollback_from_witness(&mut self) {
        self.artifact.witness = None;
        self.artifact.proof = None;
        self.arguments.external_witness_values.clear();
    }

    // ===== Compute and retrieve artifacts =====

    pub fn asm_file_path(&self) -> Result<&PathBuf, Vec<String>> {
        match self.artifact.asm_file_path {
            Some(ref path) => Ok(path),
            None => Err(vec!["No asm file path available".to_string()]),
        }
    }

    pub fn compute_asm_string(&mut self) -> Result<&(Option<PathBuf>, String), Vec<String>> {
        if self.artifact.asm_string.is_none() {
            self.artifact.asm_string = Some({
                let path = self.asm_file_path();
                let path = path?;
                (
                    Some(path.clone()),
                    fs::read_to_string(path).map_err(|e| {
                        vec![format!("Error reading .asm file: {}\n{e}", path.display())]
                    })?,
                )
            });
        }

        Ok(self.artifact.asm_string.as_ref().unwrap())
    }

    pub fn asm_string(&self) -> Result<&(Option<PathBuf>, String), Vec<String>> {
        Ok(self.artifact.asm_string.as_ref().unwrap())
    }

    pub fn compute_parsed_asm_file(
        &mut self,
    ) -> Result<&(Option<PathBuf>, ASMProgram), Vec<String>> {
        if self.artifact.parsed_asm_file.is_none() {
            self.artifact.parsed_asm_file = Some({
                let (path, asm_string) = self.compute_asm_string()?;
                let path = path.clone();
                let path_str = path.as_ref().map(|p| p.to_str().unwrap());

                let parsed_asm =
                    powdr_parser::parse_asm(path_str, asm_string).unwrap_or_else(|err| {
                        eprintln!(
                            "Error parsing .asm file:{}",
                            path_str.map(|p| format!(" {p}")).unwrap_or_default()
                        );
                        err.output_to_stderr();
                        panic!();
                    });

                (path.clone(), parsed_asm)
            });
        }

        Ok(self.artifact.parsed_asm_file.as_ref().unwrap())
    }

    pub fn parsed_asm_file(&self) -> Result<&(Option<PathBuf>, ASMProgram), Vec<String>> {
        Ok(self.artifact.parsed_asm_file.as_ref().unwrap())
    }

    pub fn compute_resolved_module_tree(&mut self) -> Result<&ASMProgram, Vec<String>> {
        if self.artifact.resolved_module_tree.is_none() {
            self.artifact.resolved_module_tree = Some({
                self.compute_parsed_asm_file()?;
                let (path, parsed) = self.artifact.parsed_asm_file.take().unwrap();

                self.log("Loading dependencies and resolving references");
                powdr_importer::load_dependencies_and_resolve(path, parsed).map_err(|e| {
                    // TODO at some point, change the error type in Pipeline so that we can forward it here.
                    e.output_to_stderr();
                    vec![e.message().to_string()]
                })?
            });
        }

        Ok(self.artifact.resolved_module_tree.as_ref().unwrap())
    }

    pub fn resolved_module_tree(&self) -> Result<&ASMProgram, Vec<String>> {
        Ok(self.artifact.resolved_module_tree.as_ref().unwrap())
    }

    pub fn compute_analyzed_asm(&mut self) -> Result<&AnalysisASMFile, Vec<String>> {
        if self.artifact.analyzed_asm.is_none() {
            self.artifact.analyzed_asm = Some({
                self.compute_resolved_module_tree()?;
                let resolved = self.artifact.resolved_module_tree.take().unwrap();

                self.log("Run analysis");
                let analyzed_asm = powdr_analysis::analyze(resolved)?;
                self.log("Analysis done");
                log::trace!("{analyzed_asm}");

                analyzed_asm
            });
        }

        Ok(self.artifact.analyzed_asm.as_ref().unwrap())
    }

    pub fn analyzed_asm(&self) -> Result<&AnalysisASMFile, Vec<String>> {
        Ok(self.artifact.analyzed_asm.as_ref().unwrap())
    }

    pub fn compute_constrained_machine_collection(
        &mut self,
    ) -> Result<&AnalysisASMFile, Vec<String>> {
        if self.artifact.constrained_machine_collection.is_none() {
            self.artifact.constrained_machine_collection = Some({
                self.compute_analyzed_asm()?;
                let analyzed_asm = self.artifact.analyzed_asm.take().unwrap();
                powdr_asm_to_pil::compile::<T>(analyzed_asm)
            });
        }

        Ok(self
            .artifact
            .constrained_machine_collection
            .as_ref()
            .unwrap())
    }

    pub fn constrained_machine_collection(&self) -> Result<&AnalysisASMFile, Vec<String>> {
        Ok(self
            .artifact
            .constrained_machine_collection
            .as_ref()
            .unwrap())
    }

    pub fn compute_linked_machine_graph(&mut self) -> Result<&PILGraph, Vec<String>> {
        if self.artifact.linked_machine_graph.is_none() {
            self.artifact.linked_machine_graph = Some({
                self.compute_constrained_machine_collection()?;
                let analyzed_asm = self.artifact.constrained_machine_collection.take().unwrap();

                self.log("Run airgen");
                let graph = powdr_airgen::compile(analyzed_asm);
                self.log("Airgen done");
                log::trace!("{graph}");

                graph
            });
        }

        Ok(self.artifact.linked_machine_graph.as_ref().unwrap())
    }

    pub fn linked_machine_graph(&self) -> Result<&PILGraph, Vec<String>> {
        Ok(self.artifact.linked_machine_graph.as_ref().unwrap())
    }

    pub fn compute_parsed_pil_file(&mut self) -> Result<&PILFile, Vec<String>> {
        if self.artifact.parsed_pil_file.is_none() {
            self.artifact.parsed_pil_file = Some({
                self.compute_linked_machine_graph()?;
                let graph = self.artifact.linked_machine_graph.take().unwrap();

                self.log("Run linker");
                let linked = powdr_linker::link(graph)?;
                log::trace!("{linked}");
                self.maybe_write_pil(&linked, "")?;

                linked
            });
        }

        Ok(self.artifact.parsed_pil_file.as_ref().unwrap())
    }

    pub fn parsed_pil_file(&self) -> Result<&PILFile, Vec<String>> {
        Ok(self.artifact.parsed_pil_file.as_ref().unwrap())
    }

    fn compute_analyzed_pil_from_parsed_pil_file(&mut self) -> Result<Analyzed<T>, Vec<String>> {
        self.compute_parsed_pil_file()?;
        let linked = self.artifact.parsed_pil_file.take().unwrap();

        self.log("Analyzing PIL and computing constraints...");
        let analyzed =
            powdr_pil_analyzer::analyze_ast(linked).map_err(output_pil_analysis_errors)?;
        self.maybe_write_pil(&analyzed, "_analyzed")?;
        self.log("done.");

        Ok(analyzed)
    }

    fn compute_analyzed_pil_from_pil_file_path(&self) -> Result<Analyzed<T>, Vec<String>> {
        let pil_file = match self.artifact.pil_file_path {
            Some(ref path) => path,
            None => return Err(vec!["No pil file path available".to_string()]),
        };

        self.log("Analyzing PIL and computing constraints...");
        let analyzed =
            powdr_pil_analyzer::analyze_file(pil_file).map_err(output_pil_analysis_errors)?;
        self.maybe_write_pil(&analyzed, "_analyzed")?;
        self.log("done.");

        Ok(analyzed)
    }

    fn compute_analyzed_pil_from_pil_string(&self) -> Result<Analyzed<T>, Vec<String>> {
        let pil_string = match self.artifact.pil_string {
            Some(ref s) => s,
            None => return Err(vec!["No pil string available".to_string()]),
        };

        self.log("Analyzing PIL and computing constraints...");
        let analyzed =
            powdr_pil_analyzer::analyze_string(pil_string).map_err(output_pil_analysis_errors)?;
        self.maybe_write_pil(&analyzed, "_analyzed")?;
        self.log("done.");

        Ok(analyzed)
    }

    pub fn compute_analyzed_pil(&mut self) -> Result<&Analyzed<T>, Vec<String>> {
        if self.artifact.analyzed_pil.is_none() {
            let analyzed_pil =
                if self.artifact.asm_string.is_some() || self.artifact.asm_file_path.is_some() {
                    self.compute_analyzed_pil_from_parsed_pil_file()
                } else if self.artifact.pil_string.is_some() {
                    self.compute_analyzed_pil_from_pil_string()
                } else if self.artifact.pil_file_path.is_some() {
                    self.compute_analyzed_pil_from_pil_file_path()
                } else {
                    panic!()
                };
            self.artifact.analyzed_pil = Some(analyzed_pil?)
        }

        Ok(self.artifact.analyzed_pil.as_ref().unwrap())
    }

    pub fn analyzed_pil(&self) -> Result<&Analyzed<T>, Vec<String>> {
        Ok(self.artifact.analyzed_pil.as_ref().unwrap())
    }

    pub fn compute_optimized_pil(&mut self) -> Result<Arc<Analyzed<T>>, Vec<String>> {
        if let Some(ref optimized_pil) = self.artifact.optimized_pil {
            return Ok(optimized_pil.clone());
        }

        self.compute_analyzed_pil()?;
        let analyzed_pil = self.artifact.analyzed_pil.take().unwrap();

        self.log("Optimizing pil...");
        let optimized = powdr_pilopt::optimize(analyzed_pil);
        self.maybe_write_pil(&optimized, "_opt")?;
        self.maybe_write_pil_object(&optimized, "_opt")?;

        self.artifact.optimized_pil = Some(Arc::new(optimized));

        Ok(self.artifact.optimized_pil.as_ref().unwrap().clone())
    }

    pub fn optimized_pil(&self) -> Result<Arc<Analyzed<T>>, Vec<String>> {
        Ok(self.artifact.optimized_pil.as_ref().unwrap().clone())
    }

    pub fn compute_fixed_cols(&mut self) -> Result<Arc<VariablySizedColumns<T>>, Vec<String>> {
        if let Some(ref fixed_cols) = self.artifact.fixed_cols {
            return Ok(fixed_cols.clone());
        }

        let pil = self.compute_optimized_pil()?;

        self.log("Evaluating fixed columns...");
        let start = Instant::now();
        let fixed_cols = constant_evaluator::generate(&pil);
        self.log(&format!(
            "Fixed column generation took {}s",
            start.elapsed().as_secs_f32()
        ));
        self.maybe_write_constants(&fixed_cols)?;

        self.artifact.fixed_cols = Some(Arc::new(fixed_cols));

        Ok(self.artifact.fixed_cols.as_ref().unwrap().clone())
    }

    pub fn fixed_cols(&self) -> Result<Arc<VariablySizedColumns<T>>, Vec<String>> {
        Ok(self.artifact.fixed_cols.as_ref().unwrap().clone())
    }

    pub fn compute_witness(&mut self) -> Result<Arc<Columns<T>>, Vec<String>> {
        if let Some(ref witness) = self.artifact.witness {
            return Ok(witness.clone());
        }

        let pil = self.compute_optimized_pil()?;
        let fixed_cols = self.compute_fixed_cols()?;

        assert_eq!(pil.constant_count(), fixed_cols.len());

<<<<<<< HEAD
        self.log("Deducing witness columns...");
        let mut external_witness_values =
            std::mem::take(&mut self.arguments.external_witness_values);

=======
>>>>>>> 15f7b6bc
        let witness_cols: Vec<_> = pil
            .committed_polys_in_source_order()
            .flat_map(|(s, _)| s.array_elements().map(|(name, _)| name))
            .collect();

<<<<<<< HEAD
=======
        let mut external_witness_values =
            std::mem::take(&mut self.arguments.external_witness_values);
        // witgen needs external witness columns sorted by source order
        external_witness_values
            .sort_by_key(|(name, _)| witness_cols.iter().position(|n| n == name).unwrap());

>>>>>>> 15f7b6bc
        if witness_cols
            .iter()
            .all(|name| external_witness_values.iter().any(|(e, _)| e == name))
        {
            self.log("All witness columns externally provided, skipping witness generation.");
<<<<<<< HEAD
            // sort columns in pil source order
            external_witness_values
                .sort_by_key(|(name, _)| witness_cols.iter().position(|n| n == name).unwrap());
            self.artifact.witness = Some(Arc::new(external_witness_values));
        } else {
            let start = Instant::now();
=======
            self.artifact.witness = Some(Arc::new(external_witness_values));
        } else {
            self.log("Deducing witness columns...");
            let start = Instant::now();

>>>>>>> 15f7b6bc
            let query_callback = self
                .arguments
                .query_callback
                .clone()
                .unwrap_or_else(|| Arc::new(unused_query_callback()));
            let witness = WitnessGenerator::new(&pil, &fixed_cols, query_callback.borrow())
                .with_external_witness_values(&external_witness_values)
                .generate();

            self.log(&format!(
                "Witness generation took {}s",
                start.elapsed().as_secs_f32()
            ));

<<<<<<< HEAD
            // TODO uncomment this to test the executor in isolation
=======
>>>>>>> 15f7b6bc
            self.maybe_write_witness(&fixed_cols, &witness)?;

            self.artifact.witness = Some(Arc::new(witness));
        }
        self.artifact.proof = None;

        Ok(self.artifact.witness.as_ref().unwrap().clone())
    }

    pub fn witness(&self) -> Result<Arc<Columns<T>>, Vec<String>> {
        Ok(self.artifact.witness.as_ref().unwrap().clone())
    }

    pub fn publics(&self) -> Result<Vec<(String, Option<T>)>, Vec<String>> {
        let pil = self.optimized_pil()?;
        let witness = self.witness()?;
        Ok(extract_publics(&witness, &pil))
    }

    pub fn witgen_callback(&mut self) -> Result<WitgenCallback<T>, Vec<String>> {
        let ctx = WitgenCallbackContext::new(
            self.compute_optimized_pil()?,
            self.compute_fixed_cols()?,
            self.arguments.query_callback.as_ref().cloned(),
        );
        Ok(WitgenCallback::new(Arc::new(
            move |current_witness, challenges, stage| {
                ctx.next_stage_witness(current_witness, challenges, stage)
            },
        )))
    }

    pub fn backend(&mut self) -> Result<&mut dyn Backend<T>, Vec<String>> {
        Ok(self.artifact.backend.as_deref_mut().unwrap())
    }

    pub fn setup_backend(&mut self) -> Result<&mut dyn Backend<T>, Vec<String>> {
        if self.artifact.backend.is_some() {
            return Ok(self.artifact.backend.as_deref_mut().unwrap());
        }
        let pil = self.compute_optimized_pil()?;
        let fixed_cols = self.compute_fixed_cols()?;

        let backend = self.arguments.backend.expect("no backend selected!");
        let factory = backend.factory::<T>();

        // Opens the setup file, if set.
        let mut setup = self
            .arguments
            .setup_file
            .as_ref()
            .map(|path| BufReader::new(fs::File::open(path).unwrap()));

        // Opens the proving key file, if set.
        let mut pkey = self
            .arguments
            .pkey_file
            .as_ref()
            .map(|path| BufReader::new(fs::File::open(path).unwrap()));

        // Opens the verification key file, if set.
        let mut vkey = self
            .arguments
            .vkey_file
            .as_ref()
            .map(|path| BufReader::new(fs::File::open(path).unwrap()));

        // Opens the verification app key file, if set.
        let mut vkey_app = self
            .arguments
            .vkey_app_file
            .as_ref()
            .map(|path| BufReader::new(fs::File::open(path).unwrap()));

        // Create the backend
        let start = Instant::now();
        self.log(&format!("Backend setup for {backend}..."));
        let backend = factory
            .create(
                pil.clone(),
                fixed_cols.clone(),
                self.output_dir.clone(),
                setup.as_io_read(),
                pkey.as_io_read(),
                vkey.as_io_read(),
                vkey_app.as_io_read(),
                self.arguments.backend_options.clone(),
            )
            .unwrap();
        self.log(&format!("Setup took {}s", start.elapsed().as_secs_f32()));

        self.artifact.backend = Some(backend);
        Ok(self.artifact.backend.as_deref_mut().unwrap())
    }

    pub fn compute_proof(&mut self) -> Result<&Proof, Vec<String>> {
        if self.artifact.proof.is_some() {
            return Ok(self.artifact.proof.as_ref().unwrap());
        }

        let witness = self.compute_witness()?;
        let witgen_callback = self.witgen_callback()?;

        // Reads the existing proof file, if set.
        let existing_proof = self
            .arguments
            .existing_proof_file
            .as_ref()
            .map(|path| fs::read(path).unwrap());

        self.setup_backend()?;

        let start = Instant::now();
        let proof = {
            let backend = self.backend()?;
            match backend.prove(&witness, existing_proof, witgen_callback) {
                Ok(proof) => proof,
                Err(powdr_backend::Error::BackendError(e)) => {
                    return Err(vec![e.to_string()]);
                }
                Err(e) => panic!("{}", e),
            }
        };
        self.log(&format!(
            "Proof generation took {}s",
            start.elapsed().as_secs_f32()
        ));
        self.log(&format!("Proof size: {} bytes", proof.len()));

        self.maybe_write_proof(&proof)?;

        self.artifact.proof = Some(proof);

        Ok(self.artifact.proof.as_ref().unwrap())
    }

    pub fn proof(&self) -> Result<&Proof, Vec<String>> {
        Ok(self.artifact.proof.as_ref().unwrap())
    }

    pub fn output_dir(&self) -> &Option<PathBuf> {
        &self.output_dir
    }

    pub fn is_force_overwrite(&self) -> bool {
        self.force_overwrite
    }

    pub fn name(&self) -> &str {
        self.name.as_ref().unwrap()
    }

    pub fn data_callback(&self) -> Option<&dyn QueryCallback<T>> {
        self.arguments.query_callback.as_deref()
    }

    pub fn export_proving_key<W: io::Write>(&mut self, mut writer: W) -> Result<(), Vec<String>> {
        let backend = self.setup_backend()?;
        backend
            .export_proving_key(&mut writer)
            .map_err(|e| match e {
                powdr_backend::Error::BackendError(e) => vec![e],
                _ => panic!(),
            })
    }

    pub fn export_verification_key<W: io::Write>(
        &mut self,
        mut writer: W,
    ) -> Result<(), Vec<String>> {
        let backend = self.setup_backend()?;
        backend
            .export_verification_key(&mut writer)
            .map_err(|e| match e {
                powdr_backend::Error::BackendError(e) => vec![e],
                _ => panic!(),
            })
    }

    pub fn export_ethereum_verifier<W: io::Write>(
        &mut self,
        mut writer: W,
    ) -> Result<(), Vec<String>> {
        let backend = self.setup_backend()?;

        match backend.export_ethereum_verifier(&mut writer) {
            Ok(()) => Ok(()),
            Err(powdr_backend::Error::NoEthereumVerifierAvailable) => {
                Err(vec!["No Ethereum verifier available".to_string()])
            }
            Err(powdr_backend::Error::BackendError(e)) => Err(vec![e]),
            _ => panic!(),
        }
    }

    pub fn verify(&mut self, proof: &[u8], instances: &[Vec<T>]) -> Result<(), Vec<String>> {
        let backend = self.setup_backend()?;

        let start = Instant::now();
        match backend.verify(proof, instances) {
            Ok(_) => {
                self.log(&format!(
                    "Verification took {}s",
                    start.elapsed().as_secs_f32()
                ));
                Ok(())
            }
            Err(powdr_backend::Error::BackendError(e)) => Err(vec![e]),
            _ => panic!(),
        }
    }

    pub fn export_backend_setup<W: io::Write>(&mut self, mut writer: W) -> Result<(), Vec<String>> {
        let backend = self.setup_backend()?;
        backend.export_setup(&mut writer).map_err(|e| match e {
            powdr_backend::Error::BackendError(e) => vec![e],
            _ => panic!(),
        })
    }

    pub fn host_context(&self) -> &HostContext {
        &self.host_context
    }
}

fn output_pil_analysis_errors(errors: Vec<powdr_parser_util::Error>) -> Vec<String> {
    eprintln!("Error analyzing PIL file:");
    errors
        .into_iter()
        .map(|e| {
            e.output_to_stderr();
            e.to_string()
        })
        .collect()
}<|MERGE_RESOLUTION|>--- conflicted
+++ resolved
@@ -973,46 +973,27 @@
 
         assert_eq!(pil.constant_count(), fixed_cols.len());
 
-<<<<<<< HEAD
-        self.log("Deducing witness columns...");
-        let mut external_witness_values =
-            std::mem::take(&mut self.arguments.external_witness_values);
-
-=======
->>>>>>> 15f7b6bc
         let witness_cols: Vec<_> = pil
             .committed_polys_in_source_order()
             .flat_map(|(s, _)| s.array_elements().map(|(name, _)| name))
             .collect();
 
-<<<<<<< HEAD
-=======
         let mut external_witness_values =
             std::mem::take(&mut self.arguments.external_witness_values);
         // witgen needs external witness columns sorted by source order
         external_witness_values
             .sort_by_key(|(name, _)| witness_cols.iter().position(|n| n == name).unwrap());
 
->>>>>>> 15f7b6bc
         if witness_cols
             .iter()
             .all(|name| external_witness_values.iter().any(|(e, _)| e == name))
         {
             self.log("All witness columns externally provided, skipping witness generation.");
-<<<<<<< HEAD
-            // sort columns in pil source order
-            external_witness_values
-                .sort_by_key(|(name, _)| witness_cols.iter().position(|n| n == name).unwrap());
-            self.artifact.witness = Some(Arc::new(external_witness_values));
-        } else {
-            let start = Instant::now();
-=======
             self.artifact.witness = Some(Arc::new(external_witness_values));
         } else {
             self.log("Deducing witness columns...");
             let start = Instant::now();
 
->>>>>>> 15f7b6bc
             let query_callback = self
                 .arguments
                 .query_callback
@@ -1027,10 +1008,6 @@
                 start.elapsed().as_secs_f32()
             ));
 
-<<<<<<< HEAD
-            // TODO uncomment this to test the executor in isolation
-=======
->>>>>>> 15f7b6bc
             self.maybe_write_witness(&fixed_cols, &witness)?;
 
             self.artifact.witness = Some(Arc::new(witness));
