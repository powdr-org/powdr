--- conflicted
+++ resolved
@@ -50,16 +50,11 @@
     verify_pipeline(pipeline, BackendType::EStarkDump).unwrap();
 }
 
-<<<<<<< HEAD
-pub fn verify_pipeline(pipeline: Pipeline<GoldilocksField>) -> Result<(), String> {
-    let mut pipeline = pipeline.with_backend(BackendType::PilStarkCli, None);
-=======
 pub fn verify_pipeline(
     pipeline: Pipeline<GoldilocksField>,
     backend: BackendType,
 ) -> Result<(), String> {
-    let mut pipeline = pipeline.with_backend(backend);
->>>>>>> b45dc04f
+    let mut pipeline = pipeline.with_backend(backend, None);
 
     let tmp_dir = mktemp::Temp::new_dir().unwrap();
     if pipeline.output_dir().is_none() {
@@ -77,11 +72,7 @@
         .with_tmp_output(&tmp_dir)
         .from_file(resolve_test_file(file_name))
         .with_prover_inputs(inputs)
-<<<<<<< HEAD
-        .with_backend(powdr_backend::BackendType::EStark, None);
-=======
-        .with_backend(powdr_backend::BackendType::EStarkStarky);
->>>>>>> b45dc04f
+        .with_backend(powdr_backend::BackendType::EStarkStarky, None);
 
     pipeline.clone().compute_proof().unwrap();
 
@@ -251,11 +242,7 @@
 
     assert!(pipeline
         .clone()
-<<<<<<< HEAD
-        .with_backend(powdr_backend::BackendType::EStark, None)
-=======
-        .with_backend(powdr_backend::BackendType::EStarkStarky)
->>>>>>> b45dc04f
+        .with_backend(powdr_backend::BackendType::EStarkStarky, None)
         .compute_proof()
         .is_err());
 }
