--- conflicted
+++ resolved
@@ -192,36 +192,23 @@
 #[cfg(not(feature = "halo2"))]
 pub fn gen_halo2_proof(_file_name: &str, _inputs: Vec<Bn254Field>) {}
 
-<<<<<<< HEAD
+#[cfg(feature = "halo2")]
+pub fn gen_halo2_composite_proof(file_name: &str, inputs: Vec<Bn254Field>) {
+    let tmp_dir = mktemp::Temp::new_dir().unwrap();
+    Pipeline::default()
+        .with_tmp_output(&tmp_dir)
+        .from_file(resolve_test_file(file_name))
+        .with_prover_inputs(inputs)
+        .with_backend(powdr_backend::BackendType::Halo2Composite, None)
+        .compute_proof()
+        .unwrap();
+}
+
+#[cfg(not(feature = "halo2"))]
+pub fn gen_halo2_composite_proof(_file_name: &str, _inputs: Vec<Bn254Field>) {}
+
 #[cfg(feature = "plonky3")]
 pub fn test_plonky3(file_name: &str, inputs: Vec<GoldilocksField>) {
-    gen_plonky3_proof(file_name, inputs)
-}
-
-#[cfg(not(feature = "plonky3"))]
-pub fn test_plonky3(_: &str, _: Vec<GoldilocksField>) {}
-
-#[cfg(feature = "plonky3")]
-pub fn gen_plonky3_proof(file_name: &str, inputs: Vec<GoldilocksField>) {
-=======
-#[cfg(feature = "halo2")]
-pub fn gen_halo2_composite_proof(file_name: &str, inputs: Vec<Bn254Field>) {
-    let tmp_dir = mktemp::Temp::new_dir().unwrap();
-    Pipeline::default()
-        .with_tmp_output(&tmp_dir)
-        .from_file(resolve_test_file(file_name))
-        .with_prover_inputs(inputs)
-        .with_backend(powdr_backend::BackendType::Halo2Composite, None)
-        .compute_proof()
-        .unwrap();
-}
-
-#[cfg(not(feature = "halo2"))]
-pub fn gen_halo2_composite_proof(_file_name: &str, _inputs: Vec<Bn254Field>) {}
-
-#[cfg(feature = "plonky3")]
-pub fn test_plonky3(file_name: &str, inputs: Vec<GoldilocksField>) {
->>>>>>> 9da26110
     let tmp_dir = mktemp::Temp::new_dir().unwrap();
     let mut pipeline = Pipeline::default()
         .with_tmp_output(&tmp_dir)
@@ -244,12 +231,9 @@
 }
 
 #[cfg(not(feature = "plonky3"))]
-<<<<<<< HEAD
-=======
 pub fn test_plonky3(_: &str, _: Vec<GoldilocksField>) {}
 
 #[cfg(not(feature = "plonky3"))]
->>>>>>> 9da26110
 pub fn gen_plonky3_proof(_: &str, _: Vec<GoldilocksField>) {}
 
 /// Returns the analyzed PIL containing only the std library.
