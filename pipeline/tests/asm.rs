use std::collections::BTreeMap;

use powdr_executor::constant_evaluator;
use powdr_linker::{LinkerMode, LinkerParams};
use powdr_number::{BabyBearField, FieldElement, GoldilocksField, Mersenne31Field};
use powdr_pipeline::{
    test_util::{
        asm_string_to_pil, make_prepared_pipeline, make_simple_prepared_pipeline,
        regular_test_all_fields, regular_test_gl, resolve_test_file, test_mock_backend,
        test_pilcom, test_plonky3_pipeline, BackendVariant,
    },
    Pipeline,
};
use test_log::test;

fn slice_to_vec<T: FieldElement>(arr: &[i32]) -> Vec<T> {
    arr.iter().cloned().map(|x| x.into()).collect()
}

#[test]
fn sqrt_asm() {
    let f = "asm/sqrt.asm";
    let i = [3];
    let pipeline: Pipeline<GoldilocksField> =
        make_prepared_pipeline(f, slice_to_vec(&i), vec![], LinkerMode::Bus);
    test_mock_backend(pipeline);
}

#[test]
fn block_machine_exact_number_of_rows_asm() {
    let f = "asm/block_machine_exact_number_of_rows.asm";
    // This test needs machines to be of unequal length. Also, this is mostly testing witgen, so
    // we just run one backend that supports variable-length machines.
    let pipeline = make_simple_prepared_pipeline::<GoldilocksField>(f, LinkerMode::Bus);
    test_mock_backend(pipeline);
}

#[test]
fn challenges_asm() {
    let f = "asm/challenges.asm";
    let pipeline = make_simple_prepared_pipeline::<GoldilocksField>(f, LinkerMode::Bus);
    test_mock_backend(pipeline.clone());
    test_plonky3_pipeline(pipeline);
}

#[test]
fn simple_sum_asm() {
    let f = "asm/simple_sum.asm";
    let i = [16, 4, 1, 2, 8, 5];
    regular_test_all_fields(f, &i);
}

#[test]
#[should_panic = "Witness generation failed."]
fn secondary_machine_plonk() {
    // Currently fails because no copy constraints are expressed in PIL yet.
    let f = "asm/secondary_machine_plonk.asm";
    regular_test_all_fields(f, &[]);
}

#[test]
fn secondary_block_machine_add2() {
    let f = "asm/secondary_block_machine_add2.asm";
    let pipeline = make_simple_prepared_pipeline::<GoldilocksField>(f, LinkerMode::Bus);
    test_mock_backend(pipeline);
}

#[test]
fn second_phase_hint() {
    let f = "asm/second_phase_hint.asm";
    let pipeline = make_simple_prepared_pipeline::<GoldilocksField>(f, LinkerMode::Bus);
    test_mock_backend(pipeline.clone());
    test_plonky3_pipeline(pipeline);
}

#[test]
fn mem_write_once() {
    let f = "asm/mem_write_once.asm";
    regular_test_all_fields(f, Default::default());
}

#[test]
fn mem_write_once_external_write() {
    let f = "asm/mem_write_once_external_write.asm";
    let mut mem = vec![GoldilocksField::from(0); 256];
    mem[17] = GoldilocksField::from(42);
    mem[62] = GoldilocksField::from(123);
    mem[255] = GoldilocksField::from(-1);
    let mut pipeline = Pipeline::default()
        .with_tmp_output()
        .from_file(resolve_test_file(f))
        .add_external_witness_values(vec![("main_memory::value".to_string(), mem)])
        .with_linker_params(LinkerParams {
            degree_mode: powdr_linker::DegreeMode::Monolithic,
            ..Default::default()
        });
    pipeline.compute_witness().unwrap();
    test_pilcom(pipeline.clone());
    test_mock_backend(pipeline);
}

#[test]
fn block_machine_cache_miss() {
    let f = "asm/block_machine_cache_miss.asm";
    let pipeline = make_simple_prepared_pipeline::<GoldilocksField>(f, LinkerMode::Bus);
    test_mock_backend(pipeline);
}

#[test]
fn palindrome() {
    let f = "asm/palindrome.asm";
    let i = [7, 1, 7, 3, 9, 3, 7, 1];
    let pipeline: Pipeline<GoldilocksField> =
        make_prepared_pipeline(f, slice_to_vec(&i), vec![], LinkerMode::Bus);
    test_mock_backend(pipeline);
}

#[test]
fn single_function_vm() {
    let f = "asm/single_function_vm.asm";
    regular_test_all_fields(f, &[]);
}

#[test]
fn empty() {
    let f = "asm/empty.asm";
    regular_test_all_fields(f, &[]);
}

#[test]
// TODO: https://github.com/powdr-labs/powdr/issues/2292
<<<<<<< HEAD
#[should_panic = "Identity references no namespace: Constr::PhantomBusInteraction(1, [1334494144], 1);"]
=======
#[should_panic = "No column references found: []"]
>>>>>>> 3de66ffc
fn single_operation() {
    let f = "asm/single_operation.asm";
    regular_test_all_fields(f, &[]);
}

#[test]
fn empty_vm() {
    let f = "asm/empty_vm.asm";
    regular_test_all_fields(f, &[]);
}

#[test]
fn vm_to_block_unique_interface() {
    let f = "asm/vm_to_block_unique_interface.asm";
    let pipeline = make_simple_prepared_pipeline::<GoldilocksField>(f, LinkerMode::Bus);
    test_mock_backend(pipeline);
}

#[test]
fn vm_to_block_to_block() {
    let f = "asm/vm_to_block_to_block.asm";
    regular_test_gl(f, &[]);
}

#[test]
fn block_to_block() {
    let f = "asm/block_to_block.asm";
    regular_test_all_fields(f, &[]);
}

#[test]
fn block_to_block_empty_submachine() {
    let f = "asm/block_to_block_empty_submachine.asm";
    let mut pipeline = make_simple_prepared_pipeline::<GoldilocksField>(f, LinkerMode::Bus);

    let witness = pipeline.compute_witness().unwrap();
    let arith_size = witness
        .iter()
        .find(|(k, _)| k == "main_arith::x")
        .unwrap()
        .1
        .len();
    assert_eq!(arith_size, 0);

    test_mock_backend(pipeline.clone());
    test_plonky3_pipeline(pipeline);
}

#[test]
fn block_to_block_with_bus_monolithic() {
    let f = "asm/block_to_block_with_bus.asm";
    let pipeline = make_simple_prepared_pipeline::<GoldilocksField>(f, LinkerMode::Bus);
    test_mock_backend(pipeline.clone());
    test_plonky3_pipeline(pipeline);
    let pipeline = make_simple_prepared_pipeline::<BabyBearField>(f, LinkerMode::Bus);
    test_mock_backend(pipeline.clone());
    test_plonky3_pipeline(pipeline);
    let pipeline = make_simple_prepared_pipeline::<Mersenne31Field>(f, LinkerMode::Bus);
    test_mock_backend(pipeline.clone());
    test_plonky3_pipeline(pipeline);
}

#[test]
fn block_to_block_with_bus_different_sizes() {
    let f = "asm/block_to_block_with_bus_different_sizes.asm";
    let pipeline = make_simple_prepared_pipeline::<GoldilocksField>(f, LinkerMode::Bus);
    test_mock_backend(pipeline.clone());
    test_plonky3_pipeline(pipeline);
}

#[cfg(feature = "halo2")]
#[test]
#[should_panic = "called `Result::unwrap()` on an `Err` value: [\"Circuit was not satisfied\"]"]
fn block_to_block_with_bus_composite() {
    // This currently fails because of #1608 ("Emulate shared challenges in CompositeBackend"):
    // - `CompositeBackend::prove` correctly gets the challenges of each machine and accumulates them.
    //   The shared challenges are used during witness generation.
    // - `CompositeBackend::verify` simply verifies each machine proof independently, using the local
    //   challenges. As a result, the challenges during verification differ and the constraints are
    //   not satisfied.

    use powdr_number::Bn254Field;
    use powdr_pipeline::test_util::test_halo2_with_backend_variant;
    let f = "asm/block_to_block_with_bus.asm";
    let pipeline = make_simple_prepared_pipeline::<Bn254Field>(f, LinkerMode::Bus);
    test_mock_backend(pipeline);

    // Native linker mode, because bus constraints are exponential in Halo2
    let pipeline = make_simple_prepared_pipeline(f, LinkerMode::Native);
    test_halo2_with_backend_variant(pipeline, BackendVariant::Composite);
}

#[test]
fn vm_instr_param_mapping() {
    let f = "asm/vm_instr_param_mapping.asm";
    regular_test_all_fields(f, &[]);
}

#[test]
fn vm_to_block_multiple_interfaces() {
    let f = "asm/vm_to_block_multiple_interfaces.asm";
    regular_test_all_fields(f, &[]);
}

#[test]
fn vm_to_vm() {
    let f = "asm/vm_to_vm.asm";
    regular_test_all_fields(f, &[]);
}

#[test]
#[ignore = "Too slow"]
fn vm_to_vm_dynamic_trace_length() {
    let f = "asm/vm_to_vm_dynamic_trace_length.asm";
    regular_test_gl(f, &[]);
}

#[test]
fn vm_to_vm_to_block() {
    let f = "asm/vm_to_vm_to_block.asm";
    regular_test_all_fields(f, &[]);
}

#[test]
fn vm_to_block_array() {
    let f = "asm/vm_to_block_array.asm";
    regular_test_all_fields(f, &[]);
}

#[test]
#[ignore = "Too slow"]
fn dynamic_vadcop() {
    let f = "asm/dynamic_vadcop.asm";

    let mut pipeline_gl = make_simple_prepared_pipeline::<GoldilocksField>(f, LinkerMode::Bus);
    let witness = pipeline_gl.compute_witness().unwrap();
    let witness_by_name = witness
        .iter()
        .map(|(k, v)| (k.as_str(), v))
        .collect::<BTreeMap<_, _>>();

    // Spot-check some witness columns to have the expected length.
    assert_eq!(witness_by_name["main::X"].len(), 128);
    assert_eq!(witness_by_name["main_arith::y"].len(), 32);
    assert_eq!(witness_by_name["main_memory::m_addr"].len(), 32);

    test_mock_backend(pipeline_gl.clone());
    test_plonky3_pipeline(pipeline_gl);
}

#[test]
fn vm_to_vm_to_vm() {
    let f = "asm/vm_to_vm_to_vm.asm";
    regular_test_all_fields(f, &[]);
}

#[test]
fn vm_to_block_multiple_links() {
    let f = "asm/permutations/vm_to_block_multiple_links.asm";
    regular_test_all_fields(f, &[]);
}

#[test]
fn mem_read_write() {
    let f = "asm/mem_read_write.asm";
    let pipeline = make_simple_prepared_pipeline::<GoldilocksField>(f, LinkerMode::Bus);
    test_mock_backend(pipeline);
}

#[test]
fn mem_read_write_no_memory_accesses() {
    let f = "asm/mem_read_write_no_memory_accesses.asm";
    let pipeline = make_simple_prepared_pipeline::<GoldilocksField>(f, LinkerMode::Bus);
    test_mock_backend(pipeline);
}

#[test]
fn mem_read_write_with_bootloader() {
    let f = "asm/mem_read_write_with_bootloader.asm";
    let pipeline = make_simple_prepared_pipeline::<GoldilocksField>(f, LinkerMode::Bus);
    test_mock_backend(pipeline);
}

#[test]
fn mem_read_write_large_diffs() {
    let f = "asm/mem_read_write_large_diffs.asm";
    let pipeline = make_simple_prepared_pipeline::<GoldilocksField>(f, LinkerMode::Bus);
    test_mock_backend(pipeline);
}

#[test]
fn multi_assign() {
    let f = "asm/multi_assign.asm";
    let i = [7];
    regular_test_all_fields(f, &i);
}

#[test]
fn multi_return() {
    let f = "asm/multi_return.asm";
    regular_test_all_fields(f, Default::default());
}

#[test]
#[should_panic = "called `Result::unwrap()` on an `Err` value: [\"Assignment register `Z` is incompatible with `square_and_double(3)`. Try using `<==` with no explicit assignment registers.\", \"Assignment register `Y` is incompatible with `square_and_double(3)`. Try using `<==` with no explicit assignment registers.\"]"]
fn multi_return_wrong_assignment_registers() {
    let f = "asm/multi_return_wrong_assignment_registers.asm";
    regular_test_all_fields(f, Default::default());
}

#[test]
#[should_panic = "Result::unwrap()` on an `Err` value: [\"Mismatched number of registers for assignment A, B <=Y= square_and_double(3);\"]"]
fn multi_return_wrong_assignment_register_length() {
    let f = "asm/multi_return_wrong_assignment_register_length.asm";
    regular_test_all_fields(f, Default::default());
}

#[test]
fn bit_access() {
    let f = "asm/bit_access.asm";
    let i = [20];
    let pipeline: Pipeline<GoldilocksField> =
        make_prepared_pipeline(f, slice_to_vec(&i), vec![], LinkerMode::Bus);
    test_mock_backend(pipeline);
}

#[test]
fn sqrt() {
    let f = "asm/sqrt.asm";
    let pipeline = make_simple_prepared_pipeline::<GoldilocksField>(f, LinkerMode::Bus);
    test_mock_backend(pipeline);
}

#[test]
fn functional_instructions() {
    let f = "asm/functional_instructions.asm";
    let i = [20];
    let pipeline: Pipeline<GoldilocksField> =
        make_prepared_pipeline(f, slice_to_vec(&i), vec![], LinkerMode::Bus);
    test_mock_backend(pipeline);
}

#[test]
fn full_pil_constant() {
    let f = "asm/full_pil_constant.asm";
    regular_test_all_fields(f, Default::default());
}

#[test]
fn intermediate_nested() {
    let f = "asm/intermediate_nested.asm";
    regular_test_all_fields(f, Default::default());
}

#[test]
fn pil_at_module_level() {
    let f = "asm/pil_at_module_level.asm";
    regular_test_all_fields(f, Default::default());
}

#[cfg(feature = "estark-starky")]
#[test]
fn read_poly_files() {
    use powdr_backend::BackendType;
    use powdr_executor::constant_evaluator::get_uniquely_sized;
    use powdr_linker::{DegreeMode, LinkerParams};
    use powdr_number::Bn254Field;
    use powdr_pipeline::util::{FixedPolySet, PolySet, WitnessPolySet};

    let asm_files = ["asm/vm_to_block_unique_interface.asm", "asm/empty.asm"];
    for f in asm_files {
        let tmp_dir = mktemp::Temp::new_dir().unwrap();

        // generate poly files
        let mut pipeline = Pipeline::<Bn254Field>::default()
            .from_file(resolve_test_file(f))
            .with_output(tmp_dir.to_path_buf(), true)
            .with_linker_params(LinkerParams {
                degree_mode: DegreeMode::Monolithic,
                ..Default::default()
            })
            .with_backend(BackendType::EStarkDump, None);
        pipeline.compute_witness().unwrap();
        let pil = pipeline.compute_optimized_pil().unwrap();
        pipeline.compute_proof().unwrap();

        // check fixed cols (may have no fixed cols)
        let fixed = FixedPolySet::<Bn254Field>::read(tmp_dir.as_path()).unwrap();
        let fixed = get_uniquely_sized(&fixed).unwrap();
        if !fixed.is_empty() {
            assert_eq!(pil.degree(), fixed[0].1.len() as u64);
        }

        // check witness cols (examples assumed to have at least one witness col)
        let witness = WitnessPolySet::<Bn254Field>::read(tmp_dir.as_path()).unwrap();
        assert_eq!(pil.degree(), witness[0].1.len() as u64);
    }
}

#[test]
fn enum_in_asm() {
    let f = "asm/enum_in_asm.asm";
    regular_test_all_fields(f, Default::default());
}

#[test]
fn pass_range_constraints() {
    let f = "asm/pass_range_constraints.asm";
    let pipeline = make_simple_prepared_pipeline::<GoldilocksField>(f, LinkerMode::Bus);
    test_mock_backend(pipeline);
}

#[test]
fn side_effects() {
    let f = "asm/side_effects.asm";
    regular_test_gl(f, Default::default());
}

#[test]
fn multiple_signatures() {
    let f = "asm/multiple_signatures.asm";
    regular_test_all_fields(f, Default::default());
}

#[test]
fn permutation_simple() {
    let f = "asm/permutations/simple.asm";
    regular_test_gl(f, Default::default());
}

#[test]
fn permutation_to_block() {
    let f = "asm/permutations/vm_to_block.asm";
    regular_test_gl(f, Default::default());
}

#[test]
#[should_panic = "Witness generation failed."]

fn permutation_to_vm() {
    // TODO: witgen issue: Machine incorrectly detected as block machine.
    let f = "asm/permutations/vm_to_vm.asm";
    regular_test_all_fields(f, Default::default());
}

#[test]
fn permutation_to_block_to_block() {
    let f = "asm/permutations/block_to_block.asm";
    regular_test_gl(f, Default::default());
}

#[test]
#[should_panic = "has incoming permutations but doesn't declare call_selectors"]
fn permutation_incoming_needs_selector() {
    let f = "asm/permutations/incoming_needs_selector.asm";
    regular_test_all_fields(f, Default::default());
}

#[test]
fn call_selectors_with_no_permutation() {
    let f = "asm/permutations/call_selectors_with_no_permutation.asm";
    regular_test_gl(f, Default::default());
}

#[test]
#[ignore = "Too slow"]
fn vm_args() {
    let f = "asm/vm_args.asm";
    regular_test_gl(f, Default::default());
}

#[test]
fn vm_args_memory() {
    let f = "asm/vm_args_memory.asm";
    regular_test_gl(f, Default::default());
}

#[test]
fn vm_args_relative_path() {
    let f = "asm/vm_args_relative_path.asm";
    regular_test_all_fields(f, Default::default());
}

#[test]
fn vm_args_two_levels() {
    let f = "asm/vm_args_two_levels.asm";
    regular_test_gl(f, Default::default());
}

mod reparse {

    use powdr_pipeline::test_util::run_reparse_test_with_blacklist;
    use test_log::test;

    /// Files that we don't expect to parse, analyze, and optimize without error.
    const BLACKLIST: [&str; 4] = [
        "asm/failing_assertion.asm",
        "asm/multi_return_wrong_assignment_register_length.asm",
        "asm/multi_return_wrong_assignment_registers.asm",
        "asm/permutations/incoming_needs_selector.asm",
    ];

    fn run_reparse_test(file: &str) {
        run_reparse_test_with_blacklist(file, &BLACKLIST)
    }
    include!(concat!(env!("OUT_DIR"), "/asm_reparse_tests.rs"));
}

mod book {
    use super::*;
    use test_log::test;

    fn run_book_test(file: &str) {
        use powdr_pipeline::test_util::test_mock_backend;
        // passing 0 to all tests currently works as they either take no prover input or 0 works
        let pipeline = make_prepared_pipeline::<GoldilocksField>(
            file,
            vec![0.into()],
            vec![],
            LinkerMode::Bus,
        );
        test_mock_backend(pipeline);
    }

    include!(concat!(env!("OUT_DIR"), "/asm_book_tests.rs"));
}

#[test]
#[should_panic = "Witness generation failed."]
fn hello_world_asm_fail() {
    let f = "asm/book/hello_world.asm";
    let i = [2];
    let pipeline: Pipeline<GoldilocksField> =
        make_prepared_pipeline(f, slice_to_vec(&i), vec![], LinkerMode::Bus);
    test_mock_backend(pipeline);
}

#[test]
#[should_panic = "FailedAssertion(\"This should fail.\")"]
fn failing_assertion() {
    let f = "asm/failing_assertion.asm";
    let pipeline = make_simple_prepared_pipeline::<GoldilocksField>(f, LinkerMode::Bus);
    test_mock_backend(pipeline);
}

#[test]
fn keccak() {
    use powdr_ast::analyzed::Analyzed;
    use powdr_number::BigInt;
    use powdr_pil_analyzer::evaluator::Value;
    use powdr_pipeline::test_util::evaluate_function;
    use std::{fs, sync::Arc};

    // Set up the file to test
    let code_path = "../test_data/asm/keccakf.asm";
    let code = fs::read_to_string(code_path).unwrap();
    let mut pipeline = Pipeline::<GoldilocksField>::default().from_asm_string(code, None);
    let analyzed = pipeline.compute_analyzed_pil().unwrap().clone();

    // Helper
    fn array_argument<T>(values: Vec<u64>) -> Value<'static, T> {
        Value::Array(
            values
                .iter()
                .map(|x| Arc::new(Value::Integer(BigInt::from(*x))))
                .collect(),
        )
    }

    fn compare_integer_array_evaluations<T>(this: &Value<T>, other: &Value<T>) {
        if let (Value::Array(ref this), Value::Array(ref other)) = (this, other) {
            assert_eq!(this.len(), other.len());
            for (this_elem, other_elem) in this.iter().zip(other.iter()) {
                if let (Value::Integer(ref this_int), Value::Integer(ref other_int)) =
                    (this_elem.as_ref(), other_elem.as_ref())
                {
                    assert_eq!(this_int, other_int);
                } else {
                    panic!("Expected integer.");
                }
            }
        } else {
            panic!("Expected array.");
        }
    }

    // Test vectors for keccakf_inner and keccakf
    let padded_input: Vec<u64> = vec![
        0x7a6f6b7261746573,
        0x0100000000000000,
        0x0,
        0x0,
        0x0,
        0x0,
        0x0,
        0x0,
        0x0,
        0x0,
        0x0,
        0x0,
        0x0,
        0x0,
        0x0,
        0x0,
        0x80,
        0x0,
        0x0,
        0x0,
        0x0,
        0x0,
        0x0,
        0x0,
        0x0,
    ];

    let padded_endianness_swapped_input = padded_input.iter().map(|x| x.swap_bytes()).collect();

    // Test keccakf_inner
    let keccakf_inner_result = evaluate_function(
        &analyzed,
        "keccakf_inner",
        vec![Arc::new(array_argument(padded_endianness_swapped_input))],
    );

    let keccakf_inner_expected: Vec<u64> = vec![
        0xb6dc406d97d185ca,
        0x836e59c6c8ec3bca,
        0x6a01cf85414f77c0,
        0x397fa356584f8305,
        0xc8ad140a950d0cba,
        0x3dacc584b36c843f,
        0x428a466fad758146,
        0xa68af9b0cfafaf4c,
        0xffbba567083af2a9,
        0xb880d631598051a4,
        0x683f441da93e7295,
        0xbb5b42d2641b17c6,
        0xf4ec07dc2064443c,
        0x21959efb97953f8b,
        0x31c5e9b638335876,
        0xaa95e01d2bf963ed,
        0x82117b4b8decd828,
        0xe2a255871d47f57f,
        0x659b271c81bf6d3b,
        0x680b15e3d98b97ee,
        0x58118ac68850970d,
        0xada41f9e251307e6,
        0xf9a0529a1f229355,
        0x17cf3d9d8026e97f,
        0xdf84d5da988117d2,
    ];

    compare_integer_array_evaluations(
        &keccakf_inner_result,
        &array_argument(keccakf_inner_expected.clone()),
    );

    // Test keccakf
    let keccakf_result = evaluate_function(
        &analyzed,
        "keccakf",
        vec![Arc::new(array_argument(padded_input))],
    );

    let keccakf_expected = keccakf_inner_expected
        .iter()
        .map(|x| x.swap_bytes())
        .collect();

    compare_integer_array_evaluations(&keccakf_result, &array_argument(keccakf_expected));

    // Helper for testing full keccak
    fn test_main(analyzed: &Analyzed<GoldilocksField>, input: Vec<u8>, expected: Vec<u8>) {
        let result = evaluate_function(
            analyzed,
            "main",
            vec![
                Arc::new(Value::Integer(BigInt::from(32))), // W = 32 (output bytes)
                Arc::new(Value::Array(
                    input
                        .iter()
                        .map(|x| Arc::new(Value::Integer(BigInt::from(*x))))
                        .collect(),
                )),
                Arc::new(Value::Integer(BigInt::from(0x01))), // delim = 0x01
            ],
        );

        compare_integer_array_evaluations(
            &result,
            &array_argument(expected.iter().map(|x| *x as u64).collect()),
        );
    }

    // Test full keccak
    let input: Vec<Vec<u8>> = vec![
        // The following three test vectors are from Zokrates
        // https://github.com/Zokrates/ZoKrates/blob/develop/zokrates_stdlib/tests/tests/hashes/keccak/keccak.zok
        vec![0x7a, 0x6f, 0x6b, 0x72, 0x61, 0x74, 0x65, 0x73],
        [0x2a; 135].to_vec(),
        [0x2a; 136].to_vec(),
        // This test vector tests input size greater than compression function (keccakf) output size (200 bytes)
        {
            let mut v = vec![0x2a; 399];
            v.push(0x01);
            v
        },
        // All zero input test vector
        [0x00; 256].to_vec(),
    ];

    let expected: Vec<Vec<u8>> = vec![
        "ca85d1976d40dcb6ca3becc8c6596e83c0774f4185cf016a05834f5856a37f39",
        "723e2ae02ca8d8fb45dca21e5f6369c4f124da72f217dca5e657a4bbc69b917d",
        "e60d5160227cb1b8dc8547deb9c6a2c5e6c3306a1ca155611a73ed2c2324bfc0",
        "cf54f48e5701fed7b85fa015ff3def02604863f68c585fcf6af54a86d42e1046",
        "d397b3b043d87fcd6fad1291ff0bfd16401c274896d8c63a923727f077b8e0b5",
    ]
    .into_iter()
    .map(|x| {
        (0..x.len())
            .step_by(2)
            .map(|i| u8::from_str_radix(&x[i..i + 2], 16).unwrap())
            .collect()
    })
    .collect();

    input
        .into_iter()
        .zip(expected.into_iter())
        .for_each(|(input, expected)| {
            test_main(&analyzed, input, expected);
        });
}

#[test]
fn connect_no_witgen() {
    let f = "asm/connect_no_witgen.asm";
    let pipeline = make_simple_prepared_pipeline::<GoldilocksField>(f, LinkerMode::Native);
    // TODO Mock prover doesn't support this test yet.
    test_pilcom(pipeline);
}

#[test]
fn generics_preservation() {
    let f = "asm/generics_preservation.asm";
    make_simple_prepared_pipeline::<GoldilocksField>(f, LinkerMode::Bus);
    // No need to generate a proof here.
}

#[test]
fn trait_parsing() {
    // Should be expanded/renamed when traits functionality is fully implemented
    let f = "asm/trait_parsing.asm";
    make_simple_prepared_pipeline::<GoldilocksField>(f, LinkerMode::Bus);
    // No need to generate a proof here.
}

#[test]
fn dynamic_fixed_cols() {
    let f = "asm/dynamic_fixed_cols.asm";
    let pipeline = make_simple_prepared_pipeline::<GoldilocksField>(f, LinkerMode::Bus);
    test_mock_backend(pipeline);
}

#[test]
fn type_vars_in_local_decl() {
    let f = "asm/type_vars_in_local_decl.asm";
    let pipeline = make_simple_prepared_pipeline::<GoldilocksField>(f, LinkerMode::Bus);
    test_mock_backend(pipeline);
}

#[test]
fn types_in_expressions() {
    let input = r#"
        enum O<X> {
            A(X),
            B,
        }
        let f: -> Constr = || {
            let g: expr[] = [1, 2];
            let h: expr -> O<expr> = |i| O::A::<expr>(i);
            match h(g[1]) {
                O::A(x) => x,
            } = 0
        };
        machine Main with degree: 64 {
            col witness w;
            f();
        }
        "#;
    let output = asm_string_to_pil::<GoldilocksField>(input).to_string();
    let expected = "    2 = 0;\n";
    assert_eq!(output, expected);
}

#[test]
fn set_hint() {
    let f = "asm/set_hint.asm";
    regular_test_all_fields(f, Default::default());
}

#[test]
fn expand_fixed_jit() {
    // Test some more or less complicated code and see that it all JIT-compiles.
    let file_name = "asm/expand_fixed.asm";

    let mut pipeline = Pipeline::<GoldilocksField>::default()
        .with_tmp_output()
        .from_file(resolve_test_file(file_name));
    let pil = pipeline.compute_optimized_pil().unwrap();

    let fixed_cols = constant_evaluator::generate_only_via_jit(&pil);

    let fixed_col_names = fixed_cols
        .into_iter()
        .map(|(name, _)| name)
        .collect::<Vec<_>>();
    assert_eq!(fixed_col_names, vec!["main::LAST"]);
}<|MERGE_RESOLUTION|>--- conflicted
+++ resolved
@@ -129,11 +129,7 @@
 
 #[test]
 // TODO: https://github.com/powdr-labs/powdr/issues/2292
-<<<<<<< HEAD
-#[should_panic = "Identity references no namespace: Constr::PhantomBusInteraction(1, [1334494144], 1);"]
-=======
 #[should_panic = "No column references found: []"]
->>>>>>> 3de66ffc
 fn single_operation() {
     let f = "asm/single_operation.asm";
     regular_test_all_fields(f, &[]);
