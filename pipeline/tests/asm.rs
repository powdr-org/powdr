use powdr_backend::BackendType;
use powdr_number::{Bn254Field, FieldElement, GoldilocksField};
use powdr_pipeline::{
    test_util::{
<<<<<<< HEAD
        asm_string_to_pil, gen_estark_proof, gen_halo2_composite_proof, resolve_test_file,
        test_halo2, verify_test_file,
=======
        gen_estark_proof, gen_estark_proof_with_backend_variant, make_prepared_pipeline,
        resolve_test_file, test_halo2, test_halo2_with_backend_variant, verify_test_file,
        BackendVariant,
>>>>>>> e1169a7a
    },
    util::{read_poly_set, FixedPolySet, WitnessPolySet},
    Pipeline,
};
use test_log::test;

fn verify_asm(file_name: &str, inputs: Vec<GoldilocksField>) {
    verify_test_file(file_name, inputs, vec![]).unwrap();
}

fn slice_to_vec<T: FieldElement>(arr: &[i32]) -> Vec<T> {
    arr.iter().cloned().map(|x| x.into()).collect()
}

#[test]
fn sqrt_asm() {
    let f = "asm/sqrt.asm";
    let i = [3];
    verify_asm(f, slice_to_vec(&i));
    test_halo2(f, slice_to_vec(&i));
    gen_estark_proof(f, slice_to_vec(&i));
}

#[test]
fn challenges_asm() {
    let f = "asm/challenges.asm";
    test_halo2(f, Default::default());
}

#[test]
fn simple_sum_asm() {
    let f = "asm/simple_sum.asm";
    let i = [16, 4, 1, 2, 8, 5];
    verify_asm(f, slice_to_vec(&i));
    test_halo2(f, slice_to_vec(&i));
    gen_estark_proof(f, slice_to_vec(&i));
}

#[test]
#[should_panic = "Witness generation failed."]
fn secondary_machine_plonk() {
    // Currently fails because no copy constraints are expressed in PIL yet.
    let f = "asm/secondary_machine_plonk.asm";
    verify_asm(f, Default::default());
    test_halo2(f, Default::default());
    gen_estark_proof(f, Default::default());
}

#[test]
fn secondary_block_machine_add2() {
    let f = "asm/secondary_block_machine_add2.asm";
    verify_asm(f, Default::default());
    test_halo2(f, Default::default());
    gen_estark_proof(f, Default::default());
}

#[test]
fn second_phase_hint() {
    let f = "asm/second_phase_hint.asm";
    test_halo2(f, Default::default());
}

#[test]
fn mem_write_once() {
    let f = "asm/mem_write_once.asm";
    verify_asm(f, Default::default());
    test_halo2(f, Default::default());
    gen_estark_proof(f, Default::default());
}

#[test]
fn mem_write_once_external_write() {
    let f = "asm/mem_write_once_external_write.asm";
    let mut mem = vec![GoldilocksField::from(0); 256];
    mem[17] = GoldilocksField::from(42);
    mem[62] = GoldilocksField::from(123);
    mem[255] = GoldilocksField::from(-1);
    verify_test_file(
        f,
        Default::default(),
        vec![("main_memory.value".to_string(), mem)],
    )
    .unwrap();
}

#[test]
fn block_machine_cache_miss() {
    let f = "asm/block_machine_cache_miss.asm";
    verify_asm(f, Default::default());
    test_halo2(f, Default::default());
    gen_estark_proof(f, Default::default());
}

#[test]
fn palindrome() {
    let f = "asm/palindrome.asm";
    let i = [7, 1, 7, 3, 9, 3, 7, 1];
    verify_asm(f, slice_to_vec(&i));
    test_halo2(f, slice_to_vec(&i));
    gen_estark_proof(f, slice_to_vec(&i));
}

#[test]
fn single_function_vm() {
    let f = "asm/single_function_vm.asm";
    let i = [];
    verify_asm(f, slice_to_vec(&i));
    test_halo2(f, slice_to_vec(&i));
    gen_estark_proof(f, slice_to_vec(&i));
}

#[test]
fn empty() {
    let f = "asm/empty.asm";
    let i = [];
    verify_asm(f, slice_to_vec(&i));
    test_halo2(f, slice_to_vec(&i));
    gen_estark_proof(f, slice_to_vec(&i));
}

#[test]
fn single_operation() {
    let f = "asm/single_operation.asm";
    let i = [];
    verify_asm(f, slice_to_vec(&i));
    test_halo2(f, slice_to_vec(&i));
    gen_estark_proof(f, slice_to_vec(&i));
}

#[test]
fn empty_vm() {
    let f = "asm/empty_vm.asm";
    let i = [];
    verify_asm(f, slice_to_vec(&i));
    test_halo2(f, slice_to_vec(&i));
    gen_estark_proof(f, slice_to_vec(&i));
}

#[test]
fn vm_to_block_unique_interface() {
    let f = "asm/vm_to_block_unique_interface.asm";
    let i = [];
    verify_asm(f, slice_to_vec(&i));
    test_halo2(f, slice_to_vec(&i));
    gen_estark_proof(f, slice_to_vec(&i));
}

#[test]
fn vm_to_block_to_block() {
    let f = "asm/vm_to_block_to_block.asm";
    let i = [];
    verify_asm(f, slice_to_vec(&i));
    test_halo2(f, slice_to_vec(&i));
}

#[test]
fn block_to_block() {
    let f = "asm/block_to_block.asm";
    let i = [];
    verify_asm(f, slice_to_vec(&i));
    test_halo2(f, slice_to_vec(&i));
    gen_estark_proof(f, slice_to_vec(&i));
}

#[test]
fn vm_instr_param_mapping() {
    let f = "asm/vm_instr_param_mapping.asm";
    let i = [];
    verify_asm(f, slice_to_vec(&i));
    test_halo2(f, slice_to_vec(&i));
    gen_estark_proof(f, slice_to_vec(&i));
}

#[test]
fn vm_to_block_multiple_interfaces() {
    let f = "asm/vm_to_block_multiple_interfaces.asm";
    let i = [];
    verify_asm(f, slice_to_vec(&i));
    test_halo2(f, slice_to_vec(&i));
    gen_estark_proof(f, slice_to_vec(&i));
}

#[test]
fn vm_to_vm() {
    let f = "asm/vm_to_vm.asm";
    let i = [];
    verify_asm(f, slice_to_vec(&i));
    test_halo2(f, slice_to_vec(&i));
    gen_estark_proof(f, slice_to_vec(&i));
}

#[test]
fn vm_to_vm_dynamic_trace_length() {
    let f = "asm/vm_to_vm_dynamic_trace_length.asm";
    let i = [];
    verify_asm(f, slice_to_vec(&i));
    test_halo2(f, slice_to_vec(&i));
    gen_estark_proof(f, slice_to_vec(&i));
}

#[test]
fn vm_to_vm_to_block() {
    let f = "asm/vm_to_vm_to_block.asm";
    let i = [];
    verify_asm(f, slice_to_vec(&i));
    test_halo2(f, slice_to_vec(&i));
    gen_estark_proof(f, slice_to_vec(&i));
}

#[test]
fn vm_to_block_array() {
    let f = "asm/vm_to_block_array.asm";
    let i = [];
    verify_asm(f, slice_to_vec(&i));
    test_halo2(f, slice_to_vec(&i));
    gen_estark_proof(f, slice_to_vec(&i));
}

#[test]
fn vm_to_block_different_length() {
    let f = "asm/vm_to_block_different_length.asm";
    // Because machines have different lengths, this can only be proven
    // with a composite proof.
    test_halo2_with_backend_variant(make_prepared_pipeline(f, vec![]), BackendVariant::Composite);
    gen_estark_proof_with_backend_variant(
        make_prepared_pipeline(f, vec![]),
        BackendVariant::Composite,
    );
}

#[test]
fn vm_to_vm_to_vm() {
    let f = "asm/vm_to_vm_to_vm.asm";
    let i = [];
    verify_asm(f, slice_to_vec(&i));
    test_halo2(f, slice_to_vec(&i));
    gen_estark_proof(f, slice_to_vec(&i));
}

#[test]
fn vm_to_block_multiple_links() {
    let f = "asm/permutations/vm_to_block_multiple_links.asm";
    let i = [];
    verify_asm(f, slice_to_vec(&i));
    test_halo2(f, slice_to_vec(&i));
    gen_estark_proof(f, slice_to_vec(&i));
}

#[test]
fn mem_read_write() {
    let f = "asm/mem_read_write.asm";
    verify_asm(f, Default::default());
    test_halo2(f, Default::default());
    gen_estark_proof(f, Default::default());
}

#[test]
fn mem_read_write_no_memory_accesses() {
    let f = "asm/mem_read_write_no_memory_accesses.asm";
    verify_asm(f, Default::default());
    test_halo2(f, Default::default());
    gen_estark_proof(f, Default::default());
}

#[test]
fn mem_read_write_with_bootloader() {
    let f = "asm/mem_read_write_with_bootloader.asm";
    verify_asm(f, Default::default());
    test_halo2(f, Default::default());
    gen_estark_proof(f, Default::default());
}

#[test]
fn mem_read_write_large_diffs() {
    let f = "asm/mem_read_write_large_diffs.asm";
    verify_asm(f, Default::default());
    test_halo2(f, Default::default());
    gen_estark_proof(f, Default::default());
}

#[test]
fn multi_assign() {
    let f = "asm/multi_assign.asm";
    let i = [7];
    verify_asm(f, slice_to_vec(&i));
    test_halo2(f, slice_to_vec(&i));
    gen_estark_proof(f, slice_to_vec(&i));
}

#[test]
fn multi_return() {
    let f = "asm/multi_return.asm";
    let i = [];
    verify_asm(f, slice_to_vec(&i));
    test_halo2(f, slice_to_vec(&i));
    gen_estark_proof(f, Default::default());
}

#[test]
#[should_panic = "called `Result::unwrap()` on an `Err` value: [\"Assignment register `Z` is incompatible with `square_and_double(3)`. Try using `<==` with no explicit assignment registers.\", \"Assignment register `Y` is incompatible with `square_and_double(3)`. Try using `<==` with no explicit assignment registers.\"]"]
fn multi_return_wrong_assignment_registers() {
    let f = "asm/multi_return_wrong_assignment_registers.asm";
    let i = [];
    verify_asm(f, slice_to_vec(&i));
}

#[test]
#[should_panic = "Result::unwrap()` on an `Err` value: [\"Mismatched number of registers for assignment A, B <=Y= square_and_double(3);\"]"]
fn multi_return_wrong_assignment_register_length() {
    let f = "asm/multi_return_wrong_assignment_register_length.asm";
    let i = [];
    verify_asm(f, slice_to_vec(&i));
}

#[test]
fn bit_access() {
    let f = "asm/bit_access.asm";
    let i = [20];
    verify_asm(f, slice_to_vec(&i));
    test_halo2(f, slice_to_vec(&i));
    gen_estark_proof(f, slice_to_vec(&i));
}

#[test]
fn sqrt() {
    let f = "asm/sqrt.asm";
    verify_asm(f, Default::default());
    test_halo2(f, Default::default());
    gen_estark_proof(f, Default::default());
}

#[test]
fn functional_instructions() {
    let f = "asm/functional_instructions.asm";
    let i = [20];
    verify_asm(f, slice_to_vec(&i));
    test_halo2(f, slice_to_vec(&i));
    gen_estark_proof(f, slice_to_vec(&i));
}

#[test]
fn full_pil_constant() {
    let f = "asm/full_pil_constant.asm";
    verify_asm(f, Default::default());
    test_halo2(f, Default::default());
    gen_estark_proof(f, Default::default());
}

#[test]
fn intermediate() {
    let f = "asm/intermediate.asm";
    verify_asm(f, Default::default());
    test_halo2(f, Default::default());
    gen_estark_proof(f, Default::default());
}

#[test]
fn intermediate_nested() {
    let f = "asm/intermediate_nested.asm";
    verify_asm(f, Default::default());
    test_halo2(f, Default::default());
    gen_estark_proof(f, Default::default());
}

#[test]
fn pil_at_module_level() {
    let f = "asm/pil_at_module_level.asm";
    verify_asm(f, Default::default());
    test_halo2(f, Default::default());
    gen_estark_proof(f, Default::default());
}

#[test]
fn read_poly_files() {
    let asm_files = ["asm/vm_to_block_unique_interface.asm", "asm/empty.asm"];
    for f in asm_files {
        let tmp_dir = mktemp::Temp::new_dir().unwrap();

        // generate poly files
        let mut pipeline = Pipeline::<Bn254Field>::default()
            .from_file(resolve_test_file(f))
            .with_output(tmp_dir.to_path_buf(), true)
            .with_backend(BackendType::EStarkDump, None);
        pipeline.compute_witness().unwrap();
        let pil = pipeline.compute_optimized_pil().unwrap();
        pipeline.compute_proof().unwrap();

        // check fixed cols (may have no fixed cols)
        let fixed = read_poly_set::<FixedPolySet, Bn254Field>(tmp_dir.as_path());
        if !fixed.is_empty() {
            assert_eq!(pil.degree(), fixed[0].1.len() as u64);
        }

        // check witness cols (examples assumed to have at least one witness col)
        let witness = read_poly_set::<WitnessPolySet, Bn254Field>(tmp_dir.as_path());
        assert_eq!(pil.degree(), witness[0].1.len() as u64);
    }
}

#[test]
fn enum_in_asm() {
    let f = "asm/enum_in_asm.asm";
    verify_asm(f, Default::default());
    test_halo2(f, Default::default());
    gen_estark_proof(f, Default::default());
}

#[test]
fn pass_range_constraints() {
    let f = "asm/pass_range_constraints.asm";
    verify_asm(f, Default::default());
    test_halo2(f, Default::default());
    gen_estark_proof(f, Default::default());
}

#[test]
fn side_effects() {
    let f = "asm/side_effects.asm";
    verify_asm(f, Default::default());
    test_halo2(f, Default::default());
    gen_estark_proof(f, Default::default());
}

#[test]
fn multiple_signatures() {
    let f = "asm/multiple_signatures.asm";
    verify_asm(f, Default::default());
    test_halo2(f, Default::default());
    gen_estark_proof(f, Default::default());
}

#[test]
fn permutation_simple() {
    let f = "asm/permutations/simple.asm";
    verify_asm(f, Default::default());
    test_halo2(f, Default::default());
    gen_estark_proof(f, Default::default());
}

#[test]
fn permutation_to_block() {
    let f = "asm/permutations/vm_to_block.asm";
    verify_asm(f, Default::default());
    test_halo2(f, Default::default());
    gen_estark_proof(f, Default::default());
}

#[test]
#[should_panic = "called `Result::unwrap()` on an `Err` value: Linear constraint is not satisfiable: 18446744069414584320 != 0"]
fn permutation_to_vm() {
    // TODO: witgen issue: Machine incorrectly detected as block machine.
    let f = "asm/permutations/vm_to_vm.asm";
    verify_asm(f, Default::default());
    test_halo2(f, Default::default());
    gen_estark_proof(f, Default::default());
}

#[test]
fn permutation_to_block_to_block() {
    let f = "asm/permutations/block_to_block.asm";
    verify_asm(f, Default::default());
    test_halo2(f, Default::default());
    gen_estark_proof(f, Default::default());
}

#[test]
#[should_panic = "has incoming permutations but doesn't declare call_selectors"]
fn permutation_incoming_needs_selector() {
    let f = "asm/permutations/incoming_needs_selector.asm";
    verify_asm(f, Default::default());
    test_halo2(f, Default::default());
    gen_estark_proof(f, Default::default());
}

#[test]
fn call_selectors_with_no_permutation() {
    let f = "asm/permutations/call_selectors_with_no_permutation.asm";
    verify_asm(f, Default::default());
    test_halo2(f, Default::default());
    gen_estark_proof(f, Default::default());
}

#[test]
fn vm_args() {
    let f = "asm/vm_args.asm";
    verify_asm(f, Default::default());
    test_halo2(f, Default::default());
    gen_estark_proof(f, Default::default());
}

#[test]
fn vm_args_memory() {
    let f = "asm/vm_args_memory.asm";
    verify_asm(f, Default::default());
    test_halo2(f, Default::default());
    gen_estark_proof(f, Default::default());
}

#[test]
fn vm_args_relative_path() {
    let f = "asm/vm_args_relative_path.asm";
    verify_asm(f, Default::default());
    test_halo2(f, Default::default());
    gen_estark_proof(f, Default::default());
}

#[test]
fn vm_args_two_levels() {
    let f = "asm/vm_args_two_levels.asm";
    verify_asm(f, Default::default());
    test_halo2(f, Default::default());
    gen_estark_proof(f, Default::default());
}

mod book {
    use super::*;
    use test_log::test;

    fn run_book_test(file: &str) {
        // passing 0 to all tests currently works as they either take no prover input or 0 works
        let i = [0];

        verify_asm(file, slice_to_vec(&i));
        test_halo2(file, slice_to_vec(&i));
        gen_estark_proof(file, slice_to_vec(&i));
    }

    include!(concat!(env!("OUT_DIR"), "/asm_book_tests.rs"));
}

#[test]
#[should_panic = "Witness generation failed."]
fn hello_world_asm_fail() {
    let f = "asm/book/hello_world.asm";
    let i = [1];
    verify_asm(f, slice_to_vec(&i));
}

#[test]
#[should_panic = "FailedAssertion(\"This should fail.\")"]
fn failing_assertion() {
    let f = "asm/failing_assertion.asm";
    let i = [];
    verify_asm(f, slice_to_vec(&i));
}

#[test]
fn keccak() {
    use powdr_ast::analyzed::Analyzed;
    use powdr_number::BigInt;
    use powdr_pil_analyzer::evaluator::Value;
    use powdr_pipeline::test_util::evaluate_function;
    use std::{fs, sync::Arc};

    // Set up the file to test
    let code_path = format!("{}/../test_data/asm/keccak.asm", env!("CARGO_MANIFEST_DIR"),);
    let code = fs::read_to_string(code_path).unwrap();
    let mut pipeline = Pipeline::<GoldilocksField>::default().from_asm_string(code, None);
    let analyzed = pipeline.compute_analyzed_pil().unwrap().clone();

    // Helper
    fn array_argument<T>(values: Vec<u64>) -> Value<'static, T> {
        Value::Array(
            values
                .iter()
                .map(|x| Arc::new(Value::Integer(BigInt::from(*x))))
                .collect(),
        )
    }

    fn compare_integer_array_evaluations<T>(this: &Value<T>, other: &Value<T>) {
        if let (Value::Array(ref this), Value::Array(ref other)) = (this, other) {
            assert_eq!(this.len(), other.len());
            for (this_elem, other_elem) in this.iter().zip(other.iter()) {
                if let (Value::Integer(ref this_int), Value::Integer(ref other_int)) =
                    (this_elem.as_ref(), other_elem.as_ref())
                {
                    assert_eq!(this_int, other_int);
                } else {
                    panic!("Expected integer.");
                }
            }
        } else {
            panic!("Expected array.");
        }
    }

    // Test vectors for keccakf_inner and keccakf
    let padded_input: Vec<u64> = vec![
        0x7a6f6b7261746573,
        0x0100000000000000,
        0x0,
        0x0,
        0x0,
        0x0,
        0x0,
        0x0,
        0x0,
        0x0,
        0x0,
        0x0,
        0x0,
        0x0,
        0x0,
        0x0,
        0x80,
        0x0,
        0x0,
        0x0,
        0x0,
        0x0,
        0x0,
        0x0,
        0x0,
    ];

    let padded_endianness_swapped_input = padded_input.iter().map(|x| x.swap_bytes()).collect();

    // Test keccakf_inner
    let keccakf_inner_result = evaluate_function(
        &analyzed,
        "keccakf_inner",
        vec![Arc::new(array_argument(padded_endianness_swapped_input))],
    );

    let keccakf_inner_expected: Vec<u64> = vec![
        0xb6dc406d97d185ca,
        0x836e59c6c8ec3bca,
        0x6a01cf85414f77c0,
        0x397fa356584f8305,
        0xc8ad140a950d0cba,
        0x3dacc584b36c843f,
        0x428a466fad758146,
        0xa68af9b0cfafaf4c,
        0xffbba567083af2a9,
        0xb880d631598051a4,
        0x683f441da93e7295,
        0xbb5b42d2641b17c6,
        0xf4ec07dc2064443c,
        0x21959efb97953f8b,
        0x31c5e9b638335876,
        0xaa95e01d2bf963ed,
        0x82117b4b8decd828,
        0xe2a255871d47f57f,
        0x659b271c81bf6d3b,
        0x680b15e3d98b97ee,
        0x58118ac68850970d,
        0xada41f9e251307e6,
        0xf9a0529a1f229355,
        0x17cf3d9d8026e97f,
        0xdf84d5da988117d2,
    ];

    compare_integer_array_evaluations(
        &keccakf_inner_result,
        &array_argument(keccakf_inner_expected.clone()),
    );

    // Test keccakf
    let keccakf_result = evaluate_function(
        &analyzed,
        "keccakf",
        vec![Arc::new(array_argument(padded_input))],
    );

    let keccakf_expected = keccakf_inner_expected
        .iter()
        .map(|x| x.swap_bytes())
        .collect();

    compare_integer_array_evaluations(&keccakf_result, &array_argument(keccakf_expected));

    // Helper for testing full keccak
    fn test_main(analyzed: &Analyzed<GoldilocksField>, input: Vec<u8>, expected: Vec<u8>) {
        let result = evaluate_function(
            analyzed,
            "main",
            vec![
                Arc::new(Value::Integer(BigInt::from(32))), // W = 32 (output bytes)
                Arc::new(Value::Array(
                    input
                        .iter()
                        .map(|x| Arc::new(Value::Integer(BigInt::from(*x))))
                        .collect(),
                )),
                Arc::new(Value::Integer(BigInt::from(0x01))), // delim = 0x01
            ],
        );

        compare_integer_array_evaluations(
            &result,
            &array_argument(expected.iter().map(|x| *x as u64).collect()),
        );
    }

    // Test full keccak
    let input: Vec<Vec<u8>> = vec![
        // The following three test vectors are from Zokrates
        // https://github.com/Zokrates/ZoKrates/blob/develop/zokrates_stdlib/tests/tests/hashes/keccak/keccak.zok
        vec![0x7a, 0x6f, 0x6b, 0x72, 0x61, 0x74, 0x65, 0x73],
        [0x2a; 135].to_vec(),
        [0x2a; 136].to_vec(),
        // This test vector tests input size greater than compression function (keccakf) output size (200 bytes)
        {
            let mut v = vec![0x2a; 399];
            v.push(0x01);
            v
        },
        // All zero input test vector
        [0x00; 256].to_vec(),
    ];

    let expected: Vec<Vec<u8>> = vec![
        "ca85d1976d40dcb6ca3becc8c6596e83c0774f4185cf016a05834f5856a37f39",
        "723e2ae02ca8d8fb45dca21e5f6369c4f124da72f217dca5e657a4bbc69b917d",
        "e60d5160227cb1b8dc8547deb9c6a2c5e6c3306a1ca155611a73ed2c2324bfc0",
        "cf54f48e5701fed7b85fa015ff3def02604863f68c585fcf6af54a86d42e1046",
        "d397b3b043d87fcd6fad1291ff0bfd16401c274896d8c63a923727f077b8e0b5",
    ]
    .into_iter()
    .map(|x| {
        (0..x.len())
            .step_by(2)
            .map(|i| u8::from_str_radix(&x[i..i + 2], 16).unwrap())
            .collect()
    })
    .collect();

    input
        .into_iter()
        .zip(expected.into_iter())
        .for_each(|(input, expected)| {
            test_main(&analyzed, input, expected);
        });
}

#[test]
fn connect_no_witgen() {
    let f = "asm/connect_no_witgen.asm";
    let i = [];
    verify_asm(f, slice_to_vec(&i));
}

#[test]
fn generics_preservation() {
    let f = "asm/generics_preservation.asm";
    verify_asm(f, Default::default());
}

#[test]
fn trait_parsing() {
    // Should be expanded/renamed when traits functionality is fully implemented
    let f = "asm/trait_parsing.asm";
    verify_asm(f, Default::default());
}

#[test]
fn dynamic_fixed_cols() {
    let f = "asm/dynamic_fixed_cols.asm";
    let i = [];
    verify_asm(f, slice_to_vec(&i));
}

#[test]
fn types_in_expressions() {
    let input = r#"
        enum O<X> {
            A(X),
            B,
        }
        let f: -> Constr = || {
            let g: expr[] = [1, 2];
            let h: expr -> O<expr> = |i| O::A::<expr>(i);
            match h(g[1]) {
                O::A(x) => x,
            } = 0
        };
        machine Main {
            col witness w;
            f();
        }
        "#;
    let output = asm_string_to_pil::<GoldilocksField>(input).to_string();
    let expected = "    2 = 0;\n";
    assert_eq!(output, expected);
}<|MERGE_RESOLUTION|>--- conflicted
+++ resolved
@@ -2,14 +2,9 @@
 use powdr_number::{Bn254Field, FieldElement, GoldilocksField};
 use powdr_pipeline::{
     test_util::{
-<<<<<<< HEAD
-        asm_string_to_pil, gen_estark_proof, gen_halo2_composite_proof, resolve_test_file,
-        test_halo2, verify_test_file,
-=======
-        gen_estark_proof, gen_estark_proof_with_backend_variant, make_prepared_pipeline,
-        resolve_test_file, test_halo2, test_halo2_with_backend_variant, verify_test_file,
-        BackendVariant,
->>>>>>> e1169a7a
+        asm_string_to_pil, gen_estark_proof, gen_estark_proof_with_backend_variant,
+        make_prepared_pipeline, resolve_test_file, test_halo2, test_halo2_with_backend_variant,
+        verify_test_file, BackendVariant,
     },
     util::{read_poly_set, FixedPolySet, WitnessPolySet},
     Pipeline,
