use powdr_backend::BackendType;
use powdr_number::{Bn254Field, FieldElement, GoldilocksField};
use powdr_pipeline::{
    test_util::{gen_estark_proof, resolve_test_file, test_halo2, verify_test_file},
    util::{try_read_poly_set, FixedPolySet, WitnessPolySet},
    Pipeline,
};
use test_log::test;

fn verify_asm(file_name: &str, inputs: Vec<GoldilocksField>) {
    verify_test_file(file_name, inputs, vec![]).unwrap();
}

fn slice_to_vec<T: FieldElement>(arr: &[i32]) -> Vec<T> {
    arr.iter().cloned().map(|x| x.into()).collect()
}

#[test]
fn sqrt_asm() {
    let f = "asm/sqrt.asm";
    let i = [3];
    verify_asm(f, slice_to_vec(&i));
    test_halo2(f, slice_to_vec(&i));
    gen_estark_proof(f, slice_to_vec(&i));
}

#[test]
fn challenges_asm() {
    let f = "asm/challenges.asm";
    test_halo2(f, Default::default());
}

#[test]
fn simple_sum_asm() {
    let f = "asm/simple_sum.asm";
    let i = [16, 4, 1, 2, 8, 5];
    verify_asm(f, slice_to_vec(&i));
    test_halo2(f, slice_to_vec(&i));
    gen_estark_proof(f, slice_to_vec(&i));
}

#[test]
#[should_panic = "Witness generation failed."]
fn secondary_machine_plonk() {
    // Currently fails because no copy constraints are expressed in PIL yet.
    let f = "asm/secondary_machine_plonk.asm";
    verify_asm(f, Default::default());
    test_halo2(f, Default::default());
    gen_estark_proof(f, Default::default());
}

#[test]
fn secondary_block_machine_add2() {
    let f = "asm/secondary_block_machine_add2.asm";
    verify_asm(f, Default::default());
    test_halo2(f, Default::default());
    gen_estark_proof(f, Default::default());
}

#[test]
fn second_phase_hint() {
    let f = "asm/second_phase_hint.asm";
    test_halo2(f, Default::default());
}

#[test]
fn mem_write_once() {
    let f = "asm/mem_write_once.asm";
    verify_asm(f, Default::default());
    test_halo2(f, Default::default());
    gen_estark_proof(f, Default::default());
}

#[test]
fn mem_write_once_external_write() {
    let f = "asm/mem_write_once_external_write.asm";
    let mut mem = vec![GoldilocksField::from(0); 256];
    mem[17] = GoldilocksField::from(42);
    mem[62] = GoldilocksField::from(123);
    mem[255] = GoldilocksField::from(-1);
    verify_test_file(
        f,
        Default::default(),
        vec![("main_memory.value".to_string(), mem)],
    )
    .unwrap();
}

#[test]
fn block_machine_cache_miss() {
    let f = "asm/block_machine_cache_miss.asm";
    verify_asm(f, Default::default());
    test_halo2(f, Default::default());
    gen_estark_proof(f, Default::default());
}

#[test]
fn palindrome() {
    let f = "asm/palindrome.asm";
    let i = [7, 1, 7, 3, 9, 3, 7, 1];
    verify_asm(f, slice_to_vec(&i));
    test_halo2(f, slice_to_vec(&i));
    gen_estark_proof(f, slice_to_vec(&i));
}

#[test]
fn single_function_vm() {
    let f = "asm/single_function_vm.asm";
    let i = [];
    verify_asm(f, slice_to_vec(&i));
    test_halo2(f, slice_to_vec(&i));
    gen_estark_proof(f, slice_to_vec(&i));
}

#[test]
fn empty() {
    let f = "asm/empty.asm";
    let i = [];
    verify_asm(f, slice_to_vec(&i));
    test_halo2(f, slice_to_vec(&i));
    gen_estark_proof(f, slice_to_vec(&i));
}

#[test]
fn single_operation() {
    let f = "asm/single_operation.asm";
    let i = [];
    verify_asm(f, slice_to_vec(&i));
    test_halo2(f, slice_to_vec(&i));
    gen_estark_proof(f, slice_to_vec(&i));
}

#[test]
fn empty_vm() {
    let f = "asm/empty_vm.asm";
    let i = [];
    verify_asm(f, slice_to_vec(&i));
    test_halo2(f, slice_to_vec(&i));
    gen_estark_proof(f, slice_to_vec(&i));
}

#[test]
fn vm_to_block_unique_interface() {
    let f = "asm/vm_to_block_unique_interface.asm";
    let i = [];
    verify_asm(f, slice_to_vec(&i));
    test_halo2(f, slice_to_vec(&i));
    gen_estark_proof(f, slice_to_vec(&i));
}

#[test]
fn vm_to_block_to_block() {
    let f = "asm/vm_to_block_to_block.asm";
    let i = [];
    verify_asm(f, slice_to_vec(&i));
    test_halo2(f, slice_to_vec(&i));
}

#[test]
fn block_to_block() {
    let f = "asm/block_to_block.asm";
    let i = [];
    verify_asm(f, slice_to_vec(&i));
    test_halo2(f, slice_to_vec(&i));
    gen_estark_proof(f, slice_to_vec(&i));
}

#[test]
fn vm_instr_param_mapping() {
    let f = "asm/vm_instr_param_mapping.asm";
    let i = [];
    verify_asm(f, slice_to_vec(&i));
    test_halo2(f, slice_to_vec(&i));
    gen_estark_proof(f, slice_to_vec(&i));
}

#[test]
fn vm_to_block_multiple_interfaces() {
    let f = "asm/vm_to_block_multiple_interfaces.asm";
    let i = [];
    verify_asm(f, slice_to_vec(&i));
    test_halo2(f, slice_to_vec(&i));
    gen_estark_proof(f, slice_to_vec(&i));
}

#[test]
fn vm_to_vm() {
    let f = "asm/vm_to_vm.asm";
    let i = [];
    verify_asm(f, slice_to_vec(&i));
    test_halo2(f, slice_to_vec(&i));
    gen_estark_proof(f, slice_to_vec(&i));
}

#[test]
fn vm_to_vm_dynamic_trace_length() {
    let f = "asm/vm_to_vm_dynamic_trace_length.asm";
    let i = [];
    verify_asm(f, slice_to_vec(&i));
    test_halo2(f, slice_to_vec(&i));
    gen_estark_proof(f, slice_to_vec(&i));
}

#[test]
fn vm_to_vm_to_block() {
    let f = "asm/vm_to_vm_to_block.asm";
    let i = [];
    verify_asm(f, slice_to_vec(&i));
    test_halo2(f, slice_to_vec(&i));
    gen_estark_proof(f, slice_to_vec(&i));
}

#[test]
fn vm_to_block_array() {
    let f = "asm/vm_to_block_array.asm";
    let i = [];
    verify_asm(f, slice_to_vec(&i));
    test_halo2(f, slice_to_vec(&i));
    gen_estark_proof(f, slice_to_vec(&i));
}

#[test]
fn vm_to_vm_to_vm() {
    let f = "asm/vm_to_vm_to_vm.asm";
    let i = [];
    verify_asm(f, slice_to_vec(&i));
    test_halo2(f, slice_to_vec(&i));
    gen_estark_proof(f, slice_to_vec(&i));
}

#[test]
fn vm_to_block_multiple_links() {
    let f = "asm/permutations/vm_to_block_multiple_links.asm";
    let i = [];
    verify_asm(f, slice_to_vec(&i));
    test_halo2(f, slice_to_vec(&i));
    gen_estark_proof(f, slice_to_vec(&i));
}

#[test]
fn mem_read_write() {
    let f = "asm/mem_read_write.asm";
    verify_asm(f, Default::default());
    test_halo2(f, Default::default());
    gen_estark_proof(f, Default::default());
}

#[test]
fn mem_read_write_no_memory_accesses() {
    let f = "asm/mem_read_write_no_memory_accesses.asm";
    verify_asm(f, Default::default());
    test_halo2(f, Default::default());
    gen_estark_proof(f, Default::default());
}

#[test]
fn mem_read_write_with_bootloader() {
    let f = "asm/mem_read_write_with_bootloader.asm";
    verify_asm(f, Default::default());
    test_halo2(f, Default::default());
    gen_estark_proof(f, Default::default());
}

#[test]
fn mem_read_write_large_diffs() {
    let f = "asm/mem_read_write_large_diffs.asm";
    verify_asm(f, Default::default());
    test_halo2(f, Default::default());
    gen_estark_proof(f, Default::default());
}

#[test]
fn multi_assign() {
    let f = "asm/multi_assign.asm";
    let i = [7];
    verify_asm(f, slice_to_vec(&i));
    test_halo2(f, slice_to_vec(&i));
    gen_estark_proof(f, slice_to_vec(&i));
}

#[test]
fn multi_return() {
    let f = "asm/multi_return.asm";
    let i = [];
    verify_asm(f, slice_to_vec(&i));
    test_halo2(f, slice_to_vec(&i));
    gen_estark_proof(f, Default::default());
}

#[test]
#[should_panic = "called `Result::unwrap()` on an `Err` value: [\"Assignment register `Z` is incompatible with `square_and_double(3)`. Try using `<==` with no explicit assignment registers.\", \"Assignment register `Y` is incompatible with `square_and_double(3)`. Try using `<==` with no explicit assignment registers.\"]"]
fn multi_return_wrong_assignment_registers() {
    let f = "asm/multi_return_wrong_assignment_registers.asm";
    let i = [];
    verify_asm(f, slice_to_vec(&i));
}

#[test]
#[should_panic = "Result::unwrap()` on an `Err` value: [\"Mismatched number of registers for assignment A, B <=Y= square_and_double(3);\"]"]
fn multi_return_wrong_assignment_register_length() {
    let f = "asm/multi_return_wrong_assignment_register_length.asm";
    let i = [];
    verify_asm(f, slice_to_vec(&i));
}

#[test]
fn bit_access() {
    let f = "asm/bit_access.asm";
    let i = [20];
    verify_asm(f, slice_to_vec(&i));
    test_halo2(f, slice_to_vec(&i));
    gen_estark_proof(f, slice_to_vec(&i));
}

#[test]
fn sqrt() {
    let f = "asm/sqrt.asm";
    verify_asm(f, Default::default());
    test_halo2(f, Default::default());
    gen_estark_proof(f, Default::default());
}

#[test]
fn functional_instructions() {
    let f = "asm/functional_instructions.asm";
    let i = [20];
    verify_asm(f, slice_to_vec(&i));
    test_halo2(f, slice_to_vec(&i));
    gen_estark_proof(f, slice_to_vec(&i));
}

#[test]
fn full_pil_constant() {
    let f = "asm/full_pil_constant.asm";
    verify_asm(f, Default::default());
    test_halo2(f, Default::default());
    gen_estark_proof(f, Default::default());
}

#[test]
fn intermediate() {
    let f = "asm/intermediate.asm";
    verify_asm(f, Default::default());
    test_halo2(f, Default::default());
    gen_estark_proof(f, Default::default());
}

#[test]
fn intermediate_nested() {
    let f = "asm/intermediate_nested.asm";
    verify_asm(f, Default::default());
    test_halo2(f, Default::default());
    gen_estark_proof(f, Default::default());
}

#[test]
fn pil_at_module_level() {
    let f = "asm/pil_at_module_level.asm";
    verify_asm(f, Default::default());
    test_halo2(f, Default::default());
    gen_estark_proof(f, Default::default());
}

#[test]
fn read_poly_files() {
    let asm_files = ["asm/vm_to_block_unique_interface.asm", "asm/empty.asm"];
    for f in asm_files {
        let tmp_dir = mktemp::Temp::new_dir().unwrap();

        // generate poly files
        let mut pipeline = Pipeline::<Bn254Field>::default()
            .from_file(resolve_test_file(f))
            .with_output(tmp_dir.to_path_buf(), true)
            .with_backend(BackendType::EStarkDump, None);
        pipeline.compute_witness().unwrap();
        let pil = pipeline.compute_optimized_pil().unwrap();
        pipeline.compute_proof().unwrap();

        // check fixed cols (may have no fixed cols)
        if let Some((fixed, degree)) = try_read_poly_set::<FixedPolySet, _>(&pil, tmp_dir.as_path())
        {
            assert_eq!(pil.degree(), degree);
            assert_eq!(pil.degree(), fixed[0].1.len() as u64);
        }

        // check witness cols (examples assumed to have at least one witness col)
        let (witness, degree) =
            try_read_poly_set::<WitnessPolySet, _>(&pil, tmp_dir.as_path()).unwrap();
        assert_eq!(pil.degree(), degree);
        assert_eq!(pil.degree(), witness[0].1.len() as u64);
    }
}

#[test]
fn enum_in_asm() {
    let f = "asm/enum_in_asm.asm";
    verify_asm(f, Default::default());
    test_halo2(f, Default::default());
    gen_estark_proof(f, Default::default());
}

#[test]
fn pass_range_constraints() {
    let f = "asm/pass_range_constraints.asm";
    verify_asm(f, Default::default());
    test_halo2(f, Default::default());
    gen_estark_proof(f, Default::default());
}

#[test]
fn side_effects() {
    let f = "asm/side_effects.asm";
    verify_asm(f, Default::default());
    test_halo2(f, Default::default());
    gen_estark_proof(f, Default::default());
}

#[test]
fn multiple_signatures() {
    let f = "asm/multiple_signatures.asm";
    verify_asm(f, Default::default());
    test_halo2(f, Default::default());
    gen_estark_proof(f, Default::default());
}

#[test]
fn permutation_simple() {
    let f = "asm/permutations/simple.asm";
    verify_asm(f, Default::default());
    test_halo2(f, Default::default());
    gen_estark_proof(f, Default::default());
}

#[test]
fn permutation_to_block() {
    let f = "asm/permutations/vm_to_block.asm";
    verify_asm(f, Default::default());
    test_halo2(f, Default::default());
    gen_estark_proof(f, Default::default());
}

#[test]
#[should_panic = "called `Result::unwrap()` on an `Err` value: Linear constraint is not satisfiable: 18446744069414584320 != 0"]
fn permutation_to_vm() {
    // TODO: witgen issue: Machine incorrectly detected as block machine.
    let f = "asm/permutations/vm_to_vm.asm";
    verify_asm(f, Default::default());
    test_halo2(f, Default::default());
    gen_estark_proof(f, Default::default());
}

#[test]
#[should_panic = "Verifier did not say 'PIL OK'."]
fn permutation_to_block_to_block() {
    // TODO: witgen issue (https://github.com/powdr-labs/powdr/issues/1385)
    let f = "asm/permutations/block_to_block.asm";
    verify_asm(f, Default::default());
    test_halo2(f, Default::default());
    gen_estark_proof(f, Default::default());
}

#[test]
#[should_panic = "has incoming permutations but doesn't declare call_selectors"]
fn permutation_incoming_needs_selector() {
    let f = "asm/permutations/incoming_needs_selector.asm";
    verify_asm(f, Default::default());
    test_halo2(f, Default::default());
    gen_estark_proof(f, Default::default());
}

#[test]
fn call_selectors_with_no_permutation() {
    let f = "asm/permutations/call_selectors_with_no_permutation.asm";
    verify_asm(f, Default::default());
    test_halo2(f, Default::default());
    gen_estark_proof(f, Default::default());
}

<<<<<<< HEAD
mod reparse {

    use powdr_number::GoldilocksField;
    use powdr_pipeline::{test_util::resolve_test_file, Pipeline};
    use test_log::test;

    fn run_reparse_test(file: &str) {
        // Compute the optimized PIL
        let optimized_pil = Pipeline::<GoldilocksField>::default()
            .from_asm_file(resolve_test_file(file))
            .compute_optimized_pil()
            .unwrap();
        // Run the pipeline using the string serialization of the optimized PIL.
        // This panics if the re-parsing fails.
        Pipeline::<GoldilocksField>::default()
            .from_pil_string(optimized_pil.to_string())
            .compute_optimized_pil()
            .unwrap();
    }
    include!(concat!(env!("OUT_DIR"), "/asm_reparse_tests.rs"));
=======
#[test]
fn vm_args() {
    let f = "asm/vm_args.asm";
    verify_asm(f, Default::default());
    test_halo2(f, Default::default());
    gen_estark_proof(f, Default::default());
}

#[test]
fn vm_args_memory() {
    let f = "asm/vm_args_memory.asm";
    verify_asm(f, Default::default());
    test_halo2(f, Default::default());
    gen_estark_proof(f, Default::default());
}

#[test]
fn vm_args_relative_path() {
    let f = "asm/vm_args_relative_path.asm";
    verify_asm(f, Default::default());
    test_halo2(f, Default::default());
    gen_estark_proof(f, Default::default());
}

#[test]
fn vm_args_two_levels() {
    let f = "asm/vm_args_two_levels.asm";
    verify_asm(f, Default::default());
    test_halo2(f, Default::default());
    gen_estark_proof(f, Default::default());
>>>>>>> ddfac8bc
}

mod book {
    use super::*;
    use test_log::test;

    fn run_book_test(file: &str) {
        // passing 0 to all tests currently works as they either take no prover input or 0 works
        let i = [0];

        verify_asm(file, slice_to_vec(&i));
        test_halo2(file, slice_to_vec(&i));
        gen_estark_proof(file, slice_to_vec(&i));
    }

    include!(concat!(env!("OUT_DIR"), "/asm_book_tests.rs"));
}

#[test]
#[should_panic = "Witness generation failed."]
fn hello_world_asm_fail() {
    let f = "asm/book/hello_world.asm";
    let i = [1];
    verify_asm(f, slice_to_vec(&i));
}

#[test]
#[should_panic = "FailedAssertion(\"This should fail.\")"]
fn failing_assertion() {
    let f = "asm/failing_assertion.asm";
    let i = [];
    verify_asm(f, slice_to_vec(&i));
}

#[test]
fn keccak() {
    use powdr_ast::analyzed::Analyzed;
    use powdr_number::BigInt;
    use powdr_pil_analyzer::evaluator::Value;
    use powdr_pipeline::test_util::evaluate_function;
    use std::{fs, sync::Arc};

    // Set up the file to test
    let code_path = format!("{}/../test_data/asm/keccak.asm", env!("CARGO_MANIFEST_DIR"),);
    let code = fs::read_to_string(code_path).unwrap();
    let mut pipeline = Pipeline::<GoldilocksField>::default().from_asm_string(code, None);
    let analyzed = pipeline.compute_analyzed_pil().unwrap().clone();

    // Helper
    fn array_argument<T>(values: Vec<u64>) -> Value<'static, T> {
        Value::Array(
            values
                .iter()
                .map(|x| Arc::new(Value::Integer(BigInt::from(*x))))
                .collect(),
        )
    }

    fn compare_integer_array_evaluations<T>(this: &Value<T>, other: &Value<T>) {
        if let (Value::Array(ref this), Value::Array(ref other)) = (this, other) {
            assert_eq!(this.len(), other.len());
            for (this_elem, other_elem) in this.iter().zip(other.iter()) {
                if let (Value::Integer(ref this_int), Value::Integer(ref other_int)) =
                    (this_elem.as_ref(), other_elem.as_ref())
                {
                    assert_eq!(this_int, other_int);
                } else {
                    panic!("Expected integer.");
                }
            }
        } else {
            panic!("Expected array.");
        }
    }

    // Test vectors for keccakf_inner and keccakf
    let padded_input: Vec<u64> = vec![
        0x7a6f6b7261746573,
        0x0100000000000000,
        0x0,
        0x0,
        0x0,
        0x0,
        0x0,
        0x0,
        0x0,
        0x0,
        0x0,
        0x0,
        0x0,
        0x0,
        0x0,
        0x0,
        0x80,
        0x0,
        0x0,
        0x0,
        0x0,
        0x0,
        0x0,
        0x0,
        0x0,
    ];

    let padded_endianness_swapped_input = padded_input.iter().map(|x| x.swap_bytes()).collect();

    // Test keccakf_inner
    let keccakf_inner_result = evaluate_function(
        &analyzed,
        "keccakf_inner",
        vec![Arc::new(array_argument(padded_endianness_swapped_input))],
    );

    let keccakf_inner_expected: Vec<u64> = vec![
        0xb6dc406d97d185ca,
        0x836e59c6c8ec3bca,
        0x6a01cf85414f77c0,
        0x397fa356584f8305,
        0xc8ad140a950d0cba,
        0x3dacc584b36c843f,
        0x428a466fad758146,
        0xa68af9b0cfafaf4c,
        0xffbba567083af2a9,
        0xb880d631598051a4,
        0x683f441da93e7295,
        0xbb5b42d2641b17c6,
        0xf4ec07dc2064443c,
        0x21959efb97953f8b,
        0x31c5e9b638335876,
        0xaa95e01d2bf963ed,
        0x82117b4b8decd828,
        0xe2a255871d47f57f,
        0x659b271c81bf6d3b,
        0x680b15e3d98b97ee,
        0x58118ac68850970d,
        0xada41f9e251307e6,
        0xf9a0529a1f229355,
        0x17cf3d9d8026e97f,
        0xdf84d5da988117d2,
    ];

    compare_integer_array_evaluations(
        &keccakf_inner_result,
        &array_argument(keccakf_inner_expected.clone()),
    );

    // Test keccakf
    let keccakf_result = evaluate_function(
        &analyzed,
        "keccakf",
        vec![Arc::new(array_argument(padded_input))],
    );

    let keccakf_expected = keccakf_inner_expected
        .iter()
        .map(|x| x.swap_bytes())
        .collect();

    compare_integer_array_evaluations(&keccakf_result, &array_argument(keccakf_expected));

    // Helper for testing full keccak
    fn test_main(analyzed: &Analyzed<GoldilocksField>, input: Vec<u8>, expected: Vec<u8>) {
        let result = evaluate_function(
            analyzed,
            "main",
            vec![
                Arc::new(Value::Integer(BigInt::from(32))), // W = 32 (output bytes)
                Arc::new(Value::Array(
                    input
                        .iter()
                        .map(|x| Arc::new(Value::Integer(BigInt::from(*x))))
                        .collect(),
                )),
                Arc::new(Value::Integer(BigInt::from(0x01))), // delim = 0x01
            ],
        );

        compare_integer_array_evaluations(
            &result,
            &array_argument(expected.iter().map(|x| *x as u64).collect()),
        );
    }

    // Test full keccak
    let input: Vec<Vec<u8>> = vec![
        // The following three test vectors are from Zokrates
        // https://github.com/Zokrates/ZoKrates/blob/develop/zokrates_stdlib/tests/tests/hashes/keccak/keccak.zok
        vec![0x7a, 0x6f, 0x6b, 0x72, 0x61, 0x74, 0x65, 0x73],
        [0x2a; 135].to_vec(),
        [0x2a; 136].to_vec(),
        // This test vector tests input size greater than compression function (keccakf) output size (200 bytes)
        {
            let mut v = vec![0x2a; 399];
            v.push(0x01);
            v
        },
        // All zero input test vector
        [0x00; 256].to_vec(),
    ];

    let expected: Vec<Vec<u8>> = vec![
        "ca85d1976d40dcb6ca3becc8c6596e83c0774f4185cf016a05834f5856a37f39",
        "723e2ae02ca8d8fb45dca21e5f6369c4f124da72f217dca5e657a4bbc69b917d",
        "e60d5160227cb1b8dc8547deb9c6a2c5e6c3306a1ca155611a73ed2c2324bfc0",
        "cf54f48e5701fed7b85fa015ff3def02604863f68c585fcf6af54a86d42e1046",
        "d397b3b043d87fcd6fad1291ff0bfd16401c274896d8c63a923727f077b8e0b5",
    ]
    .into_iter()
    .map(|x| {
        (0..x.len())
            .step_by(2)
            .map(|i| u8::from_str_radix(&x[i..i + 2], 16).unwrap())
            .collect()
    })
    .collect();

    input
        .into_iter()
        .zip(expected.into_iter())
        .for_each(|(input, expected)| {
            test_main(&analyzed, input, expected);
        });
}

#[test]
fn connect_no_witgen() {
    let f = "asm/connect_no_witgen.asm";
    let i = [];
    verify_asm(f, slice_to_vec(&i));
}<|MERGE_RESOLUTION|>--- conflicted
+++ resolved
@@ -476,9 +476,39 @@
     gen_estark_proof(f, Default::default());
 }
 
-<<<<<<< HEAD
+#[test]
+fn vm_args() {
+    let f = "asm/vm_args.asm";
+    verify_asm(f, Default::default());
+    test_halo2(f, Default::default());
+    gen_estark_proof(f, Default::default());
+}
+
+#[test]
+fn vm_args_memory() {
+    let f = "asm/vm_args_memory.asm";
+    verify_asm(f, Default::default());
+    test_halo2(f, Default::default());
+    gen_estark_proof(f, Default::default());
+}
+
+#[test]
+fn vm_args_relative_path() {
+    let f = "asm/vm_args_relative_path.asm";
+    verify_asm(f, Default::default());
+    test_halo2(f, Default::default());
+    gen_estark_proof(f, Default::default());
+}
+
+#[test]
+fn vm_args_two_levels() {
+    let f = "asm/vm_args_two_levels.asm";
+    verify_asm(f, Default::default());
+    test_halo2(f, Default::default());
+    gen_estark_proof(f, Default::default());
+}
+
 mod reparse {
-
     use powdr_number::GoldilocksField;
     use powdr_pipeline::{test_util::resolve_test_file, Pipeline};
     use test_log::test;
@@ -497,38 +527,6 @@
             .unwrap();
     }
     include!(concat!(env!("OUT_DIR"), "/asm_reparse_tests.rs"));
-=======
-#[test]
-fn vm_args() {
-    let f = "asm/vm_args.asm";
-    verify_asm(f, Default::default());
-    test_halo2(f, Default::default());
-    gen_estark_proof(f, Default::default());
-}
-
-#[test]
-fn vm_args_memory() {
-    let f = "asm/vm_args_memory.asm";
-    verify_asm(f, Default::default());
-    test_halo2(f, Default::default());
-    gen_estark_proof(f, Default::default());
-}
-
-#[test]
-fn vm_args_relative_path() {
-    let f = "asm/vm_args_relative_path.asm";
-    verify_asm(f, Default::default());
-    test_halo2(f, Default::default());
-    gen_estark_proof(f, Default::default());
-}
-
-#[test]
-fn vm_args_two_levels() {
-    let f = "asm/vm_args_two_levels.asm";
-    verify_asm(f, Default::default());
-    test_halo2(f, Default::default());
-    gen_estark_proof(f, Default::default());
->>>>>>> ddfac8bc
 }
 
 mod book {
