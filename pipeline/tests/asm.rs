use powdr_backend::BackendType;
use powdr_executor::constant_evaluator::get_uniquely_sized;
use powdr_number::{Bn254Field, FieldElement, GoldilocksField};
use powdr_pipeline::{
<<<<<<< HEAD
    test_util::{gen_estark_proof, resolve_test_file, test_halo2, verify_test_file},
    util::{FixedPolySet, PolySet, WitnessPolySet},
=======
    test_util::{
        gen_estark_proof, gen_halo2_composite_proof, resolve_test_file, test_halo2,
        verify_test_file,
    },
    util::{read_poly_set, FixedPolySet, WitnessPolySet},
>>>>>>> 82cfdb4b
    Pipeline,
};
use test_log::test;

fn verify_asm(file_name: &str, inputs: Vec<GoldilocksField>) {
    verify_test_file(file_name, inputs, vec![]).unwrap();
}

fn slice_to_vec<T: FieldElement>(arr: &[i32]) -> Vec<T> {
    arr.iter().cloned().map(|x| x.into()).collect()
}

#[test]
fn sqrt_asm() {
    let f = "asm/sqrt.asm";
    let i = [3];
    verify_asm(f, slice_to_vec(&i));
    test_halo2(f, slice_to_vec(&i));
    gen_estark_proof(f, slice_to_vec(&i));
}

#[test]
fn challenges_asm() {
    let f = "asm/challenges.asm";
    test_halo2(f, Default::default());
}

#[test]
fn simple_sum_asm() {
    let f = "asm/simple_sum.asm";
    let i = [16, 4, 1, 2, 8, 5];
    verify_asm(f, slice_to_vec(&i));
    test_halo2(f, slice_to_vec(&i));
    gen_estark_proof(f, slice_to_vec(&i));
}

#[test]
#[should_panic = "Witness generation failed."]
fn secondary_machine_plonk() {
    // Currently fails because no copy constraints are expressed in PIL yet.
    let f = "asm/secondary_machine_plonk.asm";
    verify_asm(f, Default::default());
    test_halo2(f, Default::default());
    gen_estark_proof(f, Default::default());
}

#[test]
fn secondary_block_machine_add2() {
    let f = "asm/secondary_block_machine_add2.asm";
    verify_asm(f, Default::default());
    test_halo2(f, Default::default());
    gen_estark_proof(f, Default::default());
}

#[test]
fn second_phase_hint() {
    let f = "asm/second_phase_hint.asm";
    test_halo2(f, Default::default());
}

#[test]
fn mem_write_once() {
    let f = "asm/mem_write_once.asm";
    verify_asm(f, Default::default());
    test_halo2(f, Default::default());
    gen_estark_proof(f, Default::default());
}

#[test]
fn mem_write_once_external_write() {
    let f = "asm/mem_write_once_external_write.asm";
    let mut mem = vec![GoldilocksField::from(0); 256];
    mem[17] = GoldilocksField::from(42);
    mem[62] = GoldilocksField::from(123);
    mem[255] = GoldilocksField::from(-1);
    verify_test_file(
        f,
        Default::default(),
        vec![("main_memory.value".to_string(), mem)],
    )
    .unwrap();
}

#[test]
fn block_machine_cache_miss() {
    let f = "asm/block_machine_cache_miss.asm";
    verify_asm(f, Default::default());
    test_halo2(f, Default::default());
    gen_estark_proof(f, Default::default());
}

#[test]
fn palindrome() {
    let f = "asm/palindrome.asm";
    let i = [7, 1, 7, 3, 9, 3, 7, 1];
    verify_asm(f, slice_to_vec(&i));
    test_halo2(f, slice_to_vec(&i));
    gen_estark_proof(f, slice_to_vec(&i));
}

#[test]
fn single_function_vm() {
    let f = "asm/single_function_vm.asm";
    let i = [];
    verify_asm(f, slice_to_vec(&i));
    test_halo2(f, slice_to_vec(&i));
    gen_estark_proof(f, slice_to_vec(&i));
}

#[test]
fn empty() {
    let f = "asm/empty.asm";
    let i = [];
    verify_asm(f, slice_to_vec(&i));
    test_halo2(f, slice_to_vec(&i));
    gen_estark_proof(f, slice_to_vec(&i));
}

#[test]
fn single_operation() {
    let f = "asm/single_operation.asm";
    let i = [];
    verify_asm(f, slice_to_vec(&i));
    test_halo2(f, slice_to_vec(&i));
    gen_estark_proof(f, slice_to_vec(&i));
}

#[test]
fn empty_vm() {
    let f = "asm/empty_vm.asm";
    let i = [];
    verify_asm(f, slice_to_vec(&i));
    test_halo2(f, slice_to_vec(&i));
    gen_estark_proof(f, slice_to_vec(&i));
}

#[test]
fn vm_to_block_unique_interface() {
    let f = "asm/vm_to_block_unique_interface.asm";
    let i = [];
    verify_asm(f, slice_to_vec(&i));
    test_halo2(f, slice_to_vec(&i));
    gen_estark_proof(f, slice_to_vec(&i));
}

#[test]
fn vm_to_block_to_block() {
    let f = "asm/vm_to_block_to_block.asm";
    let i = [];
    verify_asm(f, slice_to_vec(&i));
    test_halo2(f, slice_to_vec(&i));
}

#[test]
fn block_to_block() {
    let f = "asm/block_to_block.asm";
    let i = [];
    verify_asm(f, slice_to_vec(&i));
    test_halo2(f, slice_to_vec(&i));
    gen_estark_proof(f, slice_to_vec(&i));
}

#[test]
fn vm_instr_param_mapping() {
    let f = "asm/vm_instr_param_mapping.asm";
    let i = [];
    verify_asm(f, slice_to_vec(&i));
    test_halo2(f, slice_to_vec(&i));
    gen_estark_proof(f, slice_to_vec(&i));
}

#[test]
fn vm_to_block_multiple_interfaces() {
    let f = "asm/vm_to_block_multiple_interfaces.asm";
    let i = [];
    verify_asm(f, slice_to_vec(&i));
    test_halo2(f, slice_to_vec(&i));
    gen_estark_proof(f, slice_to_vec(&i));
}

#[test]
fn vm_to_vm() {
    let f = "asm/vm_to_vm.asm";
    let i = [];
    verify_asm(f, slice_to_vec(&i));
    test_halo2(f, slice_to_vec(&i));
    gen_estark_proof(f, slice_to_vec(&i));
}

#[test]
fn vm_to_vm_dynamic_trace_length() {
    let f = "asm/vm_to_vm_dynamic_trace_length.asm";
    let i = [];
    verify_asm(f, slice_to_vec(&i));
    test_halo2(f, slice_to_vec(&i));
    gen_estark_proof(f, slice_to_vec(&i));
}

#[test]
fn vm_to_vm_to_block() {
    let f = "asm/vm_to_vm_to_block.asm";
    let i = [];
    verify_asm(f, slice_to_vec(&i));
    test_halo2(f, slice_to_vec(&i));
    gen_estark_proof(f, slice_to_vec(&i));
}

#[test]
fn vm_to_block_array() {
    let f = "asm/vm_to_block_array.asm";
    let i = [];
    verify_asm(f, slice_to_vec(&i));
    test_halo2(f, slice_to_vec(&i));
    gen_estark_proof(f, slice_to_vec(&i));
}

#[test]
fn vm_to_block_different_length() {
    let f = "asm/vm_to_block_different_length.asm";
    // Because machines have different lengths, this can only be proven
    // with a composite proof.
    gen_halo2_composite_proof(f, vec![]);
}

#[test]
fn vm_to_vm_to_vm() {
    let f = "asm/vm_to_vm_to_vm.asm";
    let i = [];
    verify_asm(f, slice_to_vec(&i));
    test_halo2(f, slice_to_vec(&i));
    gen_estark_proof(f, slice_to_vec(&i));
}

#[test]
fn vm_to_block_multiple_links() {
    let f = "asm/permutations/vm_to_block_multiple_links.asm";
    let i = [];
    verify_asm(f, slice_to_vec(&i));
    test_halo2(f, slice_to_vec(&i));
    gen_estark_proof(f, slice_to_vec(&i));
}

#[test]
fn mem_read_write() {
    let f = "asm/mem_read_write.asm";
    verify_asm(f, Default::default());
    test_halo2(f, Default::default());
    gen_estark_proof(f, Default::default());
}

#[test]
fn mem_read_write_no_memory_accesses() {
    let f = "asm/mem_read_write_no_memory_accesses.asm";
    verify_asm(f, Default::default());
    test_halo2(f, Default::default());
    gen_estark_proof(f, Default::default());
}

#[test]
fn mem_read_write_with_bootloader() {
    let f = "asm/mem_read_write_with_bootloader.asm";
    verify_asm(f, Default::default());
    test_halo2(f, Default::default());
    gen_estark_proof(f, Default::default());
}

#[test]
fn mem_read_write_large_diffs() {
    let f = "asm/mem_read_write_large_diffs.asm";
    verify_asm(f, Default::default());
    test_halo2(f, Default::default());
    gen_estark_proof(f, Default::default());
}

#[test]
fn multi_assign() {
    let f = "asm/multi_assign.asm";
    let i = [7];
    verify_asm(f, slice_to_vec(&i));
    test_halo2(f, slice_to_vec(&i));
    gen_estark_proof(f, slice_to_vec(&i));
}

#[test]
fn multi_return() {
    let f = "asm/multi_return.asm";
    let i = [];
    verify_asm(f, slice_to_vec(&i));
    test_halo2(f, slice_to_vec(&i));
    gen_estark_proof(f, Default::default());
}

#[test]
#[should_panic = "called `Result::unwrap()` on an `Err` value: [\"Assignment register `Z` is incompatible with `square_and_double(3)`. Try using `<==` with no explicit assignment registers.\", \"Assignment register `Y` is incompatible with `square_and_double(3)`. Try using `<==` with no explicit assignment registers.\"]"]
fn multi_return_wrong_assignment_registers() {
    let f = "asm/multi_return_wrong_assignment_registers.asm";
    let i = [];
    verify_asm(f, slice_to_vec(&i));
}

#[test]
#[should_panic = "Result::unwrap()` on an `Err` value: [\"Mismatched number of registers for assignment A, B <=Y= square_and_double(3);\"]"]
fn multi_return_wrong_assignment_register_length() {
    let f = "asm/multi_return_wrong_assignment_register_length.asm";
    let i = [];
    verify_asm(f, slice_to_vec(&i));
}

#[test]
fn bit_access() {
    let f = "asm/bit_access.asm";
    let i = [20];
    verify_asm(f, slice_to_vec(&i));
    test_halo2(f, slice_to_vec(&i));
    gen_estark_proof(f, slice_to_vec(&i));
}

#[test]
fn sqrt() {
    let f = "asm/sqrt.asm";
    verify_asm(f, Default::default());
    test_halo2(f, Default::default());
    gen_estark_proof(f, Default::default());
}

#[test]
fn functional_instructions() {
    let f = "asm/functional_instructions.asm";
    let i = [20];
    verify_asm(f, slice_to_vec(&i));
    test_halo2(f, slice_to_vec(&i));
    gen_estark_proof(f, slice_to_vec(&i));
}

#[test]
fn full_pil_constant() {
    let f = "asm/full_pil_constant.asm";
    verify_asm(f, Default::default());
    test_halo2(f, Default::default());
    gen_estark_proof(f, Default::default());
}

#[test]
fn intermediate() {
    let f = "asm/intermediate.asm";
    verify_asm(f, Default::default());
    test_halo2(f, Default::default());
    gen_estark_proof(f, Default::default());
}

#[test]
fn intermediate_nested() {
    let f = "asm/intermediate_nested.asm";
    verify_asm(f, Default::default());
    test_halo2(f, Default::default());
    gen_estark_proof(f, Default::default());
}

#[test]
fn pil_at_module_level() {
    let f = "asm/pil_at_module_level.asm";
    verify_asm(f, Default::default());
    test_halo2(f, Default::default());
    gen_estark_proof(f, Default::default());
}

#[test]
fn read_poly_files() {
    let asm_files = ["asm/vm_to_block_unique_interface.asm", "asm/empty.asm"];
    for f in asm_files {
        let tmp_dir = mktemp::Temp::new_dir().unwrap();

        // generate poly files
        let mut pipeline = Pipeline::<Bn254Field>::default()
            .from_file(resolve_test_file(f))
            .with_output(tmp_dir.to_path_buf(), true)
            .with_backend(BackendType::EStarkDump, None);
        pipeline.compute_witness().unwrap();
        let pil = pipeline.compute_optimized_pil().unwrap();
        pipeline.compute_proof().unwrap();

        // check fixed cols (may have no fixed cols)
        let fixed = FixedPolySet::<Bn254Field>::read(tmp_dir.as_path());
        let fixed = get_uniquely_sized(&fixed).unwrap();
        if !fixed.is_empty() {
            assert_eq!(pil.degree(), fixed[0].1.len() as u64);
        }

        // check witness cols (examples assumed to have at least one witness col)
        let witness = WitnessPolySet::<Bn254Field>::read(tmp_dir.as_path());
        assert_eq!(pil.degree(), witness[0].1.len() as u64);
    }
}

#[test]
fn enum_in_asm() {
    let f = "asm/enum_in_asm.asm";
    verify_asm(f, Default::default());
    test_halo2(f, Default::default());
    gen_estark_proof(f, Default::default());
}

#[test]
fn pass_range_constraints() {
    let f = "asm/pass_range_constraints.asm";
    verify_asm(f, Default::default());
    test_halo2(f, Default::default());
    gen_estark_proof(f, Default::default());
}

#[test]
fn side_effects() {
    let f = "asm/side_effects.asm";
    verify_asm(f, Default::default());
    test_halo2(f, Default::default());
    gen_estark_proof(f, Default::default());
}

#[test]
fn multiple_signatures() {
    let f = "asm/multiple_signatures.asm";
    verify_asm(f, Default::default());
    test_halo2(f, Default::default());
    gen_estark_proof(f, Default::default());
}

#[test]
fn permutation_simple() {
    let f = "asm/permutations/simple.asm";
    verify_asm(f, Default::default());
    test_halo2(f, Default::default());
    gen_estark_proof(f, Default::default());
}

#[test]
fn permutation_to_block() {
    let f = "asm/permutations/vm_to_block.asm";
    verify_asm(f, Default::default());
    test_halo2(f, Default::default());
    gen_estark_proof(f, Default::default());
}

#[test]
#[should_panic = "called `Result::unwrap()` on an `Err` value: Linear constraint is not satisfiable: 18446744069414584320 != 0"]
fn permutation_to_vm() {
    // TODO: witgen issue: Machine incorrectly detected as block machine.
    let f = "asm/permutations/vm_to_vm.asm";
    verify_asm(f, Default::default());
    test_halo2(f, Default::default());
    gen_estark_proof(f, Default::default());
}

#[test]
fn permutation_to_block_to_block() {
    let f = "asm/permutations/block_to_block.asm";
    verify_asm(f, Default::default());
    test_halo2(f, Default::default());
    gen_estark_proof(f, Default::default());
}

#[test]
#[should_panic = "has incoming permutations but doesn't declare call_selectors"]
fn permutation_incoming_needs_selector() {
    let f = "asm/permutations/incoming_needs_selector.asm";
    verify_asm(f, Default::default());
    test_halo2(f, Default::default());
    gen_estark_proof(f, Default::default());
}

#[test]
fn call_selectors_with_no_permutation() {
    let f = "asm/permutations/call_selectors_with_no_permutation.asm";
    verify_asm(f, Default::default());
    test_halo2(f, Default::default());
    gen_estark_proof(f, Default::default());
}

#[test]
fn vm_args() {
    let f = "asm/vm_args.asm";
    verify_asm(f, Default::default());
    test_halo2(f, Default::default());
    gen_estark_proof(f, Default::default());
}

#[test]
fn vm_args_memory() {
    let f = "asm/vm_args_memory.asm";
    verify_asm(f, Default::default());
    test_halo2(f, Default::default());
    gen_estark_proof(f, Default::default());
}

#[test]
fn vm_args_relative_path() {
    let f = "asm/vm_args_relative_path.asm";
    verify_asm(f, Default::default());
    test_halo2(f, Default::default());
    gen_estark_proof(f, Default::default());
}

#[test]
fn vm_args_two_levels() {
    let f = "asm/vm_args_two_levels.asm";
    verify_asm(f, Default::default());
    test_halo2(f, Default::default());
    gen_estark_proof(f, Default::default());
}

mod book {
    use super::*;
    use test_log::test;

    fn run_book_test(file: &str) {
        // passing 0 to all tests currently works as they either take no prover input or 0 works
        let i = [0];

        verify_asm(file, slice_to_vec(&i));
        test_halo2(file, slice_to_vec(&i));
        gen_estark_proof(file, slice_to_vec(&i));
    }

    include!(concat!(env!("OUT_DIR"), "/asm_book_tests.rs"));
}

#[test]
#[should_panic = "Witness generation failed."]
fn hello_world_asm_fail() {
    let f = "asm/book/hello_world.asm";
    let i = [1];
    verify_asm(f, slice_to_vec(&i));
}

#[test]
#[should_panic = "FailedAssertion(\"This should fail.\")"]
fn failing_assertion() {
    let f = "asm/failing_assertion.asm";
    let i = [];
    verify_asm(f, slice_to_vec(&i));
}

#[test]
fn keccak() {
    use powdr_ast::analyzed::Analyzed;
    use powdr_number::BigInt;
    use powdr_pil_analyzer::evaluator::Value;
    use powdr_pipeline::test_util::evaluate_function;
    use std::{fs, sync::Arc};

    // Set up the file to test
    let code_path = format!("{}/../test_data/asm/keccak.asm", env!("CARGO_MANIFEST_DIR"),);
    let code = fs::read_to_string(code_path).unwrap();
    let mut pipeline = Pipeline::<GoldilocksField>::default().from_asm_string(code, None);
    let analyzed = pipeline.compute_analyzed_pil().unwrap().clone();

    // Helper
    fn array_argument<T>(values: Vec<u64>) -> Value<'static, T> {
        Value::Array(
            values
                .iter()
                .map(|x| Arc::new(Value::Integer(BigInt::from(*x))))
                .collect(),
        )
    }

    fn compare_integer_array_evaluations<T>(this: &Value<T>, other: &Value<T>) {
        if let (Value::Array(ref this), Value::Array(ref other)) = (this, other) {
            assert_eq!(this.len(), other.len());
            for (this_elem, other_elem) in this.iter().zip(other.iter()) {
                if let (Value::Integer(ref this_int), Value::Integer(ref other_int)) =
                    (this_elem.as_ref(), other_elem.as_ref())
                {
                    assert_eq!(this_int, other_int);
                } else {
                    panic!("Expected integer.");
                }
            }
        } else {
            panic!("Expected array.");
        }
    }

    // Test vectors for keccakf_inner and keccakf
    let padded_input: Vec<u64> = vec![
        0x7a6f6b7261746573,
        0x0100000000000000,
        0x0,
        0x0,
        0x0,
        0x0,
        0x0,
        0x0,
        0x0,
        0x0,
        0x0,
        0x0,
        0x0,
        0x0,
        0x0,
        0x0,
        0x80,
        0x0,
        0x0,
        0x0,
        0x0,
        0x0,
        0x0,
        0x0,
        0x0,
    ];

    let padded_endianness_swapped_input = padded_input.iter().map(|x| x.swap_bytes()).collect();

    // Test keccakf_inner
    let keccakf_inner_result = evaluate_function(
        &analyzed,
        "keccakf_inner",
        vec![Arc::new(array_argument(padded_endianness_swapped_input))],
    );

    let keccakf_inner_expected: Vec<u64> = vec![
        0xb6dc406d97d185ca,
        0x836e59c6c8ec3bca,
        0x6a01cf85414f77c0,
        0x397fa356584f8305,
        0xc8ad140a950d0cba,
        0x3dacc584b36c843f,
        0x428a466fad758146,
        0xa68af9b0cfafaf4c,
        0xffbba567083af2a9,
        0xb880d631598051a4,
        0x683f441da93e7295,
        0xbb5b42d2641b17c6,
        0xf4ec07dc2064443c,
        0x21959efb97953f8b,
        0x31c5e9b638335876,
        0xaa95e01d2bf963ed,
        0x82117b4b8decd828,
        0xe2a255871d47f57f,
        0x659b271c81bf6d3b,
        0x680b15e3d98b97ee,
        0x58118ac68850970d,
        0xada41f9e251307e6,
        0xf9a0529a1f229355,
        0x17cf3d9d8026e97f,
        0xdf84d5da988117d2,
    ];

    compare_integer_array_evaluations(
        &keccakf_inner_result,
        &array_argument(keccakf_inner_expected.clone()),
    );

    // Test keccakf
    let keccakf_result = evaluate_function(
        &analyzed,
        "keccakf",
        vec![Arc::new(array_argument(padded_input))],
    );

    let keccakf_expected = keccakf_inner_expected
        .iter()
        .map(|x| x.swap_bytes())
        .collect();

    compare_integer_array_evaluations(&keccakf_result, &array_argument(keccakf_expected));

    // Helper for testing full keccak
    fn test_main(analyzed: &Analyzed<GoldilocksField>, input: Vec<u8>, expected: Vec<u8>) {
        let result = evaluate_function(
            analyzed,
            "main",
            vec![
                Arc::new(Value::Integer(BigInt::from(32))), // W = 32 (output bytes)
                Arc::new(Value::Array(
                    input
                        .iter()
                        .map(|x| Arc::new(Value::Integer(BigInt::from(*x))))
                        .collect(),
                )),
                Arc::new(Value::Integer(BigInt::from(0x01))), // delim = 0x01
            ],
        );

        compare_integer_array_evaluations(
            &result,
            &array_argument(expected.iter().map(|x| *x as u64).collect()),
        );
    }

    // Test full keccak
    let input: Vec<Vec<u8>> = vec![
        // The following three test vectors are from Zokrates
        // https://github.com/Zokrates/ZoKrates/blob/develop/zokrates_stdlib/tests/tests/hashes/keccak/keccak.zok
        vec![0x7a, 0x6f, 0x6b, 0x72, 0x61, 0x74, 0x65, 0x73],
        [0x2a; 135].to_vec(),
        [0x2a; 136].to_vec(),
        // This test vector tests input size greater than compression function (keccakf) output size (200 bytes)
        {
            let mut v = vec![0x2a; 399];
            v.push(0x01);
            v
        },
        // All zero input test vector
        [0x00; 256].to_vec(),
    ];

    let expected: Vec<Vec<u8>> = vec![
        "ca85d1976d40dcb6ca3becc8c6596e83c0774f4185cf016a05834f5856a37f39",
        "723e2ae02ca8d8fb45dca21e5f6369c4f124da72f217dca5e657a4bbc69b917d",
        "e60d5160227cb1b8dc8547deb9c6a2c5e6c3306a1ca155611a73ed2c2324bfc0",
        "cf54f48e5701fed7b85fa015ff3def02604863f68c585fcf6af54a86d42e1046",
        "d397b3b043d87fcd6fad1291ff0bfd16401c274896d8c63a923727f077b8e0b5",
    ]
    .into_iter()
    .map(|x| {
        (0..x.len())
            .step_by(2)
            .map(|i| u8::from_str_radix(&x[i..i + 2], 16).unwrap())
            .collect()
    })
    .collect();

    input
        .into_iter()
        .zip(expected.into_iter())
        .for_each(|(input, expected)| {
            test_main(&analyzed, input, expected);
        });
}

#[test]
fn connect_no_witgen() {
    let f = "asm/connect_no_witgen.asm";
    let i = [];
    verify_asm(f, slice_to_vec(&i));
}

#[test]
fn generics_preservation() {
    let f = "asm/generics_preservation.asm";
    verify_asm(f, Default::default());
}

#[test]
fn trait_parsing() {
    // Should be expanded/renamed when traits functionality is fully implemented
    let f = "asm/trait_parsing.asm";
    verify_asm(f, Default::default());
}<|MERGE_RESOLUTION|>--- conflicted
+++ resolved
@@ -2,16 +2,8 @@
 use powdr_executor::constant_evaluator::get_uniquely_sized;
 use powdr_number::{Bn254Field, FieldElement, GoldilocksField};
 use powdr_pipeline::{
-<<<<<<< HEAD
     test_util::{gen_estark_proof, resolve_test_file, test_halo2, verify_test_file},
     util::{FixedPolySet, PolySet, WitnessPolySet},
-=======
-    test_util::{
-        gen_estark_proof, gen_halo2_composite_proof, resolve_test_file, test_halo2,
-        verify_test_file,
-    },
-    util::{read_poly_set, FixedPolySet, WitnessPolySet},
->>>>>>> 82cfdb4b
     Pipeline,
 };
 use test_log::test;
