use powdr_backend::BackendType;
use powdr_number::{Bn254Field, FieldElement, GoldilocksField};
use powdr_pipeline::{
    test_util::{gen_estark_proof, resolve_test_file, test_halo2, verify_test_file},
    util::{read_poly_set, FixedPolySet, WitnessPolySet},
    Pipeline,
};
use test_log::test;

fn verify_asm(file_name: &str, inputs: Vec<GoldilocksField>) {
    verify_test_file(file_name, inputs, vec![]).unwrap();
}

fn slice_to_vec<T: FieldElement>(arr: &[i32]) -> Vec<T> {
    arr.iter().cloned().map(|x| x.into()).collect()
}

#[test]
fn sqrt_asm() {
    let f = "asm/sqrt.asm";
    let i = [3];
    verify_asm(f, slice_to_vec(&i));
    test_halo2(f, slice_to_vec(&i));
    gen_estark_proof(f, slice_to_vec(&i));
}

#[test]
fn challenges_asm() {
    let f = "asm/challenges.asm";
    test_halo2(f, Default::default());
}

#[test]
fn simple_sum_asm() {
    let f = "asm/simple_sum.asm";
    let i = [16, 4, 1, 2, 8, 5];
    verify_asm(f, slice_to_vec(&i));
    test_halo2(f, slice_to_vec(&i));
    gen_estark_proof(f, slice_to_vec(&i));
}

#[test]
#[should_panic = "Witness generation failed."]
fn secondary_machine_plonk() {
    // Currently fails because no copy constraints are expressed in PIL yet.
    let f = "asm/secondary_machine_plonk.asm";
    verify_asm(f, Default::default());
    test_halo2(f, Default::default());
    gen_estark_proof(f, Default::default());
}

#[test]
fn secondary_block_machine_add2() {
    let f = "asm/secondary_block_machine_add2.asm";
    verify_asm(f, Default::default());
    test_halo2(f, Default::default());
    gen_estark_proof(f, Default::default());
}

#[test]
fn second_phase_hint() {
    let f = "asm/second_phase_hint.asm";
    test_halo2(f, Default::default());
}

#[test]
fn mem_write_once() {
    let f = "asm/mem_write_once.asm";
    verify_asm(f, Default::default());
    test_halo2(f, Default::default());
    gen_estark_proof(f, Default::default());
}

#[test]
fn mem_write_once_external_write() {
    let f = "asm/mem_write_once_external_write.asm";
    let mut mem = vec![GoldilocksField::from(0); 256];
    mem[17] = GoldilocksField::from(42);
    mem[62] = GoldilocksField::from(123);
    mem[255] = GoldilocksField::from(-1);
    verify_test_file(
        f,
        Default::default(),
        vec![("main_memory.value".to_string(), mem)],
    )
    .unwrap();
}

#[test]
fn block_machine_cache_miss() {
    let f = "asm/block_machine_cache_miss.asm";
    verify_asm(f, Default::default());
    test_halo2(f, Default::default());
    gen_estark_proof(f, Default::default());
}

#[test]
fn palindrome() {
    let f = "asm/palindrome.asm";
    let i = [7, 1, 7, 3, 9, 3, 7, 1];
    verify_asm(f, slice_to_vec(&i));
    test_halo2(f, slice_to_vec(&i));
    gen_estark_proof(f, slice_to_vec(&i));
}

#[test]
fn single_function_vm() {
    let f = "asm/single_function_vm.asm";
    let i = [];
    verify_asm(f, slice_to_vec(&i));
    test_halo2(f, slice_to_vec(&i));
    gen_estark_proof(f, slice_to_vec(&i));
}

#[test]
fn empty() {
    let f = "asm/empty.asm";
    let i = [];
    verify_asm(f, slice_to_vec(&i));
    test_halo2(f, slice_to_vec(&i));
    gen_estark_proof(f, slice_to_vec(&i));
}

#[test]
fn single_operation() {
    let f = "asm/single_operation.asm";
    let i = [];
    verify_asm(f, slice_to_vec(&i));
    test_halo2(f, slice_to_vec(&i));
    gen_estark_proof(f, slice_to_vec(&i));
}

#[test]
fn empty_vm() {
    let f = "asm/empty_vm.asm";
    let i = [];
    verify_asm(f, slice_to_vec(&i));
    test_halo2(f, slice_to_vec(&i));
    gen_estark_proof(f, slice_to_vec(&i));
}

#[test]
fn vm_to_block_unique_interface() {
    let f = "asm/vm_to_block_unique_interface.asm";
    let i = [];
    verify_asm(f, slice_to_vec(&i));
    test_halo2(f, slice_to_vec(&i));
    gen_estark_proof(f, slice_to_vec(&i));
}

#[test]
fn vm_to_block_to_block() {
    let f = "asm/vm_to_block_to_block.asm";
    let i = [];
    verify_asm(f, slice_to_vec(&i));
    test_halo2(f, slice_to_vec(&i));
}

#[test]
fn block_to_block() {
    let f = "asm/block_to_block.asm";
    let i = [];
    verify_asm(f, slice_to_vec(&i));
    test_halo2(f, slice_to_vec(&i));
    gen_estark_proof(f, slice_to_vec(&i));
}

#[test]
fn vm_instr_param_mapping() {
    let f = "asm/vm_instr_param_mapping.asm";
    let i = [];
    verify_asm(f, slice_to_vec(&i));
    test_halo2(f, slice_to_vec(&i));
    gen_estark_proof(f, slice_to_vec(&i));
}

#[test]
fn vm_to_block_multiple_interfaces() {
    let f = "asm/vm_to_block_multiple_interfaces.asm";
    let i = [];
    verify_asm(f, slice_to_vec(&i));
    test_halo2(f, slice_to_vec(&i));
    gen_estark_proof(f, slice_to_vec(&i));
}

#[test]
fn vm_to_vm() {
    let f = "asm/vm_to_vm.asm";
    let i = [];
    verify_asm(f, slice_to_vec(&i));
    test_halo2(f, slice_to_vec(&i));
    gen_estark_proof(f, slice_to_vec(&i));
}

#[test]
fn vm_to_vm_dynamic_trace_length() {
    let f = "asm/vm_to_vm_dynamic_trace_length.asm";
    let i = [];
    verify_asm(f, slice_to_vec(&i));
    test_halo2(f, slice_to_vec(&i));
    gen_estark_proof(f, slice_to_vec(&i));
}

#[test]
fn vm_to_vm_to_block() {
    let f = "asm/vm_to_vm_to_block.asm";
    let i = [];
    verify_asm(f, slice_to_vec(&i));
    test_halo2(f, slice_to_vec(&i));
    gen_estark_proof(f, slice_to_vec(&i));
}

#[test]
fn vm_to_block_array() {
    let f = "asm/vm_to_block_array.asm";
    let i = [];
    verify_asm(f, slice_to_vec(&i));
    test_halo2(f, slice_to_vec(&i));
    gen_estark_proof(f, slice_to_vec(&i));
}

#[test]
fn vm_to_vm_to_vm() {
    let f = "asm/vm_to_vm_to_vm.asm";
    let i = [];
    verify_asm(f, slice_to_vec(&i));
    test_halo2(f, slice_to_vec(&i));
    gen_estark_proof(f, slice_to_vec(&i));
}

#[test]
fn vm_to_block_multiple_links() {
    let f = "asm/permutations/vm_to_block_multiple_links.asm";
    let i = [];
    verify_asm(f, slice_to_vec(&i));
    test_halo2(f, slice_to_vec(&i));
    gen_estark_proof(f, slice_to_vec(&i));
}

#[test]
fn mem_read_write() {
    let f = "asm/mem_read_write.asm";
    verify_asm(f, Default::default());
    test_halo2(f, Default::default());
    gen_estark_proof(f, Default::default());
}

#[test]
fn mem_read_write_no_memory_accesses() {
    let f = "asm/mem_read_write_no_memory_accesses.asm";
    verify_asm(f, Default::default());
    test_halo2(f, Default::default());
    gen_estark_proof(f, Default::default());
}

#[test]
fn mem_read_write_with_bootloader() {
    let f = "asm/mem_read_write_with_bootloader.asm";
    verify_asm(f, Default::default());
    test_halo2(f, Default::default());
    gen_estark_proof(f, Default::default());
}

#[test]
fn mem_read_write_large_diffs() {
    let f = "asm/mem_read_write_large_diffs.asm";
    verify_asm(f, Default::default());
    test_halo2(f, Default::default());
    gen_estark_proof(f, Default::default());
}

#[test]
fn multi_assign() {
    let f = "asm/multi_assign.asm";
    let i = [7];
    verify_asm(f, slice_to_vec(&i));
    test_halo2(f, slice_to_vec(&i));
    gen_estark_proof(f, slice_to_vec(&i));
}

#[test]
fn multi_return() {
    let f = "asm/multi_return.asm";
    let i = [];
    verify_asm(f, slice_to_vec(&i));
    test_halo2(f, slice_to_vec(&i));
    gen_estark_proof(f, Default::default());
}

#[test]
#[should_panic = "called `Result::unwrap()` on an `Err` value: [\"Assignment register `Z` is incompatible with `square_and_double(3)`. Try using `<==` with no explicit assignment registers.\", \"Assignment register `Y` is incompatible with `square_and_double(3)`. Try using `<==` with no explicit assignment registers.\"]"]
fn multi_return_wrong_assignment_registers() {
    let f = "asm/multi_return_wrong_assignment_registers.asm";
    let i = [];
    verify_asm(f, slice_to_vec(&i));
}

#[test]
#[should_panic = "Result::unwrap()` on an `Err` value: [\"Mismatched number of registers for assignment A, B <=Y= square_and_double(3);\"]"]
fn multi_return_wrong_assignment_register_length() {
    let f = "asm/multi_return_wrong_assignment_register_length.asm";
    let i = [];
    verify_asm(f, slice_to_vec(&i));
}

#[test]
fn bit_access() {
    let f = "asm/bit_access.asm";
    let i = [20];
    verify_asm(f, slice_to_vec(&i));
    test_halo2(f, slice_to_vec(&i));
    gen_estark_proof(f, slice_to_vec(&i));
}

#[test]
fn sqrt() {
    let f = "asm/sqrt.asm";
    verify_asm(f, Default::default());
    test_halo2(f, Default::default());
    gen_estark_proof(f, Default::default());
}

#[test]
fn functional_instructions() {
    let f = "asm/functional_instructions.asm";
    let i = [20];
    verify_asm(f, slice_to_vec(&i));
    test_halo2(f, slice_to_vec(&i));
    gen_estark_proof(f, slice_to_vec(&i));
}

#[test]
fn full_pil_constant() {
    let f = "asm/full_pil_constant.asm";
    verify_asm(f, Default::default());
    test_halo2(f, Default::default());
    gen_estark_proof(f, Default::default());
}

#[test]
fn intermediate() {
    let f = "asm/intermediate.asm";
    verify_asm(f, Default::default());
    test_halo2(f, Default::default());
    gen_estark_proof(f, Default::default());
}

#[test]
fn intermediate_nested() {
    let f = "asm/intermediate_nested.asm";
    verify_asm(f, Default::default());
    test_halo2(f, Default::default());
    gen_estark_proof(f, Default::default());
}

#[test]
fn pil_at_module_level() {
    let f = "asm/pil_at_module_level.asm";
    verify_asm(f, Default::default());
    test_halo2(f, Default::default());
    gen_estark_proof(f, Default::default());
}

#[test]
fn read_poly_files() {
    let asm_files = ["asm/vm_to_block_unique_interface.asm", "asm/empty.asm"];
    for f in asm_files {
        let tmp_dir = mktemp::Temp::new_dir().unwrap();

        // generate poly files
        let mut pipeline = Pipeline::<Bn254Field>::default()
            .from_file(resolve_test_file(f))
            .with_output(tmp_dir.to_path_buf(), true)
            .with_backend(BackendType::EStarkDump, None);
        pipeline.compute_witness().unwrap();
        let pil = pipeline.compute_optimized_pil().unwrap();
        pipeline.compute_proof().unwrap();

        // check fixed cols (may have no fixed cols)
        let fixed = read_poly_set::<FixedPolySet, Bn254Field>(tmp_dir.as_path());
        if !fixed.is_empty() {
            assert_eq!(pil.degree(), fixed[0].1.len() as u64);
        }

        // check witness cols (examples assumed to have at least one witness col)
        let witness = read_poly_set::<WitnessPolySet, Bn254Field>(tmp_dir.as_path());
        assert_eq!(pil.degree(), witness[0].1.len() as u64);
    }
}

#[test]
fn enum_in_asm() {
    let f = "asm/enum_in_asm.asm";
    verify_asm(f, Default::default());
    test_halo2(f, Default::default());
    gen_estark_proof(f, Default::default());
}

#[test]
fn pass_range_constraints() {
    let f = "asm/pass_range_constraints.asm";
    verify_asm(f, Default::default());
    test_halo2(f, Default::default());
    gen_estark_proof(f, Default::default());
}

#[test]
fn side_effects() {
    let f = "asm/side_effects.asm";
    verify_asm(f, Default::default());
    test_halo2(f, Default::default());
    gen_estark_proof(f, Default::default());
}

#[test]
fn multiple_signatures() {
    let f = "asm/multiple_signatures.asm";
    verify_asm(f, Default::default());
    test_halo2(f, Default::default());
    gen_estark_proof(f, Default::default());
}

#[test]
fn permutation_simple() {
    let f = "asm/permutations/simple.asm";
    verify_asm(f, Default::default());
    test_halo2(f, Default::default());
    gen_estark_proof(f, Default::default());
}

#[test]
fn permutation_to_block() {
    let f = "asm/permutations/vm_to_block.asm";
    verify_asm(f, Default::default());
    test_halo2(f, Default::default());
    gen_estark_proof(f, Default::default());
}

#[test]
#[should_panic = "called `Result::unwrap()` on an `Err` value: Linear constraint is not satisfiable: 18446744069414584320 != 0"]
fn permutation_to_vm() {
    // TODO: witgen issue: Machine incorrectly detected as block machine.
    let f = "asm/permutations/vm_to_vm.asm";
    verify_asm(f, Default::default());
    test_halo2(f, Default::default());
    gen_estark_proof(f, Default::default());
}

#[test]
fn permutation_to_block_to_block() {
    let f = "asm/permutations/block_to_block.asm";
    verify_asm(f, Default::default());
    test_halo2(f, Default::default());
    gen_estark_proof(f, Default::default());
}

#[test]
#[should_panic = "has incoming permutations but doesn't declare call_selectors"]
fn permutation_incoming_needs_selector() {
    let f = "asm/permutations/incoming_needs_selector.asm";
    verify_asm(f, Default::default());
    test_halo2(f, Default::default());
    gen_estark_proof(f, Default::default());
}

#[test]
fn call_selectors_with_no_permutation() {
    let f = "asm/permutations/call_selectors_with_no_permutation.asm";
    verify_asm(f, Default::default());
    test_halo2(f, Default::default());
    gen_estark_proof(f, Default::default());
}

#[test]
fn vm_args() {
    let f = "asm/vm_args.asm";
    verify_asm(f, Default::default());
    test_halo2(f, Default::default());
    gen_estark_proof(f, Default::default());
}

#[test]
fn vm_args_memory() {
    let f = "asm/vm_args_memory.asm";
    verify_asm(f, Default::default());
    test_halo2(f, Default::default());
    gen_estark_proof(f, Default::default());
}

#[test]
fn vm_args_relative_path() {
    let f = "asm/vm_args_relative_path.asm";
    verify_asm(f, Default::default());
    test_halo2(f, Default::default());
    gen_estark_proof(f, Default::default());
}

#[test]
fn vm_args_two_levels() {
    let f = "asm/vm_args_two_levels.asm";
    verify_asm(f, Default::default());
    test_halo2(f, Default::default());
    gen_estark_proof(f, Default::default());
}

mod book {
    use super::*;
    use test_log::test;

    fn run_book_test(file: &str) {
        // passing 0 to all tests currently works as they either take no prover input or 0 works
        let i = [0];

        verify_asm(file, slice_to_vec(&i));
        test_halo2(file, slice_to_vec(&i));
        gen_estark_proof(file, slice_to_vec(&i));
    }

    include!(concat!(env!("OUT_DIR"), "/asm_book_tests.rs"));
}

#[test]
#[should_panic = "Witness generation failed."]
fn hello_world_asm_fail() {
    let f = "asm/book/hello_world.asm";
    let i = [1];
    verify_asm(f, slice_to_vec(&i));
}

#[test]
#[should_panic = "FailedAssertion(\"This should fail.\")"]
fn failing_assertion() {
    let f = "asm/failing_assertion.asm";
    let i = [];
    verify_asm(f, slice_to_vec(&i));
}

#[test]
fn keccak() {
    use powdr_ast::analyzed::Analyzed;
    use powdr_number::BigInt;
    use powdr_pil_analyzer::evaluator::Value;
    use powdr_pipeline::test_util::evaluate_function;
    use std::{fs, sync::Arc};

    // Set up the file to test
    let code_path = format!("{}/../test_data/asm/keccak.asm", env!("CARGO_MANIFEST_DIR"),);
    let code = fs::read_to_string(code_path).unwrap();
    let mut pipeline = Pipeline::<GoldilocksField>::default().from_asm_string(code, None);
    let analyzed = pipeline.compute_analyzed_pil().unwrap().clone();

    // Helper
    fn array_argument<T>(values: Vec<u64>) -> Value<'static, T> {
        Value::Array(
            values
                .iter()
                .map(|x| Arc::new(Value::Integer(BigInt::from(*x))))
                .collect(),
        )
    }

    fn compare_integer_array_evaluations<T>(this: &Value<T>, other: &Value<T>) {
        if let (Value::Array(ref this), Value::Array(ref other)) = (this, other) {
            assert_eq!(this.len(), other.len());
            for (this_elem, other_elem) in this.iter().zip(other.iter()) {
                if let (Value::Integer(ref this_int), Value::Integer(ref other_int)) =
                    (this_elem.as_ref(), other_elem.as_ref())
                {
                    assert_eq!(this_int, other_int);
                } else {
                    panic!("Expected integer.");
                }
            }
        } else {
            panic!("Expected array.");
        }
    }

    // Test vectors for keccakf_inner and keccakf
    let padded_input: Vec<u64> = vec![
        0x7a6f6b7261746573,
        0x0100000000000000,
        0x0,
        0x0,
        0x0,
        0x0,
        0x0,
        0x0,
        0x0,
        0x0,
        0x0,
        0x0,
        0x0,
        0x0,
        0x0,
        0x0,
        0x80,
        0x0,
        0x0,
        0x0,
        0x0,
        0x0,
        0x0,
        0x0,
        0x0,
    ];

    let padded_endianness_swapped_input = padded_input.iter().map(|x| x.swap_bytes()).collect();

    // Test keccakf_inner
    let keccakf_inner_result = evaluate_function(
        &analyzed,
        "keccakf_inner",
        vec![Arc::new(array_argument(padded_endianness_swapped_input))],
    );

    let keccakf_inner_expected: Vec<u64> = vec![
        0xb6dc406d97d185ca,
        0x836e59c6c8ec3bca,
        0x6a01cf85414f77c0,
        0x397fa356584f8305,
        0xc8ad140a950d0cba,
        0x3dacc584b36c843f,
        0x428a466fad758146,
        0xa68af9b0cfafaf4c,
        0xffbba567083af2a9,
        0xb880d631598051a4,
        0x683f441da93e7295,
        0xbb5b42d2641b17c6,
        0xf4ec07dc2064443c,
        0x21959efb97953f8b,
        0x31c5e9b638335876,
        0xaa95e01d2bf963ed,
        0x82117b4b8decd828,
        0xe2a255871d47f57f,
        0x659b271c81bf6d3b,
        0x680b15e3d98b97ee,
        0x58118ac68850970d,
        0xada41f9e251307e6,
        0xf9a0529a1f229355,
        0x17cf3d9d8026e97f,
        0xdf84d5da988117d2,
    ];

    compare_integer_array_evaluations(
        &keccakf_inner_result,
        &array_argument(keccakf_inner_expected.clone()),
    );

    // Test keccakf
    let keccakf_result = evaluate_function(
        &analyzed,
        "keccakf",
        vec![Arc::new(array_argument(padded_input))],
    );

    let keccakf_expected = keccakf_inner_expected
        .iter()
        .map(|x| x.swap_bytes())
        .collect();

    compare_integer_array_evaluations(&keccakf_result, &array_argument(keccakf_expected));

    // Helper for testing full keccak
    fn test_main(analyzed: &Analyzed<GoldilocksField>, input: Vec<u8>, expected: Vec<u8>) {
        let result = evaluate_function(
            analyzed,
            "main",
            vec![
                Arc::new(Value::Integer(BigInt::from(32))), // W = 32 (output bytes)
                Arc::new(Value::Array(
                    input
                        .iter()
                        .map(|x| Arc::new(Value::Integer(BigInt::from(*x))))
                        .collect(),
                )),
                Arc::new(Value::Integer(BigInt::from(0x01))), // delim = 0x01
            ],
        );

        compare_integer_array_evaluations(
            &result,
            &array_argument(expected.iter().map(|x| *x as u64).collect()),
        );
    }

    // Test full keccak
    let input: Vec<Vec<u8>> = vec![
        // The following three test vectors are from Zokrates
        // https://github.com/Zokrates/ZoKrates/blob/develop/zokrates_stdlib/tests/tests/hashes/keccak/keccak.zok
        vec![0x7a, 0x6f, 0x6b, 0x72, 0x61, 0x74, 0x65, 0x73],
        [0x2a; 135].to_vec(),
        [0x2a; 136].to_vec(),
        // This test vector tests input size greater than compression function (keccakf) output size (200 bytes)
        {
            let mut v = vec![0x2a; 399];
            v.push(0x01);
            v
        },
        // All zero input test vector
        [0x00; 256].to_vec(),
    ];

    let expected: Vec<Vec<u8>> = vec![
        "ca85d1976d40dcb6ca3becc8c6596e83c0774f4185cf016a05834f5856a37f39",
        "723e2ae02ca8d8fb45dca21e5f6369c4f124da72f217dca5e657a4bbc69b917d",
        "e60d5160227cb1b8dc8547deb9c6a2c5e6c3306a1ca155611a73ed2c2324bfc0",
        "cf54f48e5701fed7b85fa015ff3def02604863f68c585fcf6af54a86d42e1046",
        "d397b3b043d87fcd6fad1291ff0bfd16401c274896d8c63a923727f077b8e0b5",
    ]
    .into_iter()
    .map(|x| {
        (0..x.len())
            .step_by(2)
            .map(|i| u8::from_str_radix(&x[i..i + 2], 16).unwrap())
            .collect()
    })
    .collect();

    input
        .into_iter()
        .zip(expected.into_iter())
        .for_each(|(input, expected)| {
            test_main(&analyzed, input, expected);
        });
}

#[test]
fn connect_no_witgen() {
    let f = "asm/connect_no_witgen.asm";
    let i = [];
    verify_asm(f, slice_to_vec(&i));
}

#[test]
<<<<<<< HEAD
fn trait_parsing() {
    // Should be expanded/renamed when traits functionality is fully implemented
    let f = "asm/trait_parsing.asm";
=======
fn generics_preservation() {
    let f = "asm/generics_preservation.asm";
>>>>>>> 50c35fad
    verify_asm(f, Default::default());
}<|MERGE_RESOLUTION|>--- conflicted
+++ resolved
@@ -733,13 +733,14 @@
 }
 
 #[test]
-<<<<<<< HEAD
+fn generics_preservation() {
+    let f = "asm/generics_preservation.asm";
+    verify_asm(f, Default::default());
+}
+
+#[test]
 fn trait_parsing() {
     // Should be expanded/renamed when traits functionality is fully implemented
     let f = "asm/trait_parsing.asm";
-=======
-fn generics_preservation() {
-    let f = "asm/generics_preservation.asm";
->>>>>>> 50c35fad
     verify_asm(f, Default::default());
 }