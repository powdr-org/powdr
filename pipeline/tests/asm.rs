--- conflicted
+++ resolved
@@ -733,12 +733,6 @@
 }
 
 #[test]
-<<<<<<< HEAD
-fn dynamic_fixed_cols() {
-    let f = "asm/dynamic_fixed_cols.asm";
-    let i = [];
-    verify_asm(f, slice_to_vec(&i));
-=======
 fn generics_preservation() {
     let f = "asm/generics_preservation.asm";
     verify_asm(f, Default::default());
@@ -749,5 +743,11 @@
     // Should be expanded/renamed when traits functionality is fully implemented
     let f = "asm/trait_parsing.asm";
     verify_asm(f, Default::default());
->>>>>>> e2825026
+}
+
+#[test]
+fn dynamic_fixed_cols() {
+    let f = "asm/dynamic_fixed_cols.asm";
+    let i = [];
+    verify_asm(f, slice_to_vec(&i));
 }