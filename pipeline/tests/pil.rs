#[cfg(feature = "halo2")]
use powdr_number::Bn254Field;
use powdr_number::GoldilocksField;
use powdr_pipeline::test_util::{
    assert_proofs_fail_for_invalid_witnesses, assert_proofs_fail_for_invalid_witnesses_estark,
    assert_proofs_fail_for_invalid_witnesses_halo2,
    assert_proofs_fail_for_invalid_witnesses_pilcom, gen_estark_proof,
    gen_estark_proof_with_backend_variant, make_prepared_pipeline, make_simple_prepared_pipeline,
    regular_test, run_pilcom_with_backend_variant, test_halo2, test_halo2_with_backend_variant,
    test_pilcom, test_plonky3_with_backend_variant, BackendVariant,
};

use test_log::test;

#[test]
fn invalid_witness() {
    let f = "pil/trivial.pil";
    let witness = vec![("main.w".to_string(), vec![0; 4])];
    assert_proofs_fail_for_invalid_witnesses(f, &witness);
}

#[test]
#[should_panic = "Number not included: F3G { cube: [Fr(0x0000000000000000), Fr(0x0000000000000000), Fr(0x0000000000000000)], dim: 3 }"]
fn lookup_with_selector() {
    // witness[0] and witness[2] have to be in {2, 4}

    // Valid witness
    let f = "pil/lookup_with_selector.pil";
    #[cfg(feature = "halo2")]
    {
        use powdr_pipeline::test_util::resolve_test_file;
        use powdr_pipeline::Pipeline;
        let witness = [2, 42, 4, 17];
        Pipeline::default()
            .from_file(resolve_test_file(f))
            .set_witness(vec![(
                "main.w".to_string(),
                witness.iter().cloned().map(Bn254Field::from).collect(),
            )])
            .with_backend(powdr_backend::BackendType::Halo2Mock, None)
            .compute_proof()
            .unwrap();
    }

    // Invalid witness: 0 is not in the set {2, 4}
    let witness = vec![("main.w".to_string(), vec![0, 42, 4, 17])];
    assert_proofs_fail_for_invalid_witnesses_halo2(f, &witness);
    assert_proofs_fail_for_invalid_witnesses_pilcom(f, &witness);
    // Unfortunately, eStark panics in this case. That's why the test is marked
    // as should_panic, with the error message that would be coming from eStark...
    assert_proofs_fail_for_invalid_witnesses_estark(f, &witness);
}

#[test]
#[should_panic = "assertion failed: check_val._eq(&F::one())"]
fn permutation_with_selector() {
    // witness[0] and witness[2] have to be in {2, 4}

    // Valid witness
    let f = "pil/permutation_with_selector.pil";
    #[cfg(feature = "halo2")]
    {
        use powdr_pipeline::test_util::resolve_test_file;
        use powdr_pipeline::Pipeline;
        let witness = [2, 42, 4, 17];
        Pipeline::default()
            .from_file(resolve_test_file(f))
            .set_witness(vec![(
                "main.w".to_string(),
                witness.iter().cloned().map(Bn254Field::from).collect(),
            )])
            .with_backend(powdr_backend::BackendType::Halo2Mock, None)
            .compute_proof()
            .unwrap();
    }

    // Invalid witness: 0 is not in the set {2, 4}
    let witness = vec![("main.w".to_string(), vec![0, 42, 4, 17])];
    assert_proofs_fail_for_invalid_witnesses_halo2(f, &witness);
    assert_proofs_fail_for_invalid_witnesses_pilcom(f, &witness);
    // Unfortunately, eStark panics in this case. That's why the test is marked
    // as should_panic, with the error message that would be coming from eStark...
    assert_proofs_fail_for_invalid_witnesses_estark(f, &witness);
}

#[test]
fn fibonacci() {
    let f = "pil/fibonacci.pil";
    regular_test(f, Default::default());
    test_plonky3_with_backend_variant(f, Default::default(), BackendVariant::Monolithic);
}

#[test]
fn fibonacci_invalid_witness() {
    let f = "pil/fibonacci.pil";

    // Changed one value and then continued.
    // The following constraint should fail in row 1:
    //     (1-ISLAST) * (x' - y) = 0;
    let witness = vec![
        ("Fibonacci.x".to_string(), vec![1, 1, 10, 3]),
        ("Fibonacci.y".to_string(), vec![1, 2, 3, 13]),
    ];
    assert_proofs_fail_for_invalid_witnesses(f, &witness);

    // All constraints are valid, except the initial row.
    // The following constraint should fail in row 3:
    //     ISLAST * (y' - 1) = 0;
    let witness = vec![
        ("Fibonacci.x".to_string(), vec![1, 2, 3, 5]),
        ("Fibonacci.y".to_string(), vec![2, 3, 5, 8]),
    ];
    assert_proofs_fail_for_invalid_witnesses(f, &witness);
}

#[test]
fn constant_in_identity() {
    let f = "pil/constant_in_identity.pil";
    regular_test(f, Default::default());
}

#[test]
fn fib_arrays() {
    let f = "pil/fib_arrays.pil";
    regular_test(f, Default::default());
}

#[test]
#[should_panic = "Witness generation failed."]
fn external_witgen_fails_if_none_provided() {
    let f = "pil/external_witgen.pil";
    let pipeline = make_simple_prepared_pipeline(f);
    test_pilcom(pipeline);
}

#[test]
fn external_witgen_a_provided() {
    let f = "pil/external_witgen.pil";
    let external_witness = vec![("main.a".to_string(), vec![GoldilocksField::from(3); 16])];
    let pipeline = make_prepared_pipeline(f, Default::default(), external_witness);
    test_pilcom(pipeline);
}

#[test]
fn external_witgen_b_provided() {
    let f = "pil/external_witgen.pil";
    let external_witness = vec![("main.b".to_string(), vec![GoldilocksField::from(4); 16])];
    let pipeline = make_prepared_pipeline(f, Default::default(), external_witness);
    test_pilcom(pipeline);
}

#[test]
fn external_witgen_both_provided() {
    let f = "pil/external_witgen.pil";
    let external_witness = vec![
        ("main.a".to_string(), vec![GoldilocksField::from(3); 16]),
        ("main.b".to_string(), vec![GoldilocksField::from(4); 16]),
    ];
    let pipeline = make_prepared_pipeline(f, Default::default(), external_witness);
    test_pilcom(pipeline);
}

#[test]
#[should_panic = "Witness generation failed."]
fn external_witgen_fails_on_conflicting_external_witness() {
    let f = "pil/external_witgen.pil";
    let external_witness = vec![
        ("main.a".to_string(), vec![GoldilocksField::from(3); 16]),
        // Does not satisfy b = a + 1
        ("main.b".to_string(), vec![GoldilocksField::from(3); 16]),
    ];
    let pipeline = make_prepared_pipeline(f, Default::default(), external_witness);
    test_pilcom(pipeline);
}

#[test]
fn sum_via_witness_query() {
    let f = "pil/sum_via_witness_query.pil";
    // Only 3 inputs -> Checks that if we return "None", the system still tries to figure it out on its own.
    let inputs = vec![7.into(), 8.into(), 2.into()];
    let pipeline = make_prepared_pipeline(f, inputs, Default::default());
    test_pilcom(pipeline);
    // prover query string uses a different convention,
    // so we cannot directly use the halo2_proof and estark functions here.
}

#[test]
fn witness_lookup() {
    let f = "pil/witness_lookup.pil";
    let inputs = [3, 5, 2, 7, 7, 7, 7, 7, 7, 7, 7, 7, 7, 7, 7, 7]
        .into_iter()
        .map(GoldilocksField::from)
        .collect::<Vec<_>>();
    let pipeline = make_prepared_pipeline(f, inputs, Default::default());
    test_pilcom(pipeline.clone());
    // halo2 fails with "gates must contain at least one constraint"
    gen_estark_proof(pipeline);
}

#[test]
#[should_panic(expected = "Witness generation failed.")]
fn underdetermined_zero_no_solution() {
    let f = "pil/underdetermined_zero_no_solution.pil";
    let pipeline = make_simple_prepared_pipeline(f);
    test_pilcom(pipeline);
}

#[test]
fn pair_lookup() {
    let f = "pil/pair_lookup.pil";
    let pipeline = make_simple_prepared_pipeline(f);
    test_pilcom(pipeline);
    // halo2 would take too long for this
    // starky would take too long for this in debug mode
}

#[test]
fn block_lookup_or() {
    let f = "pil/block_lookup_or.pil";
    let pipeline = make_simple_prepared_pipeline(f);
    test_pilcom(pipeline);
    // halo2 would take too long for this
    // starky would take too long for this in debug mode
}

#[test]
#[ignore = "Too slow"]
fn block_lookup_or_permutation() {
    let f = "pil/block_lookup_or_permutation.pil";
    test_pilcom(make_simple_prepared_pipeline(f));
    test_halo2(make_simple_prepared_pipeline(f));
    // starky would take too long for this in debug mode
}

#[test]
fn halo_without_lookup() {
    let f = "pil/halo_without_lookup.pil";
    regular_test(f, Default::default());
}

#[test]
fn add() {
    let f = "pil/add.pil";
    test_plonky3_with_backend_variant(f, Default::default(), BackendVariant::Monolithic);
}

#[test]
fn simple_div() {
    let f = "pil/simple_div.pil";
    let pipeline = make_simple_prepared_pipeline(f);
    test_pilcom(pipeline);
    // starky would take too long for this in debug mode
}

#[test]
fn single_line_blocks() {
    let f = "pil/single_line_blocks.pil";
    let pipeline = make_simple_prepared_pipeline(f);
    test_pilcom(pipeline.clone());
    gen_estark_proof(pipeline);
}

#[test]
fn two_block_machine_functions() {
    let f = "pil/two_block_machine_functions.pil";
    let pipeline = make_simple_prepared_pipeline(f);
    test_pilcom(pipeline.clone());
    gen_estark_proof(pipeline);
}

#[test]
<<<<<<< HEAD
=======
fn fixed_columns() {
    let f = "pil/fixed_columns.pil";
    let pipeline = make_simple_prepared_pipeline(f);
    test_pilcom(pipeline);
    // Starky requires at least one witness column, this test has none.
}

#[test]
>>>>>>> b59b2836
fn witness_via_let() {
    let f = "pil/witness_via_let.pil";
    let pipeline = make_simple_prepared_pipeline(f);
    test_pilcom(pipeline.clone());
}

#[test]
fn conditional_fixed_constraints() {
    let f = "pil/conditional_fixed_constraints.pil";
    let pipeline = make_simple_prepared_pipeline(f);
    test_pilcom(pipeline.clone());
}

#[test]
fn referencing_arrays() {
    let f = "pil/referencing_array.pil";
    regular_test(f, Default::default());
}

#[test]
fn naive_byte_decomposition_bn254() {
    // This should pass, because BN254 is a field that can fit all 64-Bit integers.
    let f = "pil/naive_byte_decomposition.pil";
    let pipeline = make_simple_prepared_pipeline(f);
    test_halo2(pipeline);
}

#[test]
#[should_panic = "Witness generation failed."]
fn naive_byte_decomposition_gl() {
    // This should fail, because GoldilocksField is a field that cannot fit all 64-Bit integers.
    let f = "pil/naive_byte_decomposition.pil";
    let pipeline = make_simple_prepared_pipeline(f);
    test_pilcom(pipeline);
}

#[test]
fn different_degrees() {
    let f = "pil/different_degrees.pil";
    // Because machines have different lengths, this can only be proven
    // with a composite proof.
    run_pilcom_with_backend_variant(make_simple_prepared_pipeline(f), BackendVariant::Composite)
        .unwrap();
    test_halo2_with_backend_variant(make_simple_prepared_pipeline(f), BackendVariant::Composite);
    gen_estark_proof_with_backend_variant(
        make_simple_prepared_pipeline(f),
        BackendVariant::Composite,
    );
}

#[test]
#[ignore = "Too slow"]
fn vm_to_block_dynamic_length() {
    let f = "pil/vm_to_block_dynamic_length.pil";
    // Because machines have different lengths, this can only be proven
    // with a composite proof.
    run_pilcom_with_backend_variant(make_simple_prepared_pipeline(f), BackendVariant::Composite)
        .unwrap();
    test_halo2_with_backend_variant(make_simple_prepared_pipeline(f), BackendVariant::Composite);
    gen_estark_proof_with_backend_variant(
        make_simple_prepared_pipeline(f),
        BackendVariant::Composite,
    );
}

#[test]
fn serialize_deserialize_optimized_pil() {
    let f = "pil/fibonacci.pil";
    let path = powdr_pipeline::test_util::resolve_test_file(f);

    let optimized = powdr_pipeline::Pipeline::<powdr_number::Bn254Field>::default()
        .from_file(path)
        .compute_optimized_pil()
        .unwrap();

    let optimized_serialized = serde_cbor::to_vec(&optimized).unwrap();
    let optimized_deserialized: powdr_ast::analyzed::Analyzed<powdr_number::Bn254Field> =
        serde_cbor::from_slice(&optimized_serialized[..]).unwrap();

    let input_pil_file = format!("{optimized}");
    let output_pil_file = format!("{optimized_deserialized}");

    assert_eq!(input_pil_file, output_pil_file);
}

mod reparse {
    use powdr_pipeline::test_util::run_reparse_test;
    use test_log::test;
    include!(concat!(env!("OUT_DIR"), "/pil_reparse_tests.rs"));
}

mod book {
    use super::*;
    use test_log::test;

    fn run_book_test(file: &str) {
        test_pilcom(make_simple_prepared_pipeline(file));
    }

    include!(concat!(env!("OUT_DIR"), "/pil_book_tests.rs"));
}<|MERGE_RESOLUTION|>--- conflicted
+++ resolved
@@ -269,17 +269,6 @@
 }
 
 #[test]
-<<<<<<< HEAD
-=======
-fn fixed_columns() {
-    let f = "pil/fixed_columns.pil";
-    let pipeline = make_simple_prepared_pipeline(f);
-    test_pilcom(pipeline);
-    // Starky requires at least one witness column, this test has none.
-}
-
-#[test]
->>>>>>> b59b2836
 fn witness_via_let() {
     let f = "pil/witness_via_let.pil";
     let pipeline = make_simple_prepared_pipeline(f);
