use std::sync::Arc;

use powdr_number::{BabyBearField, BigInt, Bn254Field, GoldilocksField};

use powdr_pil_analyzer::evaluator::Value;
use powdr_pipeline::{
    test_util::{
        evaluate_function, evaluate_integer_function, execute_test_file, gen_estark_proof,
        gen_halo2_proof, make_simple_prepared_pipeline, regular_test, std_analyzed, test_halo2,
        test_pilcom, test_plonky3, BackendVariant,
    },
    Pipeline,
};
use test_log::test;

#[test]
#[ignore = "Too slow"]
fn poseidon_bn254_test() {
    let f = "std/poseidon_bn254_test.asm";
    let pipeline = make_simple_prepared_pipeline(f);
    test_halo2(pipeline.clone());

    // `test_halo2` only does a mock proof in the PR tests.
    // This makes sure we test the whole proof generation for one example
    // file even in the PR tests.
    gen_halo2_proof(pipeline.clone(), BackendVariant::Monolithic);
    gen_halo2_proof(pipeline, BackendVariant::Composite);
}

#[test]
fn poseidon_gl_test() {
    let f = "std/poseidon_gl_test.asm";
    test_pilcom(make_simple_prepared_pipeline(f));
    gen_estark_proof(make_simple_prepared_pipeline(f));
}

#[test]
#[ignore = "Too slow"]
fn poseidon_gl_memory_test() {
    let f = "std/poseidon_gl_memory_test.asm";
    let pipeline = make_simple_prepared_pipeline(f);
    test_pilcom(pipeline.clone());
    gen_estark_proof(pipeline);
}

#[test]
#[ignore = "Too slow"]
fn keccakf16_test() {
    let f = "std/keccakf16_test.asm";
    test_plonky3::<BabyBearField>(f, vec![]);
}

#[test]
#[ignore = "Too slow"]
fn split_bn254_test() {
    let f = "std/split_bn254_test.asm";
    test_halo2(make_simple_prepared_pipeline(f));
}

#[test]
#[ignore = "Too slow"]
fn split_gl_test() {
    let f = "std/split_gl_test.asm";
    test_pilcom(make_simple_prepared_pipeline(f));
    gen_estark_proof(make_simple_prepared_pipeline(f));
}

#[cfg(feature = "plonky3")]
#[test]
#[ignore = "Too slow"]
fn split_bb_test() {
    let f = "std/split_bb_test.asm";
    test_plonky3::<BabyBearField>(f, vec![]);
}

#[test]
#[ignore = "Too slow"]
<<<<<<< HEAD
fn add_sub16_test() {
    let f = "std/add_sub16_test.asm";
    test_plonky3::<BabyBearField>(f, vec![]);
=======
fn add_sub_small_test() {
    let f = "std/add_sub_small_test.asm";
    test_plonky3_with_backend_variant::<BabyBearField>(f, vec![], BackendVariant::Composite);
>>>>>>> b16709d1
}

#[test]
#[ignore = "Too slow"]
fn arith_small_test() {
    let f = "std/arith_small_test.asm";
    test_plonky3_with_backend_variant::<BabyBearField>(f, vec![], BackendVariant::Composite);
}

#[test]
#[ignore = "Too slow"]
fn arith_large_test() {
    let f = "std/arith_large_test.asm";
    let pipeline = make_simple_prepared_pipeline(f);
    test_pilcom(pipeline.clone());

    // Running gen_estark_proof(f, Default::default())
    // is too slow for the PR tests. This will only create a single
    // eStark proof instead of 3.
    pipeline
        .with_backend(powdr_backend::BackendType::EStarkStarky, None)
        .compute_proof()
        .unwrap();

    test_halo2(make_simple_prepared_pipeline(f));
}

#[test]
#[ignore = "Too slow"]
fn memory_test() {
    let f = "std/memory_test.asm";
    regular_test(f, &[]);
}

#[test]
#[ignore = "Too slow"]
fn memory_with_bootloader_write_test() {
    let f = "std/memory_with_bootloader_write_test.asm";
    regular_test(f, &[]);
}

#[test]
#[ignore = "Too slow"]
fn memory_test_parallel_accesses() {
    let f = "std/memory_test_parallel_accesses.asm";
    regular_test(f, &[]);
}

#[test]
#[ignore = "Too slow"]
fn memory16_test() {
    let f = "std/memory16_test.asm";
    test_plonky3_with_backend_variant::<BabyBearField>(f, vec![], BackendVariant::Composite);
}

#[test]
fn permutation_via_challenges_bn() {
    let f = "std/permutation_via_challenges.asm";
    test_halo2(make_simple_prepared_pipeline(f));
}

#[test]
fn permutation_via_challenges_gl() {
    let f = "std/permutation_via_challenges.asm";
    make_simple_prepared_pipeline::<GoldilocksField>(f);
}

#[test]
fn permutation_via_challenges_ext() {
    let f = "std/permutation_via_challenges_ext.asm";
    test_halo2(make_simple_prepared_pipeline(f));
    // Note that this does not actually run the second-phase witness generation, because no
    // Goldilocks backend support challenges yet. But at least it tests that the panic from
    // the previous test is not happening.
    make_simple_prepared_pipeline::<GoldilocksField>(f);
}

#[test]
fn lookup_via_challenges_bn() {
    let f = "std/lookup_via_challenges.asm";
    test_halo2(make_simple_prepared_pipeline(f));
}

#[test]
fn lookup_via_challenges_ext() {
    let f = "std/lookup_via_challenges_ext.asm";
    test_halo2(make_simple_prepared_pipeline(f));
    // Note that this does not actually run the second-phase witness generation, because no
    // Goldilocks backend support challenges yet.
    make_simple_prepared_pipeline::<GoldilocksField>(f);
}

#[test]
fn lookup_via_challenges_ext_simple() {
    let f = "std/lookup_via_challenges_ext_simple.asm";
    test_halo2(make_simple_prepared_pipeline(f));
    // Note that this does not actually run the second-phase witness generation, because no
    // Goldilocks backend support challenges yet.
    make_simple_prepared_pipeline::<GoldilocksField>(f);
}

#[test]
fn bus_permutation_via_challenges_bn() {
    let f = "std/bus_permutation_via_challenges.asm";
    test_halo2(make_simple_prepared_pipeline(f));
}

#[test]
fn bus_permutation_via_challenges_ext_bn() {
    let f = "std/bus_permutation_via_challenges_ext.asm";
    test_halo2(make_simple_prepared_pipeline(f));
}

#[test]
fn bus_lookup_via_challenges_bn() {
    let f = "std/bus_lookup_via_challenges.asm";
    test_halo2(make_simple_prepared_pipeline(f));
}

#[test]
fn bus_lookup_via_challenges_ext_bn() {
    let f = "std/bus_lookup_via_challenges_ext.asm";
    test_halo2(make_simple_prepared_pipeline(f));
}

#[test]
fn write_once_memory_test() {
    let f = "std/write_once_memory_test.asm";
    regular_test(f, &[]);
}

#[test]
#[ignore = "Too slow"]
fn binary_test() {
    let f = "std/binary_test.asm";
    test_pilcom(make_simple_prepared_pipeline(f));
    test_halo2(make_simple_prepared_pipeline(f));
}

#[test]
#[ignore = "Too slow"]
fn binary_bb_8_test() {
    let f = "std/binary_bb_test_8.asm";
    test_plonky3::<BabyBearField>(f, vec![]);
}

#[test]
#[ignore = "Too slow"]
fn binary_bb_16_test() {
    let f = "std/binary_bb_test_16.asm";
    test_plonky3::<BabyBearField>(f, vec![]);
}

#[test]
#[ignore = "Too slow"]
fn shift_test() {
    let f = "std/shift_test.asm";
    test_pilcom(make_simple_prepared_pipeline(f));
    test_halo2(make_simple_prepared_pipeline(f));
}

#[test]
fn ff_reduce_mod_7() {
    let test_inputs = vec![
        -22, -21, -20, -8, -7, -6, -2, -1, -0, -1, -2, -3, 4, 5, 6, 7, 8, 9, 13, 14, 15, 20, 21, 22,
    ];
    let analyzed = std_analyzed::<GoldilocksField>();
    for x in test_inputs {
        let x = BigInt::from(x);
        let modulus = BigInt::from(7);
        let result = evaluate_integer_function(
            &analyzed,
            "std::math::ff::reduce",
            vec![x.clone(), modulus.clone()],
        );
        assert!(BigInt::from(0) <= result && result < modulus);
        if x < result {
            assert_eq!((result - x) % modulus, 0.into());
        } else {
            assert_eq!((x - result) % modulus, 0.into());
        }
    }
}

#[test]
fn ff_inverse() {
    let test_inputs = vec![
        (1, 11),
        (1, 7),
        (2, 7),
        (3, 7),
        (4, 7),
        (5, 7),
        (6, 7),
        (2, 17),
        (3, 17),
        (9, 17),
        (15, 17),
        (16, 17),
    ];
    let analyzed = std_analyzed::<GoldilocksField>();
    for (x, modulus) in test_inputs {
        let x = BigInt::from(x);
        let modulus = BigInt::from(modulus);
        let result = evaluate_integer_function(
            &analyzed,
            "std::math::ff::inverse",
            vec![x.clone(), modulus.clone()],
        );
        assert_eq!((result * x) % modulus, 1.into());
    }
}

#[test]
fn ff_add_sub_mul_div() {
    let inputs = vec![
        (1, 0, 11),
        (1, 6, 7),
        (6, 6, 7),
        (0, 0, 17),
        (0, 16, 17),
        (16, 16, 17),
        (3, 8, 17),
        (16, 1, 17),
        (5, 9, 17),
        (3, 14, 17),
    ];
    let analyzed = std_analyzed::<GoldilocksField>();
    for (x, y, modulus) in inputs {
        let x = BigInt::from(x);
        let y = BigInt::from(y);
        let modulus = BigInt::from(modulus);
        let result = evaluate_integer_function(
            &analyzed,
            "std::math::ff::add",
            vec![x.clone(), y.clone(), modulus.clone()],
        );
        assert_eq!((x.clone() + y.clone()) % modulus.clone(), result);

        let result = evaluate_integer_function(
            &analyzed,
            "std::math::ff::sub",
            vec![x.clone(), y.clone(), modulus.clone()],
        );
        assert_eq!(
            (x.clone() - y.clone() + modulus.clone()) % modulus.clone(),
            result
        );

        let result = evaluate_integer_function(
            &analyzed,
            "std::math::ff::mul",
            vec![x.clone(), y.clone(), modulus.clone()],
        );
        assert_eq!((x.clone() * y.clone()) % modulus.clone(), result);

        if y != 0.into() {
            let result = evaluate_integer_function(
                &analyzed,
                "std::math::ff::div",
                vec![x.clone(), y.clone(), modulus.clone()],
            );
            assert_eq!(x, (result * y) % modulus);
        }
    }
}

#[test]
fn ff_inv_big() {
    let analyzed = std_analyzed::<GoldilocksField>();
    // modulus of the secp256k1 base field
    let modulus = BigInt::from_str_radix(
        "fffffffffffffffffffffffffffffffffffffffffffffffffffffffefffffc2f",
        16,
    )
    .unwrap();
    let x = modulus.clone() - BigInt::from(17);
    let result = evaluate_integer_function(
        &analyzed,
        "std::math::ff::inverse",
        vec![x.clone(), modulus.clone()],
    );
    assert_eq!((result * x) % modulus, 1.into());
}

#[test]
fn fp2() {
    let analyzed = std_analyzed::<GoldilocksField>();
    evaluate_function(&analyzed, "std::math::fp2::test::add", vec![]);
    evaluate_function(&analyzed, "std::math::fp2::test::sub", vec![]);
    evaluate_function(&analyzed, "std::math::fp2::test::mul", vec![]);
    evaluate_function(&analyzed, "std::math::fp2::test::inverse", vec![]);

    let analyzed = std_analyzed::<Bn254Field>();
    evaluate_function(&analyzed, "std::math::fp2::test::add", vec![]);
    evaluate_function(&analyzed, "std::math::fp2::test::sub", vec![]);
    evaluate_function(&analyzed, "std::math::fp2::test::mul", vec![]);
    evaluate_function(&analyzed, "std::math::fp2::test::inverse", vec![]);

    let analyzed = std_analyzed::<BabyBearField>();
    evaluate_function(&analyzed, "std::math::fp2::test::add", vec![]);
    evaluate_function(&analyzed, "std::math::fp2::test::sub", vec![]);
    evaluate_function(&analyzed, "std::math::fp2::test::mul", vec![]);
    evaluate_function(&analyzed, "std::math::fp2::test::inverse", vec![]);
}

#[test]
fn fp4() {
    let analyzed = std_analyzed::<GoldilocksField>();
    evaluate_function(&analyzed, "std::math::fp4::test::add", vec![]);
    evaluate_function(&analyzed, "std::math::fp4::test::sub", vec![]);
    evaluate_function(&analyzed, "std::math::fp4::test::mul", vec![]);
    evaluate_function(&analyzed, "std::math::fp4::test::inverse", vec![]);

    let analyzed = std_analyzed::<Bn254Field>();
    evaluate_function(&analyzed, "std::math::fp4::test::add", vec![]);
    evaluate_function(&analyzed, "std::math::fp4::test::sub", vec![]);
    evaluate_function(&analyzed, "std::math::fp4::test::mul", vec![]);
    evaluate_function(&analyzed, "std::math::fp4::test::inverse", vec![]);

    let analyzed = std_analyzed::<BabyBearField>();
    evaluate_function(&analyzed, "std::math::fp4::test::add", vec![]);
    evaluate_function(&analyzed, "std::math::fp4::test::sub", vec![]);
    evaluate_function(&analyzed, "std::math::fp4::test::mul", vec![]);
    evaluate_function(&analyzed, "std::math::fp4::test::inverse", vec![]);
}

#[test]
fn sort() {
    let test_inputs = vec![
        vec![],
        vec![1],
        vec![0, 0],
        vec![1, 2],
        vec![2, 1],
        vec![3, 2, 1],
        vec![0, 0, -1],
        vec![0, 0, -1, 0, 0, -1, -1, 2],
        vec![8, 0, 9, 20, 23, 88, 14, -9],
    ];
    let code =
        "let test_sort: int[] -> int[] = |x| std::array::sort(x, |a, b| a < b); machine Main { }"
            .to_string();
    let mut pipeline = Pipeline::<GoldilocksField>::default().from_asm_string(code, None);
    let analyzed = pipeline.compute_analyzed_pil().unwrap().clone();
    for input in test_inputs {
        let mut input_sorted = input.clone();
        input_sorted.sort();
        let result = evaluate_function(
            &analyzed,
            "test_sort",
            vec![Arc::new(Value::Array(
                input
                    .into_iter()
                    .map(|x| Arc::new(Value::Integer(x.into())))
                    .collect(),
            ))],
        );
        let Value::Array(result) = result else {
            panic!("Expected array")
        };
        let result: Vec<i32> = result
            .into_iter()
            .map(|x| match x.as_ref() {
                Value::Integer(x) => x.try_into().unwrap(),
                _ => panic!("Expected integer"),
            })
            .collect::<Vec<_>>();
        assert_eq!(input_sorted, result);
    }
}
#[test]
fn btree() {
    let f = "std/btree_test.asm";
    execute_test_file(f, Default::default(), vec![]).unwrap();
}

mod reparse {

    use powdr_pipeline::test_util::run_reparse_test_with_blacklist;
    use test_log::test;

    /// For convenience, all re-parsing tests run with the Goldilocks field,
    /// but these tests panic if the field is too small. This is *probably*
    /// fine, because all of these tests have a similar variant that does
    /// run on Goldilocks.
    const BLACKLIST: [&str; 4] = [
        "std/bus_permutation_via_challenges.asm",
        "std/poseidon_bn254_test.asm",
        "std/split_bn254_test.asm",
        "std/bus_lookup_via_challenges.asm",
    ];

    fn run_reparse_test(file: &str) {
        run_reparse_test_with_blacklist(file, &BLACKLIST);
    }
    include!(concat!(env!("OUT_DIR"), "/std_reparse_tests.rs"));
}<|MERGE_RESOLUTION|>--- conflicted
+++ resolved
@@ -75,15 +75,9 @@
 
 #[test]
 #[ignore = "Too slow"]
-<<<<<<< HEAD
-fn add_sub16_test() {
-    let f = "std/add_sub16_test.asm";
-    test_plonky3::<BabyBearField>(f, vec![]);
-=======
 fn add_sub_small_test() {
     let f = "std/add_sub_small_test.asm";
-    test_plonky3_with_backend_variant::<BabyBearField>(f, vec![], BackendVariant::Composite);
->>>>>>> b16709d1
+    test_plonky3::<BabyBearField>(f, vec![]);
 }
 
 #[test]
