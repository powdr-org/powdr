use std::sync::Arc;

use powdr_number::{BigInt, Bn254Field, GoldilocksField};

use powdr_pil_analyzer::evaluator::Value;
use powdr_pipeline::{
    test_util::{
        evaluate_function, evaluate_integer_function, gen_estark_proof, gen_halo2_proof,
        resolve_test_file, std_analyzed, test_halo2, verify_test_file,
    },
    Pipeline,
};
use test_log::test;

#[test]
fn poseidon_bn254_test() {
    let f = "std/poseidon_bn254_test.asm";
    test_halo2(f, Default::default());

    // `test_halo2` only does a mock proof in the PR tests.
    // This makes sure we test the whole proof generation for one example
    // file even in the PR tests.
    gen_halo2_proof(f, Default::default());
}

#[test]
fn poseidon_gl_test() {
    let f = "std/poseidon_gl_test.asm";
    verify_test_file(f, Default::default(), vec![]).unwrap();
    gen_estark_proof(f, Default::default());
}

#[test]
fn split_bn254_test() {
    let f = "std/split_bn254_test.asm";
    test_halo2(f, Default::default());
}

#[test]
fn split_gl_test() {
    let f = "std/split_gl_test.asm";
    verify_test_file(f, Default::default(), vec![]).unwrap();
    gen_estark_proof(f, Default::default());
}

#[test]
#[ignore = "Too slow"]
fn arith_test() {
    let f = "std/arith_test.asm";
    verify_test_file(f, Default::default(), vec![]).unwrap();
    gen_estark_proof(f, Default::default());
    test_halo2(f, Default::default());
}

#[test]
fn memory_test() {
    let f = "std/memory_test.asm";
    verify_test_file(f, Default::default(), vec![]).unwrap();
    gen_estark_proof(f, Default::default());
    test_halo2(f, Default::default());
}

#[test]
<<<<<<< HEAD
fn permutation_via_challenges_bn() {
=======
fn memory_test_parallel_accesses() {
    let f = "std/memory_test_parallel_accesses.asm";
    verify_test_file(f, Default::default(), vec![]).unwrap();
    gen_estark_proof(f, Default::default());
    test_halo2(f, Default::default());
}

#[test]
fn permutation_via_challenges() {
>>>>>>> fba0ba8d
    let f = "std/permutation_via_challenges.asm";
    test_halo2(f, Default::default());
}

#[test]
#[should_panic = "Error reducing expression to constraint:\nExpression: std::protocols::permutation::permutation([main.z], main.permutation_constraint)\nError: FailedAssertion(\"The Goldilocks field is too small and needs to move to the extension field. Pass two accumulators instead!\")"]
fn permutation_via_challenges_gl() {
    let f = "std/permutation_via_challenges.asm";
    Pipeline::<GoldilocksField>::default()
        .from_file(resolve_test_file(f))
        .compute_witness()
        .unwrap();
}

#[test]
fn permutation_via_challenges_ext() {
    let f = "std/permutation_via_challenges_ext.asm";
    test_halo2(f, Default::default());
    // Note that this does not actually run the second-phase witness generation, because no
    // Goldilocks backend support challenges yet. But at least it tests that the panic from
    // the previous test is not happening.
    Pipeline::<GoldilocksField>::default()
        .from_file(resolve_test_file(f))
        .compute_witness()
        .unwrap();
}

#[test]
fn write_once_memory_test() {
    let f = "std/write_once_memory_test.asm";
    verify_test_file(f, Default::default(), vec![]).unwrap();
    gen_estark_proof(f, Default::default());
    test_halo2(f, Default::default());
}

#[test]
fn binary_test() {
    let f = "std/binary_test.asm";
    verify_test_file(f, Default::default(), vec![]).unwrap();
    test_halo2(f, Default::default());
}

#[test]
fn shift_test() {
    let f = "std/shift_test.asm";
    verify_test_file(f, Default::default(), vec![]).unwrap();
    test_halo2(f, Default::default());
}

#[test]
fn ff_reduce_mod_7() {
    let test_inputs = vec![
        -22, -21, -20, -8, -7, -6, -2, -1, -0, -1, -2, -3, 4, 5, 6, 7, 8, 9, 13, 14, 15, 20, 21, 22,
    ];
    let analyzed = std_analyzed::<GoldilocksField>();
    for x in test_inputs {
        let x = BigInt::from(x);
        let modulus = BigInt::from(7);
        let result = evaluate_integer_function(
            &analyzed,
            "std::math::ff::reduce",
            vec![x.clone(), modulus.clone()],
        );
        assert!(BigInt::from(0) <= result && result < modulus);
        if x < result {
            assert_eq!((result - x) % modulus, 0.into());
        } else {
            assert_eq!((x - result) % modulus, 0.into());
        }
    }
}

#[test]
fn ff_inverse() {
    let test_inputs = vec![
        (1, 11),
        (1, 7),
        (2, 7),
        (3, 7),
        (4, 7),
        (5, 7),
        (6, 7),
        (2, 17),
        (3, 17),
        (9, 17),
        (15, 17),
        (16, 17),
    ];
    let analyzed = std_analyzed::<GoldilocksField>();
    for (x, modulus) in test_inputs {
        let x = BigInt::from(x);
        let modulus = BigInt::from(modulus);
        let result = evaluate_integer_function(
            &analyzed,
            "std::math::ff::inverse",
            vec![x.clone(), modulus.clone()],
        );
        assert_eq!((result * x) % modulus, 1.into());
    }
}

#[test]
fn ff_add_sub_mul_div() {
    let inputs = vec![
        (1, 0, 11),
        (1, 6, 7),
        (6, 6, 7),
        (0, 0, 17),
        (0, 16, 17),
        (16, 16, 17),
        (3, 8, 17),
        (16, 1, 17),
        (5, 9, 17),
        (3, 14, 17),
    ];
    let analyzed = std_analyzed::<GoldilocksField>();
    for (x, y, modulus) in inputs {
        let x = BigInt::from(x);
        let y = BigInt::from(y);
        let modulus = BigInt::from(modulus);
        let result = evaluate_integer_function(
            &analyzed,
            "std::math::ff::add",
            vec![x.clone(), y.clone(), modulus.clone()],
        );
        assert_eq!((x.clone() + y.clone()) % modulus.clone(), result);

        let result = evaluate_integer_function(
            &analyzed,
            "std::math::ff::sub",
            vec![x.clone(), y.clone(), modulus.clone()],
        );
        assert_eq!(
            (x.clone() - y.clone() + modulus.clone()) % modulus.clone(),
            result
        );

        let result = evaluate_integer_function(
            &analyzed,
            "std::math::ff::mul",
            vec![x.clone(), y.clone(), modulus.clone()],
        );
        assert_eq!((x.clone() * y.clone()) % modulus.clone(), result);

        if y != 0.into() {
            let result = evaluate_integer_function(
                &analyzed,
                "std::math::ff::div",
                vec![x.clone(), y.clone(), modulus.clone()],
            );
            assert_eq!(x, (result * y) % modulus);
        }
    }
}

#[test]
fn ff_inv_big() {
    let analyzed = std_analyzed::<GoldilocksField>();
    // modulus of the secp256k1 base field
    let modulus = BigInt::from_str_radix(
        "fffffffffffffffffffffffffffffffffffffffffffffffffffffffefffffc2f",
        16,
    )
    .unwrap();
    let x = modulus.clone() - BigInt::from(17);
    let result = evaluate_integer_function(
        &analyzed,
        "std::math::ff::inverse",
        vec![x.clone(), modulus.clone()],
    );
    assert_eq!((result * x) % modulus, 1.into());
}

#[test]
fn fp2() {
    let analyzed = std_analyzed::<GoldilocksField>();
    evaluate_function(&analyzed, "std::math::fp2::test::add", vec![]);
    evaluate_function(&analyzed, "std::math::fp2::test::sub", vec![]);
    evaluate_function(&analyzed, "std::math::fp2::test::mul", vec![]);
    evaluate_function(&analyzed, "std::math::fp2::test::inverse", vec![]);

    let analyzed = std_analyzed::<Bn254Field>();
    evaluate_function(&analyzed, "std::math::fp2::test::add", vec![]);
    evaluate_function(&analyzed, "std::math::fp2::test::sub", vec![]);
    evaluate_function(&analyzed, "std::math::fp2::test::mul", vec![]);
    evaluate_function(&analyzed, "std::math::fp2::test::inverse", vec![]);
}

#[test]
fn sort() {
    let test_inputs = vec![
        vec![],
        vec![1],
        vec![0, 0],
        vec![1, 2],
        vec![2, 1],
        vec![3, 2, 1],
        vec![0, 0, -1],
        vec![0, 0, -1, 0, 0, -1, -1, 2],
        vec![8, 0, 9, 20, 23, 88, 14, -9],
    ];
    let code =
        "let test_sort: int[] -> int[] = |x| std::array::sort(x, |a, b| a < b); machine Main { }"
            .to_string();
    let mut pipeline = Pipeline::<GoldilocksField>::default().from_asm_string(code, None);
    let analyzed = pipeline.compute_analyzed_pil().unwrap().clone();
    for input in test_inputs {
        let mut input_sorted = input.clone();
        input_sorted.sort();
        let result = evaluate_function(
            &analyzed,
            "test_sort",
            vec![Arc::new(Value::Array(
                input
                    .into_iter()
                    .map(|x| Arc::new(Value::Integer(x.into())))
                    .collect(),
            ))],
        );
        let Value::Array(result) = result else {
            panic!("Expected array")
        };
        let result: Vec<i32> = result
            .into_iter()
            .map(|x| match x.as_ref() {
                Value::Integer(x) => x.try_into().unwrap(),
                _ => panic!("Expected integer"),
            })
            .collect::<Vec<_>>();
        assert_eq!(input_sorted, result);
    }
}
#[test]
fn btree() {
    let f = "std/btree_test.asm";
    verify_test_file(f, Default::default(), vec![]).unwrap();
}<|MERGE_RESOLUTION|>--- conflicted
+++ resolved
@@ -61,9 +61,6 @@
 }
 
 #[test]
-<<<<<<< HEAD
-fn permutation_via_challenges_bn() {
-=======
 fn memory_test_parallel_accesses() {
     let f = "std/memory_test_parallel_accesses.asm";
     verify_test_file(f, Default::default(), vec![]).unwrap();
@@ -72,8 +69,7 @@
 }
 
 #[test]
-fn permutation_via_challenges() {
->>>>>>> fba0ba8d
+fn permutation_via_challenges_bn() {
     let f = "std/permutation_via_challenges.asm";
     test_halo2(f, Default::default());
 }
