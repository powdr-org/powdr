--- conflicted
+++ resolved
@@ -180,23 +180,11 @@
 }
 
 #[test]
-<<<<<<< HEAD
-fn lookup_via_challenges_ext() {
-    let f = "std/lookup_via_challenges_ext.asm";
-    test_halo2(make_simple_prepared_pipeline(f));
-    test_plonky3_with_backend_variant::<GoldilocksField>(f, vec![], BackendVariant::Monolithic);
-}
-
-#[test]
-fn lookup_via_challenges_ext_simple() {
-    let f = "std/lookup_via_challenges_ext_simple.asm";
-=======
 #[should_panic = "Failed to merge the first and last row of the VM 'Main Machine'"]
 fn lookup_via_challenges_range_constraint() {
     // This test currently fails, because witness generation for the multiplicity column
     // does not yet work for range constraints, so the lookup constraints are not satisfied.
     let f = "std/lookup_via_challenges_range_constraint.asm";
->>>>>>> 0614f95e
     test_halo2(make_simple_prepared_pipeline(f));
     test_plonky3_with_backend_variant::<GoldilocksField>(f, vec![], BackendVariant::Monolithic);
 }
@@ -211,20 +199,6 @@
 fn bus_permutation_via_challenges_ext_bn() {
     let f = "std/bus_permutation_via_challenges_ext.asm";
     test_halo2(make_simple_prepared_pipeline(f));
-<<<<<<< HEAD
-    test_plonky3_with_backend_variant::<GoldilocksField>(f, vec![], BackendVariant::Monolithic);
-}
-
-#[test]
-fn test_multiplicities() {
-    let f = "std/multiplicities.asm";
-    test_halo2(make_simple_prepared_pipeline(f));
-
-    // This test currently has a native lookup to aid witness generation,
-    // which is not supported by the Plonky3 backend.
-    // test_plonky3::<GoldilocksField>(f, vec![]);
-=======
->>>>>>> 0614f95e
 }
 
 #[test]
@@ -234,16 +208,6 @@
 }
 
 #[test]
-<<<<<<< HEAD
-fn bus_lookup_via_challenges_ext() {
-    let f = "std/bus_lookup_via_challenges_ext.asm";
-    test_halo2(make_simple_prepared_pipeline(f));
-    test_plonky3_with_backend_variant::<GoldilocksField>(f, vec![], BackendVariant::Monolithic);
-}
-
-#[test]
-=======
->>>>>>> 0614f95e
 fn write_once_memory_test() {
     let f = "std/write_once_memory_test.asm";
     regular_test(f, &[]);
