--- conflicted
+++ resolved
@@ -36,12 +36,9 @@
     pub fn generate_trace_rows(&self) -> RowMajorMatrix<Goldilocks> {
         // an iterator over all columns, committed then fixed
         let witness = self.witness().iter();
-<<<<<<< HEAD
+
+        let publics = self.get_publics().into_iter();
         let len = self.analyzed.degree();
-=======
-        let publics = self.get_publics().into_iter();
-        let len = self.analyzed.degree.unwrap();
->>>>>>> f32eb2e5
 
         // for each row, get the value of each column
         let values = (0..len)
