//! A plonky3 adapter for powdr
//!
//! Supports public inputs with the use of fixed columns.
//! Namely, given public value pub corresponding to a witness value in row j
//! of witness column x, a corresponding fixed selector column s which is 0
//! everywhere save for at row j is constructed to constrain s * (pub - x) on
//! every row.

use itertools::Itertools;
<<<<<<< HEAD
use std::collections::{BTreeMap, BTreeSet, HashMap};
=======
use p3_field::AbstractField;
use std::{
    cell::RefCell,
    collections::{BTreeMap, BTreeSet, HashMap},
    sync::Mutex,
};
>>>>>>> 83cba137

use crate::{
    params::{Commitment, FieldElementMap, Plonky3Field, ProverData},
    AirStage,
};
use p3_air::{Air, AirBuilder, BaseAir, PairBuilder};
use p3_matrix::{dense::RowMajorMatrix, Matrix};
use powdr_ast::analyzed::{
    AlgebraicBinaryOperation, AlgebraicBinaryOperator, AlgebraicExpression,
    AlgebraicUnaryOperation, AlgebraicUnaryOperator, Analyzed, Identity, IdentityKind, PolyID,
    PolynomialType, SelectedExpressions,
};

use crate::{CallbackResult, MultiStageAir, MultistageAirBuilder};
use powdr_ast::parsed::visitor::ExpressionVisitable;

use powdr_executor::witgen::WitgenCallback;
use powdr_number::{FieldElement, LargeInt};

/// A description of the constraint system.
/// All of the data is derived from the analyzed PIL, but is materialized
/// here for performance reasons.
pub struct ConstraintSystem<T> {
    // for each witness column, the stage and index of this column in this stage
    witness_columns: HashMap<PolyID, (usize, usize)>,
    // for each fixed column, the index of this column in the fixed columns
    fixed_columns: HashMap<PolyID, usize>,
    identities: Vec<Identity<SelectedExpressions<AlgebraicExpression<T>>>>,
    // for each public column, the name, poly_id, index in the witness columns, and stage
    pub(crate) publics_by_stage: Vec<Vec<(String, PolyID, usize)>>,
    constant_count: usize,
    // for each stage, the number of witness columns. There is always a least one stage, possibly empty
    stage_widths: Vec<usize>,
    challenges_by_stage: Vec<Vec<u64>>,
}

impl<T: FieldElement> From<&Analyzed<T>> for ConstraintSystem<T> {
    fn from(analyzed: &Analyzed<T>) -> Self {
        let identities = analyzed.identities_with_inlined_intermediate_polynomials();
        let constant_count = analyzed.constant_count();
        let stage_widths = (0..analyzed.stage_count() as u32)
            .map(|stage| {
                analyzed
                    .definitions_in_source_order(PolynomialType::Committed)
                    .filter_map(|(s, _)| {
                        let symbol_stage = s.stage.unwrap_or_default();
                        (stage == symbol_stage).then(|| s.array_elements().count())
                    })
                    .sum()
            })
            .collect();

        let fixed_columns = analyzed
            .definitions_in_source_order(PolynomialType::Constant)
            .flat_map(|(symbol, _)| symbol.array_elements())
            .enumerate()
            .map(|(index, (_, id))| (id, index))
            .collect();

        let witness_columns = analyzed
            .definitions_in_source_order(PolynomialType::Committed)
            .into_group_map_by(|(s, _)| s.stage.unwrap_or_default())
            .into_iter()
            .flat_map(|(stage, symbols)| {
                symbols
                    .into_iter()
                    .flat_map(|(s, _)| s.array_elements())
                    .enumerate()
                    .map(move |(index_in_stage, (_, poly_id))| {
                        (poly_id, (stage as usize, index_in_stage))
                    })
            })
            .collect();

        let mut challenges_by_stage = vec![vec![]; analyzed.stage_count()];
        for identity in &identities {
            identity.pre_visit_expressions(&mut |expr| {
                if let AlgebraicExpression::Challenge(challenge) = expr {
                    challenges_by_stage[challenge.stage as usize].push(challenge.id);
                }
            });
        }

        let publics_by_stage = analyzed.get_publics().into_iter().fold(
            vec![vec![]; analyzed.stage_count()],
            |mut acc, (name, id, row, stage)| {
                acc[stage as usize].push((name, id, row));
                acc
            },
        );

        Self {
            identities,
            publics_by_stage,
            constant_count,
            stage_widths,
            witness_columns,
            fixed_columns,
            challenges_by_stage,
        }
    }
}

pub(crate) struct PowdrCircuit<'a, T: FieldElementMap>
where
    ProverData<T>: Send,
    Commitment<T>: Send,
{
    /// The split program
    pub split: &'a BTreeMap<String, (Analyzed<T>, ConstraintSystem<T>)>,
    /// Callback to augment the witness in the later stages
    witgen_callback: Option<WitgenCallback<T>>,
}

impl<'a, T: FieldElementMap> PowdrCircuit<'a, T>
where
    ProverData<T>: Send,
    Commitment<T>: Send,
{
    pub(crate) fn new(split: &'a BTreeMap<String, (Analyzed<T>, ConstraintSystem<T>)>) -> Self {
        Self {
            split,
            witgen_callback: None,
        }
    }

    /// Calculates public values from generated witness values.
    /// For stages in which there are no public values, return an empty vector
    pub(crate) fn public_values_so_far(
        &self,
        witness: &[(String, Vec<T>)],
    ) -> BTreeMap<String, Vec<Vec<Option<T>>>> {
        let witness = witness
            .iter()
            // this map seems redundant but it turns a reference over a tuple into a tuple of references
            .map(|(name, values)| (name, values))
            .collect::<BTreeMap<_, _>>();

        self.split
            .iter()
            .map(|(name, (_, table))| {
                let res = table
                    .publics_by_stage
                    .iter()
                    .map(|publics| {
                        publics
                            .iter()
                            .map(|(name, _, row)| witness.get(name).map(|column| column[*row]))
                            .collect()
                    })
                    .collect();

                (name.clone(), res)
            })
            .collect()
    }

    pub(crate) fn with_witgen_callback(self, witgen_callback: WitgenCallback<T>) -> Self {
        Self {
            witgen_callback: Some(witgen_callback),
            ..self
        }
    }
}

pub(crate) struct PowdrTable<'a, T: FieldElementMap>
where
    ProverData<T>: Send,
    Commitment<T>: Send,
{
    /// The constraint system description
    constraint_system: &'a ConstraintSystem<T>,
}

/// Convert a witness for a stage
pub fn generate_matrix<'a, T: FieldElementMap>(
    witness: impl Iterator<Item = (&'a String, &'a [T])> + Clone,
) -> RowMajorMatrix<Plonky3Field<T>>
where
    ProverData<T>: Send,
    Commitment<T>: Send,
{
    let width = witness.clone().count();

    let size = witness.clone().next().map(|(_, values)| values.len());

    let values = size
        .map(|size|
                // for each row, get the value of each column
                (0..size)
                    .flat_map(move |i| {
                        // witness values
                        witness.clone().map(move |(_, v)| v[i])
                    })
                .map(|f| f.into_p3_field())
                .collect())
        .unwrap_or_default();
    RowMajorMatrix::new(values, width)
}

impl<'a, T: FieldElementMap> PowdrTable<'a, T>
where
    ProverData<T>: Send,
    Commitment<T>: Send,
{
    pub(crate) fn new(constraint_system: &'a ConstraintSystem<T>) -> Self {
        Self { constraint_system }
    }

    /// Conversion to plonky3 expression
    fn to_plonky3_expr<AB: AirBuilder<F = Plonky3Field<T>> + MultistageAirBuilder>(
        &self,
        e: &AlgebraicExpression<T>,
        traces_by_stage: &[AB::M],
        fixed: &AB::M,
        publics: &BTreeMap<&String, <AB as MultistageAirBuilder>::PublicVar>,
        challenges: &[BTreeMap<&u64, <AB as MultistageAirBuilder>::Challenge>],
    ) -> AB::Expr {
        use AlgebraicBinaryOperator::*;
        let res = match e {
            AlgebraicExpression::Reference(r) => {
                let poly_id = r.poly_id;

                match poly_id.ptype {
                    PolynomialType::Committed => {
                        // find the stage and index in that stage
                        let (stage, index) = self.constraint_system.witness_columns[&poly_id];
                        traces_by_stage[stage].row_slice(r.next as usize)[index].into()
                    }
                    PolynomialType::Constant => {
                        // find the index in the fixed columns
                        let index = self.constraint_system.fixed_columns[&poly_id];
                        fixed.row_slice(r.next as usize)[index].into()
                    }
                    PolynomialType::Intermediate => {
                        unreachable!("intermediate polynomials should have been inlined")
                    }
                }
            }
            AlgebraicExpression::PublicReference(id) => (*publics
                .get(id)
                .expect("Referenced public value does not exist"))
            .into(),
            AlgebraicExpression::Number(n) => AB::Expr::from(n.into_p3_field()),
            AlgebraicExpression::BinaryOperation(AlgebraicBinaryOperation {
                left,
                op: Pow,
                right,
            }) => match **right {
                AlgebraicExpression::Number(n) => {
                    let left = self.to_plonky3_expr::<AB>(
                        left,
                        traces_by_stage,
                        fixed,
                        publics,
                        challenges,
                    );
                    (0u32..n.to_integer().try_into_u32().unwrap())
                        .fold(AB::Expr::from(<AB::F as AbstractField>::one()), |acc, _| {
                            acc * left.clone()
                        })
                }
                _ => unimplemented!("pow with non-constant exponent"),
            },
            AlgebraicExpression::BinaryOperation(AlgebraicBinaryOperation { left, op, right }) => {
                let left =
                    self.to_plonky3_expr::<AB>(left, traces_by_stage, fixed, publics, challenges);
                let right =
                    self.to_plonky3_expr::<AB>(right, traces_by_stage, fixed, publics, challenges);

                match op {
                    Add => left + right,
                    Sub => left - right,
                    Mul => left * right,
                    Pow => unreachable!("This case was handled above"),
                }
            }
            AlgebraicExpression::UnaryOperation(AlgebraicUnaryOperation { op, expr }) => {
                let expr: <AB as AirBuilder>::Expr =
                    self.to_plonky3_expr::<AB>(expr, traces_by_stage, fixed, publics, challenges);

                match op {
                    AlgebraicUnaryOperator::Minus => -expr,
                }
            }
            AlgebraicExpression::Challenge(challenge) => challenges[challenge.stage as usize]
                [&challenge.id]
                .clone()
                .into(),
        };
        res
    }
}

/// An extension of [Air] allowing access to the number of fixed columns

impl<'a, T: FieldElementMap> BaseAir<Plonky3Field<T>> for PowdrTable<'a, T>
where
    ProverData<T>: Send,
    Commitment<T>: Send,
{
    fn width(&self) -> usize {
        unimplemented!("use MultiStageAir method instead")
    }

    fn preprocessed_trace(&self) -> Option<RowMajorMatrix<Plonky3Field<T>>> {
        unimplemented!()
    }
}

impl<'a, T: FieldElementMap, AB: PairBuilder + MultistageAirBuilder<F = Plonky3Field<T>>> Air<AB>
    for PowdrTable<'a, T>
where
    ProverData<T>: Send,
    Commitment<T>: Send,
{
    fn eval(&self, builder: &mut AB) {
        let stage_count = <Self as MultiStageAir<AB>>::stage_count(self);
        let traces_by_stage: Vec<AB::M> =
            (0..stage_count).map(|i| builder.stage_trace(i)).collect();
        let fixed = builder.preprocessed();
        let public_input_values_by_stage = (0..stage_count)
            .map(|i| builder.stage_public_values(i))
            .collect_vec();

        // for each stage, the values of the challenges drawn at the end of that stage
        let challenges_by_stage: Vec<BTreeMap<&u64, _>> = self
            .constraint_system
            .challenges_by_stage
            .iter()
            .enumerate()
            .map(|(stage, ids)| {
                let stage_challenges = builder.stage_challenges(stage as u8);
                (
                    stage,
                    ids.iter()
                        .zip_eq(stage_challenges.iter().cloned())
                        .collect(),
                )
            })
            .fold(
                vec![BTreeMap::default(); stage_count as usize],
                |mut acc, (stage, challenges)| {
                    acc[stage] = challenges;
                    acc
                },
            );

        // public constraints
        let public_vals_by_id = self
            .constraint_system
            .publics_by_stage
            .iter()
            .zip_eq(public_input_values_by_stage)
            .flat_map(|(publics, values)| publics.iter().zip_eq(values.iter()))
            .map(|((id, _, _), pi)| (id, *pi))
            .collect::<BTreeMap<&String, <AB as MultistageAirBuilder>::PublicVar>>();

        // constrain public inputs using witness columns in stage 0
        let fixed_local = fixed.row_slice(0);
        let public_offset = self.constraint_system.constant_count;

        self.constraint_system
            .publics_by_stage
            .iter()
            .flatten()
            .enumerate()
            .for_each(|(index, (pub_id, poly_id, _))| {
                let selector = fixed_local[public_offset + index];
                let (stage, index) = self.constraint_system.witness_columns[poly_id];
                let witness_col = traces_by_stage[stage].row_slice(0)[index];
                let public_value = public_vals_by_id[pub_id];

                // constraining s(i) * (pub[i] - x(i)) = 0
                builder.assert_zero(selector * (public_value.into() - witness_col));
            });

        // circuit constraints
        for identity in &self.constraint_system.identities {
            match identity.kind {
                IdentityKind::Polynomial => {
                    assert_eq!(identity.left.expressions.len(), 0);
                    assert_eq!(identity.right.expressions.len(), 0);
                    assert!(identity.right.selector.is_none());

                    let left = self.to_plonky3_expr::<AB>(
                        identity.left.selector.as_ref().unwrap(),
                        &traces_by_stage,
                        &fixed,
                        &public_vals_by_id,
                        &challenges_by_stage,
                    );

                    builder.assert_zero(left);
                }
                IdentityKind::Plookup => unimplemented!("Plonky3 does not support plookup"),
                IdentityKind::Permutation => {
                    unimplemented!("Plonky3 does not support permutations")
                }
                IdentityKind::Connect => unimplemented!("Plonky3 does not support connections"),
            }
        }
    }
}

impl<'a, T: FieldElementMap, AB: PairBuilder + MultistageAirBuilder<F = Plonky3Field<T>>>
    MultiStageAir<AB> for PowdrTable<'a, T>
where
    ProverData<T>: Send,
    Commitment<T>: Send,
{
    fn stage_public_count(&self, stage: u8) -> usize {
        self.constraint_system.publics_by_stage[stage as usize].len()
    }

    fn preprocessed_width(&self) -> usize {
        self.constraint_system.constant_count
            + self
                .constraint_system
                .publics_by_stage
                .iter()
                .map(|publics| publics.len())
                .sum::<usize>()
    }

    fn stage_count(&self) -> u8 {
        self.constraint_system.stage_widths.len() as u8
    }

    fn stage_trace_width(&self, stage: u8) -> usize {
        self.constraint_system.stage_widths[stage as usize]
    }

    fn stage_challenge_count(&self, stage: u8) -> usize {
        self.constraint_system.challenges_by_stage[stage as usize].len()
    }
}

impl<'a, T: FieldElementMap> PowdrCircuit<'a, T>
where
    ProverData<T>: Send,
    Commitment<T>: Send,
{
    /// Computes the stage data for stage number `trace_stage` based on `new_challenge_values` drawn at the end of stage `trace_stage - 1`.
    pub fn compute_stage(
        &self,
        trace_stage: u8,
        new_challenge_values: &[Plonky3Field<T>],
        witness: &mut Vec<(String, Vec<T>)>,
    ) -> CallbackResult<Plonky3Field<T>> {
        let previous_stage_challenges: BTreeSet<&u64> = self
            .split
            .values()
            .flat_map(|(_, constraint_system)| {
                &constraint_system.challenges_by_stage[trace_stage as usize - 1]
            })
            .collect();

        assert_eq!(previous_stage_challenges.len(), new_challenge_values.len());
        let challenge_map = previous_stage_challenges
            .into_iter()
            .zip(new_challenge_values)
            .map(|(c, v)| (*c, T::from_p3_field(*v)))
            .collect();

        // remember the columns we already know about
        let columns_before: BTreeSet<String> =
            witness.iter().map(|(name, _)| name.clone()).collect();

        // call the witgen callback, updating the witness
        *witness = {
            self.witgen_callback.as_ref().unwrap().next_stage_witness(
                witness,
                challenge_map,
                trace_stage,
            )
        };

        let public_values = self.public_values_so_far(witness);

        // generate the next trace in the format p3 expects
        // since the witgen callback returns the entire witness so far,
        // we filter out the columns we already know about
        let air_stages = witness
            .iter()
            .filter(|(name, _)| !columns_before.contains(name))
            .map(|(name, values)| (name, values.as_ref()))
            .into_group_map_by(|(name, _)| name.split("::").next().unwrap())
            .into_iter()
            .map(|(table_name, columns)| {
                (
                    table_name.to_string(),
                    AirStage {
                        trace: generate_matrix(columns.into_iter()),
                        public_values: public_values[table_name][trace_stage as usize]
                            .iter()
                            .map(|v| v.expect("public value for stage {trace_stage} should be available at this point").into_p3_field())
                            .collect(),
                    },
                )
            })
            .collect();

        // return the next stage for each table
        CallbackResult { air_stages }
    }
}<|MERGE_RESOLUTION|>--- conflicted
+++ resolved
@@ -7,16 +7,8 @@
 //! every row.
 
 use itertools::Itertools;
-<<<<<<< HEAD
+use p3_field::AbstractField;
 use std::collections::{BTreeMap, BTreeSet, HashMap};
-=======
-use p3_field::AbstractField;
-use std::{
-    cell::RefCell,
-    collections::{BTreeMap, BTreeSet, HashMap},
-    sync::Mutex,
-};
->>>>>>> 83cba137
 
 use crate::{
     params::{Commitment, FieldElementMap, Plonky3Field, ProverData},
