--- conflicted
+++ resolved
@@ -6,109 +6,127 @@
 //! everywhere save for at row j is constructed to constrain s * (pub - x) on
 //! every row.
 
-<<<<<<< HEAD
 use std::{
-    any::TypeId,
     cell::RefCell,
-    collections::{BTreeMap, BTreeSet},
+    collections::{BTreeMap, BTreeSet, HashMap},
     sync::Mutex,
 };
 
+use crate::params::{Commitment, FieldElementMap, Plonky3Field, ProverData};
 use p3_air::{
     Air, AirBuilder, AirBuilderWithPublicValues, BaseAir, MultistageAirBuilder, PairBuilder,
 };
-
-use p3_field::{AbstractField, PrimeField};
-use p3_goldilocks::Goldilocks;
-use p3_matrix::dense::RowMajorMatrix;
-use p3_matrix::Matrix;
-
-use p3_uni_stark::{CallbackResult, NextStageTraceCallback};
-use powdr_ast::{
-    analyzed::{
-        AlgebraicBinaryOperation, AlgebraicBinaryOperator, AlgebraicExpression,
-        AlgebraicUnaryOperation, AlgebraicUnaryOperator, Analyzed, Challenge, IdentityKind,
-        PolynomialType,
-    },
-    parsed::visitor::ExpressionVisitable,
-=======
-use std::collections::{BTreeMap, HashSet};
-
-use crate::params::{Commitment, FieldElementMap, Plonky3Field, ProverData};
-use p3_air::{Air, AirBuilder, AirBuilderWithPublicValues, BaseAir, PairBuilder};
 use p3_matrix::{dense::RowMajorMatrix, Matrix};
 use powdr_ast::analyzed::{
     AlgebraicBinaryOperation, AlgebraicBinaryOperator, AlgebraicExpression,
-    AlgebraicUnaryOperation, AlgebraicUnaryOperator, Analyzed, Identity, IdentityKind,
-    PolynomialType, SelectedExpressions,
->>>>>>> 6c1c31a4
+    AlgebraicUnaryOperation, AlgebraicUnaryOperator, Analyzed, Challenge, Identity, IdentityKind,
+    PolyID, PolynomialType, SelectedExpressions, SymbolKind,
 };
 
+use p3_uni_stark::{CallbackResult, NextStageTraceCallback};
+use powdr_ast::parsed::visitor::ExpressionVisitable;
+
 use powdr_executor::witgen::WitgenCallback;
-use powdr_number::{DegreeType, FieldElement};
+use powdr_number::FieldElement;
+
+type Witness<T> = Mutex<RefCell<Vec<(String, Vec<T>)>>>;
+
+pub(crate) struct PowdrCircuit<T: FieldElementMap>
+where
+    ProverData<T>: Send,
+    Commitment<T>: Send,
+{
+    /// The analyzed PIL
+    constraint_system: ConstraintSystem<T>,
+    // the values of the witness, in a refcell as it gets mutated as we go through stages
+    pub witness_so_far: Witness<T>,
+    /// The witgen callback
+    witgen_callback: Option<WitgenCallback<T>>,
+    /// The matrix of preprocessed values, used in debug mode to check the constraints before proving
+    #[cfg(debug_assertions)]
+    preprocessed: Option<RowMajorMatrix<Plonky3Field<T>>>,
+}
 
 /// A description of the constraint system.
 /// All of the data is derived from the analyzed PIL, but is materialized
 /// here for performance reasons.
 struct ConstraintSystem<T> {
+    // for each column, the stage (-1 for fixed) and index of this witness in this stage
+    columns: HashMap<PolyID, (isize, usize)>,
     identities: Vec<Identity<SelectedExpressions<AlgebraicExpression<T>>>>,
     publics: Vec<(String, usize, usize)>,
     commitment_count: usize,
     constant_count: usize,
-    degrees: HashSet<DegreeType>,
-}
-
-<<<<<<< HEAD
-use crate::params::Config;
-
-pub type Val = p3_goldilocks::Goldilocks;
-
-type Witness<T> = Mutex<RefCell<Vec<(String, Vec<T>)>>>;
-
-pub(crate) struct PowdrCircuit<'a, T> {
-    /// The analyzed PIL
-    analyzed: &'a Analyzed<T>,
-    // the values of the witness, in a refcell as it gets mutated as we go through stages
-    pub witness_so_far: Witness<T>,
-    /// The witgen callback
-    witgen_callback: Option<WitgenCallback<T>>,
-=======
+    stage_widths: Vec<usize>,
+}
+
 impl<T: FieldElement> From<&Analyzed<T>> for ConstraintSystem<T> {
     fn from(analyzed: &Analyzed<T>) -> Self {
         let identities = analyzed.identities_with_inlined_intermediate_polynomials();
         let publics = analyzed.get_publics();
         let commitment_count = analyzed.commitment_count();
         let constant_count = analyzed.constant_count();
-        let degrees = analyzed.degrees();
+        let stage_widths = (0..analyzed.stage_count() as u32)
+            .map(|stage| {
+                analyzed
+                    .definitions_in_source_order(PolynomialType::Committed)
+                    .iter()
+                    .filter_map(|(s, _)| {
+                        let symbol_stage = s.stage.unwrap_or_default();
+                        (stage == symbol_stage).then(|| s.array_elements().count())
+                    })
+                    .sum()
+            })
+            .collect();
+        let columns = analyzed
+            .definitions_in_source_order(PolynomialType::Constant)
+            .iter()
+            .chain(
+                analyzed
+                    .definitions_in_source_order(PolynomialType::Committed)
+                    .iter(),
+            )
+            .fold(
+                (vec![], HashMap::default()),
+                |(mut counts, mut map), (s, _)| {
+                    let stage = match s.kind {
+                        SymbolKind::Poly(PolynomialType::Committed) => {
+                            s.stage.unwrap_or_default() + 1
+                        }
+                        SymbolKind::Poly(PolynomialType::Constant) => {
+                            assert!(s.stage.is_none());
+                            0
+                        }
+                        _ => unreachable!(),
+                    } as usize;
+                    if counts.len() <= stage {
+                        counts.resize(stage + 1, 0);
+                    }
+                    for (_, id) in s.array_elements() {
+                        map.insert(id, (stage as isize - 1, counts[stage]));
+                        counts[stage] += 1;
+                    }
+                    (counts, map)
+                },
+            )
+            .1;
 
         Self {
             identities,
             publics,
             commitment_count,
             constant_count,
-            degrees,
-        }
-    }
-}
-pub(crate) struct PowdrCircuit<'a, T: FieldElementMap>
-where
-    ProverData<T>: Send,
-    Commitment<T>: Send,
-{
-    /// The constraint system description
-    constraint_system: ConstraintSystem<T>,
-    /// The value of the witness columns, if set
-    witness: Option<&'a [(String, Vec<T>)]>,
-    /// Callback to augment the witness in the later stages
-    _witgen_callback: Option<WitgenCallback<T>>,
->>>>>>> 6c1c31a4
-    /// The matrix of preprocessed values, used in debug mode to check the constraints before proving
-    #[cfg(debug_assertions)]
-    preprocessed: Option<RowMajorMatrix<Plonky3Field<T>>>,
-}
-
-<<<<<<< HEAD
-impl<'a, T: FieldElement> NextStageTraceCallback<Config> for PowdrCircuit<'a, T> {
+            stage_widths,
+            columns,
+        }
+    }
+}
+
+impl<T: FieldElementMap> NextStageTraceCallback<T::Config> for PowdrCircuit<T>
+where
+    ProverData<T>: Send,
+    Commitment<T>: Send,
+{
     // this wraps the witgen callback to make it compatible with p3:
     // - p3 passes its local challenge values and the stage id
     // - it receives the trace for the next stage in the expected format, as well as the public values for this stage and the updated challenges for the previous stage
@@ -116,8 +134,8 @@
     fn compute_stage(
         &self,
         trace_stage: u32,
-        previous_stage_challenge_values: &[Goldilocks],
-    ) -> CallbackResult<Goldilocks> {
+        previous_stage_challenge_values: &[Plonky3Field<T>],
+    ) -> CallbackResult<Plonky3Field<T>> {
         let witness = self.witness_so_far.lock().unwrap();
         let mut witness = witness.borrow_mut();
 
@@ -133,7 +151,7 @@
         let challenge_map = previous_stage_challenges
             .into_iter()
             .zip(previous_stage_challenge_values)
-            .map(|(c, v)| (c.id, from_goldilocks(*v)))
+            .map(|(c, v)| (c.id, T::from_p3_field(*v)))
             .collect();
 
         let columns_before: BTreeSet<String> =
@@ -165,21 +183,14 @@
 }
 
 /// Convert a witness for a stage
-pub fn generate_matrix<'a, T: FieldElement>(
+pub fn generate_matrix<'a, T: FieldElementMap>(
     witness: impl Iterator<Item = (&'a String, &'a [T])> + Clone,
-) -> RowMajorMatrix<Goldilocks> {
+) -> RowMajorMatrix<Plonky3Field<T>>
+where
+    ProverData<T>: Send,
+    Commitment<T>: Send,
+{
     let width = witness.clone().count();
-=======
-impl<'a, T: FieldElementMap> PowdrCircuit<'a, T>
-where
-    ProverData<T>: Send,
-    Commitment<T>: Send,
-{
-    pub fn generate_trace_rows(&self) -> RowMajorMatrix<Plonky3Field<T>> {
-        // an iterator over all columns, committed then fixed
-        let witness = self.witness().iter();
-        let degrees = &self.constraint_system.degrees;
->>>>>>> 6c1c31a4
 
     let size = witness.clone().next().map(|(_, values)| values.len());
 
@@ -191,56 +202,22 @@
                         // witness values
                         witness.clone().map(move |(_, v)| v[i])
                     })
-<<<<<<< HEAD
-                    .map(cast_to_goldilocks)
-                    .collect())
+                .map(|f| f.into_p3_field())
+                .collect())
         .unwrap_or_default();
     RowMajorMatrix::new(values, width)
 }
 
-pub fn cast_to_goldilocks<T: FieldElement>(v: T) -> Val {
-    assert_eq!(TypeId::of::<T>(), TypeId::of::<GoldilocksField>());
-    Val::from_canonical_u64(v.to_integer().try_into_u64().unwrap())
-}
-
-pub fn from_goldilocks<T: FieldElement>(v: Goldilocks) -> T {
-    assert_eq!(TypeId::of::<T>(), TypeId::of::<GoldilocksField>());
-    T::from(v.as_canonical_biguint().to_u64_digits()[0])
-}
-
-impl<'a, T: FieldElement> PowdrCircuit<'a, T> {
-=======
-                    .map(|f| f.into_p3_field())
-                    .collect()
-            }
-            0 => {
-                // in this case, there are no columns, so there are no values
-                assert!(witness.clone().next().is_none());
-                vec![]
-            }
-            _ => unreachable!(),
-        };
-        RowMajorMatrix::new(values, self.width())
-    }
-}
-
-impl<'a, T: FieldElementMap> PowdrCircuit<'a, T>
-where
-    ProverData<T>: Send,
-    Commitment<T>: Send,
-{
->>>>>>> 6c1c31a4
-    pub(crate) fn new(analyzed: &'a Analyzed<T>) -> Self {
+impl<T: FieldElementMap> PowdrCircuit<T>
+where
+    ProverData<T>: Send,
+    Commitment<T>: Send,
+{
+    pub(crate) fn new(analyzed: &Analyzed<T>) -> Self {
         Self {
-<<<<<<< HEAD
-            analyzed,
+            constraint_system: analyzed.into(),
             witgen_callback: None,
             witness_so_far: Default::default(),
-=======
-            constraint_system: analyzed.into(),
-            witness: None,
-            _witgen_callback: None,
->>>>>>> 6c1c31a4
             #[cfg(debug_assertions)]
             preprocessed: None,
         }
@@ -254,19 +231,11 @@
     }
 
     /// Calculates public values from generated witness values.
-<<<<<<< HEAD
-    pub(crate) fn public_values_so_far(&self) -> Vec<Goldilocks> {
+    pub(crate) fn public_values_so_far(&self) -> Vec<Plonky3Field<T>> {
         let binding = &self.witness_so_far.lock().unwrap();
         let witness = binding.borrow();
 
         let witness = witness
-=======
-    pub(crate) fn get_public_values(&self) -> Vec<Plonky3Field<T>> {
-        let witness = self
-            .witness
-            .as_ref()
-            .expect("Witness needs to be set")
->>>>>>> 6c1c31a4
             .iter()
             .map(|(name, values)| (name, values))
             .collect::<BTreeMap<_, _>>();
@@ -274,40 +243,26 @@
         self.constraint_system
             .publics
             .iter()
-<<<<<<< HEAD
             .filter_map(|(col_name, _, idx)| {
                 witness
                     .get(&col_name)
-                    .map(|column| cast_to_goldilocks(column[*idx]))
-=======
-            .map(|(col_name, _, idx)| {
-                let vals = *witness.get(&col_name).unwrap();
-                vals[*idx].into_p3_field()
->>>>>>> 6c1c31a4
+                    .map(|column| column[*idx].into_p3_field())
             })
             .collect()
     }
 
-<<<<<<< HEAD
-    pub(crate) fn with_phase_0_witness(self, witness: Vec<(String, Vec<T>)>) -> Self {
+    pub(crate) fn with_phase_0_witness(self, witness: &[(String, Vec<T>)]) -> Self {
         assert!(self.witness_so_far.lock().unwrap().borrow().is_empty());
-=======
-    pub(crate) fn with_witness(self, witness: &'a [(String, Vec<T>)]) -> Self {
-        assert_eq!(witness.len(), self.constraint_system.commitment_count);
->>>>>>> 6c1c31a4
         Self {
-            witness_so_far: RefCell::new(witness).into(),
+            witness_so_far: RefCell::new(witness.to_vec()).into(),
             ..self
         }
     }
 
-    /// Returns a vector of referenced challenges in each stage.
+    /// Returns the set of all challenges.
     pub(crate) fn get_challenges(&self) -> BTreeSet<Challenge> {
-        let mut challenges = BTreeSet::default(); // extracting the challenges from identities
-        for identity in self
-            .analyzed
-            .identities_with_inlined_intermediate_polynomials()
-        {
+        let mut challenges = BTreeSet::default();
+        for identity in &self.constraint_system.identities {
             identity.pre_visit_expressions(&mut |expr| {
                 if let AlgebraicExpression::Challenge(challenge) = expr {
                     challenges.insert(*challenge);
@@ -327,13 +282,9 @@
     }
 
     /// Conversion to plonky3 expression
-<<<<<<< HEAD
     fn to_plonky3_expr<
-        AB: AirBuilder<F = Val> + AirBuilderWithPublicValues + MultistageAirBuilder,
+        AB: AirBuilder<F = Plonky3Field<T>> + AirBuilderWithPublicValues + MultistageAirBuilder,
     >(
-=======
-    fn to_plonky3_expr<AB: AirBuilder<F = Plonky3Field<T>> + AirBuilderWithPublicValues>(
->>>>>>> 6c1c31a4
         &self,
         e: &AlgebraicExpression<T>,
         stages: &[AB::M],
@@ -347,56 +298,15 @@
 
                 match poly_id.ptype {
                     PolynomialType::Committed => {
-<<<<<<< HEAD
-                        // find the stage for this reference
-                        let stage = self
-                            .analyzed
-                            .definitions_in_source_order(PolynomialType::Committed)
-                            .iter()
-                            .find_map(|(s, _)| {
-                                let symbol_stage = s.stage.unwrap_or_default();
-                                s.array_elements()
-                                    .any(|(_, id)| id == poly_id)
-                                    .then_some(symbol_stage)
-                            })
-                            .unwrap();
-                        // find the index of this reference in the list of all references of this stage
-                        let index = self
-                            .analyzed
-                            .definitions_in_source_order(PolynomialType::Committed)
-                            .iter()
-                            .filter(|&(s, _)| (s.stage.unwrap_or_default() == stage))
-                            .flat_map(|(s, _)| s.array_elements())
-                            .position(|(_, pid)| pid == poly_id)
-                            .unwrap();
-                        let row = stages[stage as usize].row_slice(r.next as usize);
-                        row[index].into()
+                        // find the stage and index in that stage
+                        let (stage, index) = self.constraint_system.columns[&poly_id];
+                        stages[stage as usize].row_slice(r.next as usize)[index].into()
                     }
                     PolynomialType::Constant => {
-                        // find the index of this reference in the list of all constant references
-                        let index = self
-                            .analyzed
-                            .definitions_in_source_order(PolynomialType::Constant)
-                            .iter()
-                            .flat_map(|(s, _)| s.array_elements())
-                            .position(|(_, pid)| pid == poly_id)
-                            .unwrap();
-=======
-                        assert!(
-                            r.poly_id.id < self.constraint_system.commitment_count as u64,
-                            "Plonky3 expects `poly_id` to be contiguous"
-                        );
-                        let row = main.row_slice(r.next as usize);
-                        row[r.poly_id.id as usize].into()
-                    }
-                    PolynomialType::Constant => {
-                        assert!(
-                            r.poly_id.id < self.constraint_system.constant_count as u64,
-                            "Plonky3 expects `poly_id` to be contiguous"
-                        );
->>>>>>> 6c1c31a4
-                        let row = fixed.row_slice(r.next as usize);
-                        row[index].into()
+                        // find index in the fixed columns
+                        let (stage, index) = self.constraint_system.columns[&poly_id];
+                        assert_eq!(stage, -1);
+                        fixed.row_slice(r.next as usize)[index].into()
                     }
                     PolynomialType::Intermediate => {
                         unreachable!("intermediate polynomials should have been inlined")
@@ -439,7 +349,7 @@
 
 /// An extension of [Air] allowing access to the number of fixed columns
 
-impl<'a, T: FieldElementMap> BaseAir<Plonky3Field<T>> for PowdrCircuit<'a, T>
+impl<T: FieldElementMap> BaseAir<Plonky3Field<T>> for PowdrCircuit<T>
 where
     ProverData<T>: Send,
     Commitment<T>: Send,
@@ -452,15 +362,11 @@
         self.constraint_system.constant_count + self.constraint_system.publics.len()
     }
 
-<<<<<<< HEAD
     fn stage_count(&self) -> usize {
-        self.analyzed.stage_count()
-    }
-
-    fn preprocessed_trace(&self) -> Option<RowMajorMatrix<Val>> {
-=======
+        self.constraint_system.stage_widths.len()
+    }
+
     fn preprocessed_trace(&self) -> Option<RowMajorMatrix<Plonky3Field<T>>> {
->>>>>>> 6c1c31a4
         #[cfg(debug_assertions)]
         {
             self.preprocessed.clone()
@@ -470,14 +376,7 @@
     }
 
     fn multi_stage_width(&self, stage: u32) -> usize {
-        self.analyzed
-            .definitions_in_source_order(PolynomialType::Committed)
-            .iter()
-            .filter_map(|(s, _)| {
-                let symbol_stage = s.stage.unwrap_or_default();
-                (stage == symbol_stage).then(|| s.array_elements().count())
-            })
-            .sum()
+        self.constraint_system.stage_widths[stage as usize]
     }
 
     fn challenge_count(&self, stage: u32) -> usize {
@@ -488,27 +387,20 @@
     }
 }
 
-<<<<<<< HEAD
 impl<
-        'a,
-        T: FieldElement,
-        AB: AirBuilderWithPublicValues<F = Val> + PairBuilder + MultistageAirBuilder,
-    > Air<AB> for PowdrCircuit<'a, T>
-=======
-impl<'a, T: FieldElementMap, AB: AirBuilderWithPublicValues<F = Plonky3Field<T>> + PairBuilder>
-    Air<AB> for PowdrCircuit<'a, T>
-where
-    ProverData<T>: Send,
-    Commitment<T>: Send,
->>>>>>> 6c1c31a4
+        T: FieldElementMap,
+        AB: AirBuilderWithPublicValues<F = Plonky3Field<T>> + PairBuilder + MultistageAirBuilder,
+    > Air<AB> for PowdrCircuit<T>
+where
+    ProverData<T>: Send,
+    Commitment<T>: Send,
 {
     fn eval(&self, builder: &mut AB) {
         let stage_count = self.stage_count();
         let stages: Vec<AB::M> = (0..stage_count).map(|i| builder.multi_stage(i)).collect();
         let fixed = builder.preprocessed();
         let pi = builder.public_values();
-<<<<<<< HEAD
-        let publics = self.analyzed.get_publics();
+
         // for each stage, the ids of the challenges drawn at the end of that stage
         let challenges: BTreeMap<u32, Vec<u64>> =
             self.get_challenges()
@@ -526,10 +418,7 @@
                 (stage, ids.into_iter().zip(p3_challenges).collect())
             })
             .collect();
-        assert_eq!(publics.len(), pi.len());
-=======
         assert_eq!(self.constraint_system.publics.len(), pi.len());
->>>>>>> 6c1c31a4
 
         // public constraints
         let public_vals_by_id = self
@@ -542,12 +431,9 @@
 
         // constrain public inputs using witness columns in stage 0
         let fixed_local = fixed.row_slice(0);
-<<<<<<< HEAD
-        let public_offset = self.analyzed.constant_count();
+
+        let public_offset = self.constraint_system.constant_count;
         let stage_0_local = stages[0].row_slice(0);
-=======
-        let public_offset = self.constraint_system.constant_count;
->>>>>>> 6c1c31a4
 
         self.constraint_system.publics.iter().enumerate().for_each(
             |(index, (pub_id, col_id, _))| {
