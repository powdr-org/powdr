--- conflicted
+++ resolved
@@ -11,24 +11,10 @@
 mod traits;
 mod verifier;
 
-<<<<<<< HEAD
-use folder::*;
-use proof::*;
-use prover::*;
-use traits::*;
-use verifier::*;
-
-mod circuit_builder;
-mod params;
-mod stark;
-pub use params::{baby_bear, poseidon2, Commitment, FieldElementMap, ProverData};
-pub use stark::Plonky3Prover;
-=======
 pub use circuit_builder::*;
 pub use folder::*;
 pub use params::*;
 pub use proof::*;
 pub use prover::*;
 pub use traits::*;
-pub use verifier::*;
->>>>>>> 3cac288a
+pub use verifier::*;