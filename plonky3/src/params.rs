--- conflicted
+++ resolved
@@ -1,11 +1,4 @@
-<<<<<<< HEAD
-use std::io::Chain;
-
 use p3_commit::PolynomialSpace;
-=======
-use p3_commit::{Pcs, PolynomialSpace};
-use p3_symmetric::CompressionFunction;
->>>>>>> 928317f3
 use p3_uni_stark::StarkGenericConfig;
 use powdr_number::FieldElement;
 
@@ -15,8 +8,6 @@
 pub type Challenge<T> = <<T as FieldElementMap>::Config as StarkGenericConfig>::Challenge;
 pub type Challenger<T> = <<T as FieldElementMap>::Config as StarkGenericConfig>::Challenger;
 
-<<<<<<< HEAD
-type Config<F> = <F as FieldElementMap>::Config;
 pub type ProverData<F> = <Pcs<F> as p3_commit::Pcs<Challenge<F>, Challenger<F>>>::ProverData;
 pub type Commitment<F> = <Pcs<F> as p3_commit::Pcs<Challenge<F>, Challenger<F>>>::Commitment;
 
@@ -26,10 +17,6 @@
     Commitment<Self>: Send,
 {
     type Config: StarkGenericConfig;
-=======
-pub trait FieldElementMap: FieldElement {
-    type Config: StarkGenericConfig + Send;
->>>>>>> 928317f3
 
     fn to_p3_field(&self) -> Plonky3Field<Self>;
 
