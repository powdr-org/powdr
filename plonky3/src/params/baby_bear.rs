--- conflicted
+++ resolved
@@ -58,25 +58,11 @@
     static ref ROUNDS_F: usize = ROUNDS.0;
     static ref ROUNDS_P: usize = ROUNDS.1;
     static ref PERM_BB: Perm = Perm::new(
-<<<<<<< HEAD
         *ROUNDS_F,
-        rand_chacha::ChaCha8Rng::seed_from_u64(RNG_SEED)
-            .sample_iter(Standard)
-            .take(*ROUNDS_F)
-            .collect::<Vec<[BabyBear; WIDTH]>>(),
+        poseidon2_external_constants(),
         Poseidon2ExternalMatrixGeneral,
         *ROUNDS_P,
-        rand_chacha::ChaCha8Rng::seed_from_u64(RNG_SEED)
-            .sample_iter(Standard)
-            .take(*ROUNDS_P)
-            .collect(),
-=======
-        ROUNDS_F,
-        poseidon2_external_constants(),
-        Poseidon2ExternalMatrixGeneral,
-        ROUNDS_P,
         poseidon2_internal_constants(),
->>>>>>> 3d7a7680
         DiffusionMatrixBabyBear::default()
     );
 }
@@ -84,7 +70,7 @@
 fn poseidon2_external_constants() -> Vec<[BabyBear; WIDTH]> {
     rand_chacha::ChaCha8Rng::seed_from_u64(RNG_SEED)
         .sample_iter(Standard)
-        .take(ROUNDS_F)
+        .take(*ROUNDS_F)
         .collect()
 }
 
@@ -92,7 +78,7 @@
     // Use a different seed here so numbers don't repeat.
     rand_chacha::ChaCha8Rng::seed_from_u64(RNG_SEED + 1)
         .sample_iter(Standard)
-        .take(ROUNDS_P)
+        .take(*ROUNDS_P)
         .collect()
 }
 
