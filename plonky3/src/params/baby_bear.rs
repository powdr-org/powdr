--- conflicted
+++ resolved
@@ -20,15 +20,7 @@
 use powdr_number::BabyBearField;
 
 const D: u64 = 7;
-<<<<<<< HEAD
-// params directly taken from plonky3's poseidon2_round_numbers_128 function
-// to guarantee 128-bit security.
-pub const ROUNDS_F: usize = 8;
-pub const ROUNDS_P: usize = 13;
 pub const WIDTH: usize = 16;
-=======
-const WIDTH: usize = 16;
->>>>>>> 2ef32163
 type Perm = Poseidon2<BabyBear, Poseidon2ExternalMatrixGeneral, DiffusionMatrixBabyBear, WIDTH, D>;
 
 const DEGREE: usize = 4;
@@ -64,35 +56,13 @@
     static ref ROUNDS_F: usize = ROUNDS.0;
     static ref ROUNDS_P: usize = ROUNDS.1;
     static ref PERM_BB: Perm = Perm::new(
-<<<<<<< HEAD
-        ROUNDS_F,
-        poseidon2_external_constants(),
-        Poseidon2ExternalMatrixGeneral,
-        ROUNDS_P,
-        poseidon2_internal_constants(),
-=======
         *ROUNDS_F,
         poseidon2_external_constants(*ROUNDS_F),
         Poseidon2ExternalMatrixGeneral,
         *ROUNDS_P,
         poseidon2_internal_constants(*ROUNDS_P),
->>>>>>> 2ef32163
         DiffusionMatrixBabyBear::default()
     );
-}
-
-pub fn poseidon2_external_constants() -> Vec<[BabyBear; WIDTH]> {
-    rand_chacha::ChaCha8Rng::seed_from_u64(RNG_SEED)
-        .sample_iter(Standard)
-        .take(ROUNDS_F)
-        .collect()
-}
-
-pub fn poseidon2_internal_constants() -> Vec<BabyBear> {
-    rand_chacha::ChaCha8Rng::seed_from_u64(RNG_SEED + 1)
-        .sample_iter(Standard)
-        .take(ROUNDS_P)
-        .collect()
 }
 
 impl FieldElementMap for BabyBearField {
