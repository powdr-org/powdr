--- conflicted
+++ resolved
@@ -412,6 +412,12 @@
         .filter_map(|(name, (pil, constraint_system))| {
             let columns = machine_witness_columns(witness, pil, name);
             let degree = columns[0].1.len();
+
+            if degree == 0 {
+                // If a machine has no rows, remove it entirely.
+                return None;
+            }
+
             let table = Table {
                 air: PowdrTable::new(constraint_system),
                 degree,
@@ -428,23 +434,8 @@
                 );
             }
 
-<<<<<<< HEAD
-            (
+            Some((
                 (name.clone(), table),
-=======
-            if degree == 0 {
-                // If a machine has no rows, remove it entirely.
-                return None;
-            }
-            Some((
-                (
-                    name.clone(),
-                    Table {
-                        air: PowdrTable::new(constraint_system),
-                        degree,
-                    },
-                ),
->>>>>>> ed6e4f76
                 (
                     name.clone(),
                     AirStage {
