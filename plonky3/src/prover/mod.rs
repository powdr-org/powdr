--- conflicted
+++ resolved
@@ -133,8 +133,6 @@
     }
 
     #[test]
-<<<<<<< HEAD
-=======
     #[should_panic = "assertion failed: width >= 1"]
     // The above failure is from a debug assertion, so we can only run this
     // test if debug assertions are activated.
@@ -145,7 +143,6 @@
     }
 
     #[test]
->>>>>>> 38ce19da
     fn add() {
         let content = r#"
         namespace Add(8);
