//! A plonky3 prover using FRI and Poseidon

use p3_matrix::dense::RowMajorMatrix;

use core::fmt;
use std::sync::Arc;

use powdr_ast::analyzed::Analyzed;

use powdr_executor::witgen::WitgenCallback;

use p3_uni_stark::{
    prove_with_key, verify_with_key, Proof, StarkGenericConfig, StarkProvingKey, StarkVerifyingKey,
};

use crate::{
    circuit_builder::PowdrCircuit,
    params::{Challenger, Commitment, FieldElementMap, Plonky3Field, ProverData},
};

pub struct Plonky3Prover<T: FieldElementMap>
where
    ProverData<T>: Send,
    Commitment<T>: Send,
{
    /// The analyzed PIL
    analyzed: Arc<Analyzed<T>>,
    /// The value of the fixed columns
    fixed: Arc<Vec<(String, Vec<T>)>>,
    /// Proving key
    proving_key: Option<StarkProvingKey<T::Config>>,
    /// Verifying key
    verifying_key: Option<StarkVerifyingKey<T::Config>>,
}

pub enum VerificationKeyExportError {
    NoVerificationKey,
}

impl fmt::Display for VerificationKeyExportError {
    fn fmt(&self, f: &mut fmt::Formatter<'_>) -> fmt::Result {
        match self {
            Self::NoVerificationKey => write!(f, "No verification key set"),
        }
    }
}

impl<T: FieldElementMap> Plonky3Prover<T>
where
    ProverData<T>: Send,
    Commitment<T>: Send,
{
    pub fn new(analyzed: Arc<Analyzed<T>>, fixed: Arc<Vec<(String, Vec<T>)>>) -> Self {
        Self {
            analyzed,
            fixed,
            proving_key: None,
            verifying_key: None,
        }
    }

    pub fn set_verifying_key(&mut self, rdr: &mut dyn std::io::Read) {
        self.verifying_key = Some(bincode::deserialize_from(rdr).unwrap());
    }

    pub fn export_verifying_key(&self) -> Result<Vec<u8>, VerificationKeyExportError> {
        Ok(bincode::serialize(
            self.verifying_key
                .as_ref()
                .ok_or(VerificationKeyExportError::NoVerificationKey)?,
        )
        .unwrap())
    }

    /// Returns preprocessed matrix based on the fixed inputs [`Plonky3Prover<T>`].
    /// This is used when running the setup phase
    pub fn get_preprocessed_matrix(&self) -> RowMajorMatrix<Plonky3Field<T>> {
        let publics = self
            .analyzed
            .get_publics()
            .into_iter()
            .map(|(name, _, row_id)| {
                let selector = (0..self.analyzed.degree())
                    .map(move |i| T::from(i == row_id as u64))
                    .collect::<Vec<T>>();
                (name, selector)
            })
            .collect::<Vec<(String, Vec<T>)>>();

        match self.fixed.len() + publics.len() {
            0 => RowMajorMatrix::new(Vec::<Plonky3Field<T>>::new(), 0),
            _ => RowMajorMatrix::new(
                // write fixed row by row
                (0..self.analyzed.degree())
                    .flat_map(|i| {
                        self.fixed
                            .iter()
<<<<<<< HEAD
                            .map(move |(_, values)| values[i as usize].to_p3_field())
                            .chain(
                                publics
                                    .iter()
                                    .map(move |(_, values)| values[i as usize].to_p3_field()),
=======
                            .map(move |(_, values)| values[i as usize].into_p3_field())
                            .chain(
                                publics
                                    .iter()
                                    .map(move |(_, values)| values[i as usize].into_p3_field()),
>>>>>>> 277edbf5
                            )
                    })
                    .collect(),
                self.fixed.len() + publics.len(),
            ),
        }
    }
}

impl<T: FieldElementMap> Plonky3Prover<T>
where
    ProverData<T>: Send,
    Commitment<T>: Send,
{
    pub fn setup(&mut self) {
        // get fixed columns
        let fixed = &self.fixed;

        // get selector columns for public values
        let publics = self
            .analyzed
            .get_publics()
            .into_iter()
            .map(|(name, _, row_id)| {
                let selector = (0..self.analyzed.degree())
                    .map(move |i| T::from(i == row_id as u64))
                    .collect::<Vec<T>>();
                (name, selector)
            })
            .collect::<Vec<(String, Vec<T>)>>();

        if fixed.is_empty() && publics.is_empty() {
            return;
        }

        // get the config
        let config = T::get_config();

        // commit to the fixed columns
        let pcs = config.pcs();
        let domain = <_ as p3_commit::Pcs<_, Challenger<T>>>::natural_domain_for_degree(
            pcs,
            self.analyzed.degree() as usize,
        );
        // write fixed into matrix row by row
        let matrix = RowMajorMatrix::new(
            (0..self.analyzed.degree())
                .flat_map(|i| {
                    fixed
                        .iter()
                        .chain(publics.iter())
<<<<<<< HEAD
                        .map(move |(_, values)| values[i as usize].to_p3_field())
=======
                        .map(move |(_, values)| values[i as usize].into_p3_field())
>>>>>>> 277edbf5
                })
                .collect(),
            self.fixed.len() + publics.len(),
        );

        let evaluations = vec![(domain, matrix)];

        // commit to the evaluations
        let (fixed_commit, fixed_data) =
            <_ as p3_commit::Pcs<_, Challenger<T>>>::commit(pcs, evaluations);

        let proving_key = StarkProvingKey {
            preprocessed_commit: fixed_commit.clone(),
            preprocessed_data: fixed_data,
        };
        let verifying_key = StarkVerifyingKey {
            preprocessed_commit: fixed_commit,
        };

        self.proving_key = Some(proving_key);
        self.verifying_key = Some(verifying_key);
    }

    pub fn prove(
        &self,
        witness: &[(String, Vec<T>)],
        witgen_callback: WitgenCallback<T>,
    ) -> Result<Vec<u8>, String> {
        let circuit: PowdrCircuit<T> = PowdrCircuit::new(&self.analyzed)
            .with_witgen_callback(witgen_callback)
            .with_witness(witness);

        #[cfg(debug_assertions)]
        let circuit = circuit.with_preprocessed(self.get_preprocessed_matrix());

        let publics = circuit.get_public_values();

        let trace = circuit.generate_trace_rows();

        let config = T::get_config();

        let mut challenger = T::get_challenger();

        let proving_key = self.proving_key.as_ref();

        let proof = prove_with_key(
            &config,
            proving_key,
            &circuit,
            &mut challenger,
            trace,
            &publics,
        );

        let mut challenger = T::get_challenger();

        let verifying_key = self.verifying_key.as_ref();

        verify_with_key(
            &config,
            verifying_key,
            &circuit,
            &mut challenger,
            &proof,
            &publics,
        )
        .unwrap();
        Ok(bincode::serialize(&proof).unwrap())
    }

    pub fn verify(&self, proof: &[u8], instances: &[Vec<T>]) -> Result<(), String> {
        let proof: Proof<_> =
            bincode::deserialize(proof).map_err(|e| format!("Failed to deserialize proof: {e}"))?;
        let publics = instances
            .iter()
            .flatten()
<<<<<<< HEAD
            .map(|v| v.to_p3_field())
=======
            .map(|v| v.into_p3_field())
>>>>>>> 277edbf5
            .collect();

        let config = T::get_config();

        let mut challenger = T::get_challenger();

        let verifying_key = self.verifying_key.as_ref();

        verify_with_key(
            &config,
            verifying_key,
            &PowdrCircuit::new(&self.analyzed),
            &mut challenger,
            &proof,
            &publics,
        )
        .map_err(|e| format!("Failed to verify proof: {e:?}"))
    }
}

#[cfg(test)]
mod tests {
    use std::sync::Arc;

    use powdr_executor::constant_evaluator::get_uniquely_sized_cloned;
    use powdr_number::{BabyBearField, GoldilocksField};
    use powdr_pipeline::Pipeline;
    use test_log::test;

    use crate::Plonky3Prover;

    /// Prove and verify execution
    fn run_test_goldilocks(pil: &str) {
        run_test_goldilocks_publics(pil, None)
    }

    fn run_test_goldilocks_publics(pil: &str, malicious_publics: Option<Vec<GoldilocksField>>) {
        let mut pipeline = Pipeline::<GoldilocksField>::default().from_pil_string(pil.to_string());

        let pil = pipeline.compute_optimized_pil().unwrap();
        let witness_callback = pipeline.witgen_callback().unwrap();
        let witness = pipeline.compute_witness().unwrap();
        let fixed = pipeline.compute_fixed_cols().unwrap();
        let fixed = Arc::new(get_uniquely_sized_cloned(&fixed).unwrap());

        let mut prover = Plonky3Prover::new(pil, fixed);
        prover.setup();
        let proof = prover.prove(&witness, witness_callback);

        assert!(proof.is_ok());

        if let Some(publics) = malicious_publics {
            prover.verify(&proof.unwrap(), &[publics]).unwrap()
        }
    }

    fn run_test_baby_bear(pil: &str) {
        run_test_baby_bear_publics(pil, None)
    }

    fn run_test_baby_bear_publics(pil: &str, malicious_publics: Option<Vec<BabyBearField>>) {
        let mut pipeline = Pipeline::<BabyBearField>::default().from_pil_string(pil.to_string());

        let pil = pipeline.compute_optimized_pil().unwrap();
        let witness_callback = pipeline.witgen_callback().unwrap();
        let witness = pipeline.compute_witness().unwrap();
        let fixed = pipeline.compute_fixed_cols().unwrap();
        let fixed = Arc::new(get_uniquely_sized_cloned(&fixed).unwrap());

        let mut prover = Plonky3Prover::new(pil, fixed);
        prover.setup();
        let proof = prover.prove(&witness, witness_callback);

        assert!(proof.is_ok());

        if let Some(publics) = malicious_publics {
            prover.verify(&proof.unwrap(), &[publics]).unwrap()
        }
    }

    #[test]
    fn add_baby_bear() {
        let content = r#"
        namespace Add(8);
            col witness x;
            col witness y;
            col witness z;
            x + y = z;
        "#;
        run_test_baby_bear(content);
    }

    #[test]
    fn public_values() {
        let content = "namespace Global(8); pol witness x; x * (x - 1) = 0; public out = x(7);";
        run_test_goldilocks(content);
        run_test_baby_bear(content);
    }

    #[test]
    #[should_panic = "not implemented: Unexpected expression: :oldstate"]
    fn public_reference() {
        let content = r#"
        namespace Global(8);
            col witness x;
            col witness y;
            public oldstate = x(0);
            x = 0;
            y = 1 + :oldstate;
        "#;
        run_test_goldilocks(content);
        run_test_baby_bear(content);
    }

    #[test]
    #[should_panic = "fri err: InvalidPowWitness"]
    fn public_inputs_malicious() {
        let content = r#"
        namespace Add(8);
            col witness x;
            col witness y;
            col witness z;
            y - 1 = 0;
            x = 0;
            x + y = z;

            public outz = z(7);
        "#;
        let gl_malicious_publics = Some(vec![GoldilocksField::from(0)]);
        run_test_goldilocks_publics(content, gl_malicious_publics);

        let bb_malicious_publics = Some(vec![BabyBearField::from(0)]);
        run_test_baby_bear_publics(content, bb_malicious_publics);
    }

    #[test]
    #[should_panic = "assertion `left == right` failed: Not a power of two: 0\n  left: 0\n right: 1"]
    fn empty() {
        let content = "namespace Global(8);";
        run_test_goldilocks(content);
        run_test_baby_bear(content);
    }

    #[test]
    fn add() {
        let content = r#"
        namespace Add(8);
            col witness x;
            col witness y;
            col witness z;
            x + y = z;
        "#;
        run_test_goldilocks(content);
        run_test_baby_bear(content);
    }

    #[test]
    fn fixed() {
        let content = r#"
        namespace Add(8);
            col witness x;
            col fixed y = [1, 0]*;
            x * y = y;
        "#;
        run_test_goldilocks(content);
        run_test_baby_bear(content);
    }

    #[test]
    #[should_panic = "not implemented"]
    fn challenge() {
        let content = r#"
        let N: int = 8;
        
        namespace Global(N); 
            let beta: expr = std::prelude::challenge(0, 42);
            col witness stage(0) x;
            col witness stage(1) y;
            x = y + beta;
        "#;
        run_test_goldilocks(content);
        run_test_baby_bear(content);
    }

    #[test]
    fn polynomial_identity() {
        let content = "namespace Global(8); pol fixed z = [1, 2]*; pol witness a; a = z + 1;";
        run_test_goldilocks(content);
        run_test_baby_bear(content);
    }

    #[test]
    #[should_panic = "not implemented"]
    fn lookup() {
        let content = "namespace Global(8); pol fixed z = [0, 1]*; pol witness a; [a] in [z];";
        run_test_goldilocks(content);
        run_test_baby_bear(content);
    }
}<|MERGE_RESOLUTION|>--- conflicted
+++ resolved
@@ -95,19 +95,11 @@
                     .flat_map(|i| {
                         self.fixed
                             .iter()
-<<<<<<< HEAD
-                            .map(move |(_, values)| values[i as usize].to_p3_field())
-                            .chain(
-                                publics
-                                    .iter()
-                                    .map(move |(_, values)| values[i as usize].to_p3_field()),
-=======
                             .map(move |(_, values)| values[i as usize].into_p3_field())
                             .chain(
                                 publics
                                     .iter()
                                     .map(move |(_, values)| values[i as usize].into_p3_field()),
->>>>>>> 277edbf5
                             )
                     })
                     .collect(),
@@ -159,11 +151,7 @@
                     fixed
                         .iter()
                         .chain(publics.iter())
-<<<<<<< HEAD
-                        .map(move |(_, values)| values[i as usize].to_p3_field())
-=======
                         .map(move |(_, values)| values[i as usize].into_p3_field())
->>>>>>> 277edbf5
                 })
                 .collect(),
             self.fixed.len() + publics.len(),
@@ -240,11 +228,7 @@
         let publics = instances
             .iter()
             .flatten()
-<<<<<<< HEAD
-            .map(|v| v.to_p3_field())
-=======
             .map(|v| v.into_p3_field())
->>>>>>> 277edbf5
             .collect();
 
         let config = T::get_config();
