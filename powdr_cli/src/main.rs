//! The powdr CLI tool

mod util;

use backend::{self, ProverWithParams, ProverWithoutParams, *};
use clap::{Parser, Subcommand};
use compiler::{compile_pil_or_asm, Backend};
use env_logger::{Builder, Target};
use log::LevelFilter;
use number::{Bn254Field, FieldElement, GoldilocksField};
use riscv::{compile_riscv_asm, compile_rust};
use std::{borrow::Cow, collections::HashSet, fs, io::Write, path::Path};
use strum::{Display, EnumString, EnumVariantNames};

use std::io::{BufWriter, Cursor};

#[derive(Clone, EnumString, EnumVariantNames, Display)]
pub enum FieldArgument {
    #[strum(serialize = "gl")]
    Gl,
    #[strum(serialize = "bn254")]
    Bn254,
}

#[derive(Clone, EnumString, EnumVariantNames, Display)]
pub enum CsvRenderMode {
    #[strum(serialize = "i")]
    SignedBase10,
    #[strum(serialize = "ui")]
    UnsignedBase10,
    #[strum(serialize = "hex")]
    Hex,
}

#[derive(Parser)]
#[command(author, version, about, long_about = None)]
struct Cli {
    #[command(subcommand)]
    command: Commands,
}

#[derive(Subcommand)]
enum Commands {
    /// Runs compilation and witness generation for .pil and .asm files.
    /// First converts .asm files to .pil, if needed.
    /// Then converts the .pil file to json and generates fixed and witness column data files.
    Pil {
        /// Input file
        file: String,

        /// The field to use
        #[arg(long)]
        #[arg(default_value_t = FieldArgument::Gl)]
        #[arg(value_parser = clap_enum_variants!(FieldArgument))]
        field: FieldArgument,

        /// Output directory for the PIL file, json file and fixed and witness column data.
        #[arg(short, long)]
        #[arg(default_value_t = String::from("."))]
        output_directory: String,

        /// Comma-separated list of free inputs (numbers). Assumes queries to have the form
        /// ("input", <index>).
        #[arg(short, long)]
        #[arg(default_value_t = String::new())]
        inputs: String,

        /// Force overwriting of PIL output file.
        #[arg(short, long)]
        #[arg(default_value_t = false)]
        force: bool,

        /// Generate a proof with a given backend
        #[arg(short, long)]
        #[arg(value_parser = clap_enum_variants!(Backend))]
        prove_with: Option<Backend>,

        /// Generate a CSV file containing the fixed and witness column values. Useful for debugging purposes.
        #[arg(long)]
        #[arg(default_value_t = false)]
        export_csv: bool,

        /// How to render field elements in the csv file
        #[arg(long)]
        #[arg(default_value_t = CsvRenderMode::Hex)]
        #[arg(value_parser = clap_enum_variants!(CsvRenderMode))]
        csv_mode: CsvRenderMode,
    },
    /// Compiles (no-std) rust code to riscv assembly, then to powdr assembly
    /// and finally to PIL and generates fixed and witness columns.
    /// Needs `rustup target add riscv32imc-unknown-none-elf`.
    Rust {
        /// Input file (rust source file) or directory (containing a crate).
        file: String,

        /// The field to use
        #[arg(long)]
        #[arg(default_value_t = FieldArgument::Gl)]
        #[arg(value_parser = clap_enum_variants!(FieldArgument))]
        field: FieldArgument,

        /// Comma-separated list of free inputs (numbers).
        #[arg(short, long)]
        #[arg(default_value_t = String::new())]
        inputs: String,

        /// Directory for  output files.
        #[arg(short, long)]
        #[arg(default_value_t = String::from("."))]
        output_directory: String,

        /// Force overwriting of files in output directory.
        #[arg(short, long)]
        #[arg(default_value_t = false)]
        force: bool,

        /// Generate a proof with a given backend
        #[arg(short, long)]
        #[arg(value_parser = clap_enum_variants!(Backend))]
        prove_with: Option<Backend>,
    },

    /// Compiles riscv assembly to powdr assembly and then to PIL
    /// and generates fixed and witness columns.
    RiscvAsm {
        /// Input files
        #[arg(required = true)]
        files: Vec<String>,

        /// The field to use
        #[arg(long)]
        #[arg(default_value_t = FieldArgument::Gl)]
        #[arg(value_parser = clap_enum_variants!(FieldArgument))]
        field: FieldArgument,

        /// Comma-separated list of free inputs (numbers).
        #[arg(short, long)]
        #[arg(default_value_t = String::new())]
        inputs: String,

        /// Directory for output files.
        #[arg(short, long)]
        #[arg(default_value_t = String::from("."))]
        output_directory: String,

        /// Force overwriting of files in output directory.
        #[arg(short, long)]
        #[arg(default_value_t = false)]
        force: bool,

        /// Generate a proof with a given backend.
        #[arg(short, long)]
        #[arg(value_parser = clap_enum_variants!(Backend))]
        prove_with: Option<Backend>,
    },

    Prove {
        /// Input PIL file
        file: String,

        /// Directory to find the committed and fixed values
        #[arg(short, long)]
        #[arg(default_value_t = String::from("."))]
        dir: String,

        /// The field to use
        #[arg(long)]
        #[arg(default_value_t = FieldArgument::Gl)]
        #[arg(value_parser = clap_enum_variants!(FieldArgument))]
        field: FieldArgument,

        /// Generate a proof with a given backend.
        #[arg(short, long)]
        #[arg(value_parser = clap_enum_variants!(Backend))]
        backend: Backend,

        /// File containing previously generated proof for aggregation.
        #[arg(long)]
        proof: Option<String>,

        /// File containing previously generated setup parameters.
        #[arg(long)]
        params: Option<String>,
    },

    Setup {
        /// Size of the parameters
        size: usize,

        /// Directory to output the generated parameters
        #[arg(short, long)]
        #[arg(default_value_t = String::from("."))]
        dir: String,

        /// The field to use
        #[arg(long)]
        #[arg(default_value_t = FieldArgument::Gl)]
        #[arg(value_parser = clap_enum_variants!(FieldArgument))]
        field: FieldArgument,

        /// Generate a proof with a given backend.
        #[arg(short, long)]
        #[arg(value_parser = clap_enum_variants!(Backend))]
        backend: Backend,
    },

    /// Parses and prints the PIL file on stdout.
    Reformat {
        /// Input file
        file: String,
    },

    /// Optimizes the PIL file and outputs it on stdout.
    OptimizePIL {
        /// Input file
        file: String,

        /// The field to use
        #[arg(long)]
        #[arg(default_value_t = FieldArgument::Gl)]
        #[arg(value_parser = clap_enum_variants!(FieldArgument))]
        field: FieldArgument,
    },
<<<<<<< HEAD

=======
>>>>>>> 54e892c0
}

fn split_inputs<T: FieldElement>(inputs: &str) -> Vec<T> {
    inputs
        .split(',')
        .map(|x| x.trim())
        .filter(|x| !x.is_empty())
        .map(|x| x.parse::<u64>().unwrap().into())
        .collect()
}

fn main() {
    let mut builder = Builder::new();
    builder
        .filter_level(LevelFilter::Info)
        .parse_default_env()
        .target(Target::Stdout)
        .format(|buf, record| writeln!(buf, "{}", record.args()))
        .init();

    let command = Cli::parse().command;
    match command {
        Commands::Rust {
            file,
            field,
            inputs,
            output_directory,
            force,
            prove_with,
        } => call_with_field!(compile_rust::<field>(
            &file,
            split_inputs(&inputs),
            Path::new(&output_directory),
            force,
            prove_with
        )),
        Commands::RiscvAsm {
            files,
            field,
            inputs,
            output_directory,
            force,
            prove_with,
        } => {
            assert!(!files.is_empty());
            let name = if files.len() == 1 {
                Cow::Owned(files[0].clone())
            } else {
                Cow::Borrowed("output")
            };

            call_with_field!(compile_riscv_asm::<field>(
                &name,
                files.into_iter(),
                split_inputs(&inputs),
                Path::new(&output_directory),
                force,
                prove_with
            ));
        }
        Commands::Reformat { file } => {
            let contents = fs::read_to_string(&file).unwrap();
            match parser::parse::<GoldilocksField>(Some(&file), &contents) {
                Ok(ast) => println!("{ast}"),
                Err(err) => err.output_to_stderr(),
            }
        }
        Commands::OptimizePIL { file, field } => {
            call_with_field!(optimize_and_output::<field>(&file))
        }
        Commands::Pil {
            file,
            field,
            output_directory,
            inputs,
            force,
            prove_with,
            export_csv,
            csv_mode,
        } => {
            let pil_filename = call_with_field!(compile_pil_or_asm::<field>(
                &file,
                split_inputs(&inputs),
                Path::new(&output_directory),
                force,
                prove_with
            ));

            if export_csv {
                let pil = Path::new(&pil_filename);
                let dir = Path::new(&output_directory);
                let csv_path = dir.join("columns.csv");
                call_with_field!(export_columns_to_csv::<field>(
                    pil, dir, &csv_path, csv_mode
                ));
            }
        }
        Commands::Prove {
            file,
            dir,
            field,
            backend,
            proof,
            params,
        } => {
            let pil = Path::new(&file);
            let dir = Path::new(&dir);

            let proof =
                call_with_field!(read_and_prove::<field>(pil, dir, &backend, proof, params));

            let proof_filename = if let Backend::Halo2Aggr = backend {
                "proof_aggr.bin"
            } else {
                "proof.bin"
            };
            if let Some(proof) = proof {
                let mut proof_file = fs::File::create(dir.join(proof_filename)).unwrap();
                let mut proof_writer = BufWriter::new(&mut proof_file);
                proof_writer.write_all(&proof).unwrap();
                proof_writer.flush().unwrap();
                log::info!("Wrote {proof_filename}.");
            }
        }
        Commands::Setup {
            size,
            dir,
            field,
            backend,
        } => {
            setup(size, dir, field, backend);
        }
    }
}

fn setup(size: usize, dir: String, field: FieldArgument, backend: Backend) {
    let dir = Path::new(&dir);
    let params = match (field, &backend) {
        (FieldArgument::Bn254, Backend::Halo2) => Halo2Backend::generate_params::<Bn254Field>(size),
        (_, Backend::Halo2) => panic!("Backend halo2 requires field Bn254"),
        _ => panic!("Backend {} does not accept params.", backend),
    };
    write_params_to_fs(&params, dir);
}

fn write_params_to_fs(params: &[u8], output_dir: &Path) {
    let mut params_file = fs::File::create(output_dir.join("params.bin")).unwrap();
    let mut params_writer = BufWriter::new(&mut params_file);
    params_writer.write_all(params).unwrap();
    params_writer.flush().unwrap();
    log::info!("Wrote params.bin.");
}

fn export_columns_to_csv<T: FieldElement>(
    file: &Path,
    dir: &Path,
    csv_path: &Path,
    render_mode: CsvRenderMode,
) {
    let pil = compiler::analyze_pil::<T>(file);
    let fixed = compiler::util::read_fixed(&pil, dir);
    let witness = compiler::util::read_witness(&pil, dir);

    assert_eq!(fixed.1, witness.1);

    let columns = fixed
        .0
        .into_iter()
        .chain(witness.0.into_iter())
        .map(|(name, values)| (name.to_owned(), values))
        .collect::<Vec<_>>();

    let mut csv_file = fs::File::create(csv_path).unwrap();
    let mut csv_writer = BufWriter::new(&mut csv_file);

    // Remove prefixes (e.g. "Assembly.") if column names are still unique after
    let headers = columns
        .iter()
        .map(|(header, _)| header.to_owned())
        .collect::<Vec<_>>();
    let headers_without_prefix = headers
        .iter()
        .map(|header| {
            let suffix_start = header.rfind('.').map(|i| i + 1).unwrap_or(0);
            header[suffix_start..].to_owned()
        })
        .collect::<Vec<_>>();

    let unique_elements = headers_without_prefix.iter().collect::<HashSet<_>>();
    let headers = if unique_elements.len() == headers.len() {
        headers_without_prefix
    } else {
        headers
    };

    writeln!(csv_writer, "Row,{}", headers.join(",")).unwrap();

    // Write the column values
    let row_count = columns[0].1.len();
    for row_index in 0..row_count {
        // format!("{}", values[row_index].to_integer()
        let row_values: Vec<String> = columns
            .iter()
            .map(|(_, values)| match render_mode {
                CsvRenderMode::SignedBase10 => format!("{}", values[row_index]),
                CsvRenderMode::UnsignedBase10 => format!("{}", values[row_index].to_integer()),
                CsvRenderMode::Hex => format!("0x{:x}", values[row_index].to_integer()),
            })
            .collect();
        writeln!(csv_writer, "{row_index},{}", row_values.join(",")).unwrap();
    }
}

fn read_and_prove<T: FieldElement>(
    file: &Path,
    dir: &Path,
    backend: &Backend,
    proof: Option<String>,
    params: Option<String>,
) -> Option<Vec<u8>> {
    let pil = compiler::analyze_pil::<T>(file);
    let fixed = compiler::util::read_fixed(&pil, dir);
    let witness = compiler::util::read_witness(&pil, dir);

    assert_eq!(fixed.1, witness.1);

    match (backend, params) {
        (Backend::Halo2, Some(params)) => {
            let params = fs::File::open(dir.join(params)).unwrap();
            Halo2Backend::prove(&pil, fixed.0, witness.0, params)
        }
        (Backend::Halo2, None) => {
            let degree = usize::BITS - fixed.1.leading_zeros() + 1;
            let params = Halo2Backend::generate_params::<Bn254Field>(degree as usize);
            write_params_to_fs(&params, dir);
            Halo2Backend::prove(&pil, fixed.0, witness.0, Cursor::new(params))
        }
        (Backend::Halo2Mock, Some(_)) => panic!("Backend Halo2Mock does not accept params"),
        (Backend::Halo2Mock, None) => Halo2MockBackend::prove(&pil, fixed.0, witness.0),
        (Backend::Halo2Aggr, None) => panic!("Backend Halo2Aggr requires params"),
        (Backend::Halo2Aggr, Some(params)) => {
            let proof = match proof {
                Some(proof) => fs::File::open(dir.join(proof)).unwrap(),
                None => panic!("Backend Halo2aggr requires proof"),
            };
            let params = fs::File::open(dir.join(params)).unwrap();
            Some(Halo2AggregationBackend::prove(
                &pil, fixed.0, witness.0, proof, params,
            ))
        }
    }
}

fn optimize_and_output<T: FieldElement>(file: &str) {
    println!(
        "{}",
        pilopt::optimize(compiler::analyze_pil::<T>(Path::new(file)))
    );
}<|MERGE_RESOLUTION|>--- conflicted
+++ resolved
@@ -221,10 +221,6 @@
         #[arg(value_parser = clap_enum_variants!(FieldArgument))]
         field: FieldArgument,
     },
-<<<<<<< HEAD
-
-=======
->>>>>>> 54e892c0
 }
 
 fn split_inputs<T: FieldElement>(inputs: &str) -> Vec<T> {
