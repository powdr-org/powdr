//! A specialized executor for our RISC-V assembly that can speedup witgen and
//! help with making partition decisions.
//!
//! WARNING: the general witness generation/execution code over the polynomial
//! constraints try to ensure the determinism of the instructions. If we bypass
//! much of witness generation using the present module, we lose the
//! non-determinism verification.
//!
//! TODO: perform determinism verification for each instruction independently
//! from execution.

use std::{
    collections::{BTreeMap, HashMap},
    fmt::{self, Display, Formatter},
    path::Path,
    sync::Arc,
    time::Instant,
};

use num_derive::{FromPrimitive, ToPrimitive};

use builder::TraceBuilder;

use itertools::Itertools;
use powdr_ast::{
    analyzed::{Analyzed, Identity},
    asm_analysis::{AnalysisASMFile, CallableSymbol, FunctionStatement, LabelStatement, Machine},
    parsed::{
        asm::{parse_absolute_path, AssignmentRegister, DebugDirective},
        BinaryOperation, Expression, FunctionCall, Number, UnaryOperation,
    },
};
use tiny_keccak::keccakf;

use powdr_executor::constant_evaluator::VariablySizedColumn;
use powdr_number::{write_polys_csv_file, FieldElement, LargeInt};
pub use profiler::ProfilerOptions;

pub mod arith;
mod poseidon2_gl;
pub mod poseidon_gl;
mod profiler;
mod submachines;
use submachines::*;
mod memory;
use memory::*;
mod pil;

use crate::profiler::Profiler;

#[derive(Debug)]
struct SubmachineOp<F: FieldElement> {
    // pil identity id of the link
    identity_id: u64,
    // these are the RHS values of the lookup (i.e., inside brackets in the PIL lookup).
    // This is a fixed size to avoid allocations in the common case.
    lookup_args: [F; 4],
    // TODO: this is just for the hand-written poseidon_gl submachine,
    // we give it the input values because it doesn't have access to memory
    extra: Vec<F>,
}

/// Enum with asm machine RISCV instruction. Helps avoid using raw strings in the code.
macro_rules! instructions {
    ($($name:ident),*) => {
        #[derive(Debug, Clone, Copy, PartialEq, Eq, PartialOrd, Ord, Hash)]
        #[allow(non_camel_case_types)]
        enum Instruction {
            $($name,)*
            Count
        }

        impl Instruction {
            fn count() -> usize {
                Self::Count as usize
            }

            fn from_name(s: &str) -> Option<Self> {
                match s {
                    $(stringify!($name) => Some(Self::$name),)*
                    _ => None
                }
            }

            fn flag(&self) -> &'static str {
                match *self {
                    $(Self::$name => concat!("main::instr_", stringify!($name)),)*
                    Self::Count => panic!(),
                }
            }
        }
    };
}

instructions! {
    set_reg,
    get_reg,
    affine,
    mstore,
    mstore_bootloader,
    mload,
    load_bootloader_input,
    assert_bootloader_input,
    load_label,
    jump,
    jump_dyn,
    jump_to_bootloader_input,
    branch_if_diff_nonzero,
    branch_if_diff_equal,
    skip_if_equal,
    branch_if_diff_greater_than,
    is_diff_greater_than,
    is_equal_zero,
    is_not_equal,
    add_wrap,
    wrap16,
    sub_wrap_with_offset,
    sign_extend_byte,
    sign_extend_16_bits,
    to_signed,
    divremu,
    mul,
    and,
    or,
    xor,
    shl,
    shr,
    invert_gl,
    split_gl,
    poseidon_gl,
    poseidon2_gl,
    affine_256,
    mod_256,
    ec_add,
    ec_double,
    commit_public,
    fail,
    keccakf
}

/// Enum with columns directly accessed by the executor (as to avoid matching on strings)
macro_rules! known_witness_col {
    ($($name:ident),*) => {
        #[derive(Debug, Clone, Copy, PartialEq, Eq, PartialOrd, Ord, Hash, ToPrimitive, FromPrimitive)]
        #[allow(non_camel_case_types)]
        #[repr(usize)]
        enum KnownWitnessCol {
            $($name,)*
            Count // this is a sentinel so we know how many variants we have
        }

        impl KnownWitnessCol {
            fn count() -> usize {
                Self::Count as usize
            }

            fn all() -> Vec<Self> {
                vec![
                    $(Self::$name,)*
                ]
            }

            fn name(&self) -> &'static str {
                match *self {
                    $(Self::$name => concat!("main::", stringify!($name)),)*
                    Self::Count => panic!(),
                }
            }
        }
    };
}

known_witness_col! {
    _operation_id,
    pc_update,
    X,
    Y,
    Z,
    W,
    Y_free_value,
    X_free_value,
    tmp1_col,
    tmp2_col,
    tmp3_col,
    tmp4_col,
    X_b1,
    X_b2,
    X_b3,
    X_b4,
    XX,
    XXIsZero,
    XX_inv,
    Y_b5,
    Y_b6,
    Y_b7,
    Y_b8,
    Y_7bit,
    Y_15bit,
    REM_b1,
    REM_b2,
    REM_b3,
    REM_b4,
    wrap_bit,
    instr_load_label_param_l,
    instr_jump_param_l,
    instr_branch_if_diff_nonzero_param_l,
    instr_branch_if_diff_equal_param_l,
    instr_branch_if_diff_greater_than_param_l,
    jump_to_shutdown_routine,
    // instructions
    instr_set_reg,
    instr_get_reg,
    instr_affine,
    instr_mstore,
    instr_mstore_bootloader,
    instr_mload,
    instr_load_bootloader_input,
    instr_assert_bootloader_input,
    instr_load_label,
    instr_jump,
    instr_jump_dyn,
    instr_jump_to_bootloader_input,
    instr_branch_if_diff_nonzero,
    instr_branch_if_diff_equal,
    instr_skip_if_equal,
    instr_branch_if_diff_greater_than,
    instr_is_diff_greater_than,
    instr_is_equal_zero,
    instr_is_not_equal,
    instr_add_wrap,
    instr_wrap16,
    instr_sub_wrap_with_offset,
    instr_sign_extend_byte,
    instr_sign_extend_16_bits,
    instr_to_signed,
    instr_divremu,
    instr_mul,
    instr_and,
    instr_or,
    instr_xor,
    instr_shl,
    instr_shr,
    instr_invert_gl,
    instr_split_gl,
    instr_poseidon_gl,
    instr_poseidon2_gl,
    instr_affine_256,
    instr_mod_256,
    instr_ec_add,
    instr_ec_double,
    instr_commit_public,
    instr_fail
}

/// Enum with submachines known to the RISCV executor
macro_rules! machine_instances {
    ($($name:ident),*) => {
        #[derive(Debug, Clone, Copy, PartialEq, Eq, PartialOrd, Ord, Hash, ToPrimitive, FromPrimitive)]
        #[allow(non_camel_case_types)]
        #[repr(usize)]
        enum MachineInstance {
            $($name,)*
            Count
        }

        #[allow(unused)]
        impl MachineInstance {
            fn count() -> usize {
                Self::Count as usize
            }

            fn all() -> Vec<Self> {
                vec![
                    $(Self::$name,)*
                ]
            }

            fn name(&self) -> &'static str {
                match *self {
                    $(Self::$name => stringify!($name),)*
                    Self::Count => panic!(),
                }
            }

            fn namespace(&self) -> &'static str {
                match *self {
                    $(Self::$name => concat!("main_", stringify!($name)),)*
                    Self::Count => panic!(),
                }
            }
        }
    };
}

machine_instances! {
    memory,
    regs,
    publics,
    binary,
    shift,
    split_gl,
    poseidon_gl
    // TODO: these are not implemented yet
    // poseidon2_gl,
    // keccakf
    // arith,
}

macro_rules! known_fixed_col {
    ($($name:ident),*) => {
        #[derive(Debug, Clone, Copy, PartialEq, Eq, PartialOrd, Ord, Hash, ToPrimitive, FromPrimitive)]
        #[allow(non_camel_case_types)]
        #[repr(usize)]
        enum KnownFixedCol {
            $($name,)*
        }

        impl KnownFixedCol {
            fn all() -> Vec<Self> {
                vec![
                    $(Self::$name,)*
                ]
            }

            fn name(&self) -> &'static str {
                match *self {
                    $(Self::$name => concat!("main__rom::p_", stringify!($name)),)*
                }
            }
        }
    };
}

known_fixed_col! {
    X_const,
    Y_const,
    Z_const,
    W_const,
    Y_read_free,
    X_read_free
}

/// Initial value of the PC.
///
/// To match the ZK proof witness, the PC must start after some offset used for
/// proof initialization.
///
/// TODO: get this value from some authoritative place
const PC_INITIAL_VAL: usize = 2;

#[derive(Debug, Clone, Copy, PartialEq, Eq)]
enum Elem<F: FieldElement> {
    /// Only the ranges of i32 and u32 are actually valid for a Binary value.
    /// I.e., [-2**31, 2**32).
    Binary(i64),
    Field(F),
}

impl<F: FieldElement> Elem<F> {
    /// Try to interpret the value of a field as a binary, if it can be represented either as a
    /// u32 or a i32.
    pub fn try_from_fe_as_bin(value: &F) -> Option<Self> {
        if let Some(v) = value.to_integer().try_into_u32() {
            Some(Self::Binary(v as i64))
        } else {
            value.try_into_i32().map(|v| Self::Binary(v as i64))
        }
    }

    pub fn from_u32_as_fe(value: u32) -> Self {
        Self::Field(F::from(value))
    }

    pub fn from_i32_as_fe(value: i32) -> Self {
        Self::Field(F::from(value))
    }

    pub fn from_bool_as_fe(value: bool) -> Self {
        if value {
            Self::Field(F::one())
        } else {
            Self::Field(F::zero())
        }
    }

    /// Interprets the value of self as a field element.
    pub fn into_fe(self) -> F {
        match self {
            Self::Field(f) => f,
            Self::Binary(b) => b.into(),
        }
    }

    /// Interprets the value of self as an i64, ignoring higher bytes if a field element
    pub fn as_i64_from_lower_bytes(&self) -> i64 {
        match self {
            Self::Binary(b) => *b,
            Self::Field(f) => {
                let mut bytes = f.to_bytes_le();
                bytes.truncate(8);
                i64::from_le_bytes(bytes.try_into().unwrap())
            }
        }
    }

    pub fn bin(&self) -> i64 {
        match self {
            Self::Binary(b) => *b,
            Self::Field(_) => panic!(),
        }
    }

    fn u(&self) -> u32 {
        self.bin().try_into().unwrap()
    }

    fn s(&self) -> i32 {
        self.bin().try_into().unwrap()
    }

    fn is_zero(&self) -> bool {
        match self {
            Self::Binary(b) => *b == 0,
            Self::Field(f) => f.is_zero(),
        }
    }

    fn add(&self, other: &Self) -> Self {
        match (self, other) {
            (Self::Binary(a), Self::Binary(b)) => Self::Binary(a.checked_add(*b).unwrap()),
            (Self::Field(a), Self::Field(b)) => Self::Field(*a + *b),
            (Self::Binary(a), Self::Field(b)) => Self::Field(F::from(*a) + *b),
            (Self::Field(a), Self::Binary(b)) => Self::Field(*a + F::from(*b)),
        }
    }

    fn sub(&self, other: &Self) -> Self {
        match (self, other) {
            (Self::Binary(a), Self::Binary(b)) => Self::Binary(a.checked_sub(*b).unwrap()),
            (Self::Field(a), Self::Field(b)) => Self::Field(*a - *b),
            (Self::Binary(a), Self::Field(b)) => Self::Field(F::from(*a) - *b),
            (Self::Field(a), Self::Binary(b)) => Self::Field(*a - F::from(*b)),
        }
    }

    fn mul(&self, other: &Self) -> Self {
        match (self, other) {
            (Self::Binary(a), Self::Binary(b)) => match a.checked_mul(*b) {
                Some(v) => Self::Binary(v),
                None => {
                    let a = F::from(*a);
                    let b = F::from(*b);
                    Self::Field(a * b)
                }
            },
            (Self::Field(a), Self::Field(b)) => Self::Field(*a * *b),
            (Self::Binary(a), Self::Field(b)) => Self::Field(F::from(*a) * *b),
            (Self::Field(a), Self::Binary(b)) => Self::Field(*a * F::from(*b)),
        }
    }

    fn div(&self, other: &Self) -> Self {
        match (self, other) {
            (Self::Binary(a), Self::Binary(b)) => Self::Binary(a / b),
            (Self::Field(a), Self::Field(b)) => Self::Field(*a / *b),
            (Self::Binary(a), Self::Field(b)) => Self::Field(F::from(*a) / *b),
            (Self::Field(a), Self::Binary(b)) => Self::Field(*a / F::from(*b)),
        }
    }
}

fn decompose_lower32(x: i64) -> (u8, u8, u8, u8, u8) {
    let b1 = (x & 0xff) as u8;
    let b2 = ((x >> 8) & 0xff) as u8;
    let b3 = ((x >> 16) & 0xff) as u8;
    let b4 = ((x >> 24) & 0xff) as u8;
    let sign = ((x >> 31) & 1) as u8;
    (b1, b2, b3, b4, sign)
}

impl<F: FieldElement> From<i64> for Elem<F> {
    fn from(value: i64) -> Self {
        Self::Binary(value)
    }
}

impl<F: FieldElement> From<u32> for Elem<F> {
    fn from(value: u32) -> Self {
        Self::Binary(value as i64)
    }
}

impl<F: FieldElement> From<i32> for Elem<F> {
    fn from(value: i32) -> Self {
        Self::Binary(value as i64)
    }
}

impl<F: FieldElement> From<usize> for Elem<F> {
    fn from(value: usize) -> Self {
        Self::Binary(value as i64)
    }
}

impl<F: FieldElement> Display for Elem<F> {
    fn fmt(&self, f: &mut Formatter<'_>) -> fmt::Result {
        match self {
            Self::Binary(b) => write!(f, "{b}"),
            Self::Field(fe) => write!(f, "{fe}"),
        }
    }
}

pub type MemoryState = HashMap<u32, u32>;
pub type RegisterMemoryState<F> = HashMap<u32, F>;

#[derive(Debug)]
pub enum MemOperationKind {
    Read,
    Write,
}

#[derive(Debug)]
pub struct MemOperation {
    /// The row of the execution trace the memory operation happened.
    pub row: usize,
    pub kind: MemOperationKind,
    pub address: u32,
}

pub struct ExecutionTrace<F: FieldElement> {
    reg_map: HashMap<String, u16>,

    /// Writes and reads to memory.
    mem_ops: Vec<MemOperation>,

    /// The length of the trace, after applying the reg_writes.
    len: usize,

    /// the pc value at each row
    pc_trace: Vec<u32>,
    /// values of non-pc asm registers at each row
    reg_trace: Vec<Vec<F>>,
    /// reg writes to be set on the trace on the next row
    reg_writes: Vec<Option<F>>,

    /// Calls into submachines
    submachine_ops: Vec<Vec<SubmachineOp<F>>>,

    /// Columns directly accessed by the executor, indexed by the enum value for
    /// fast access. Some columns may be optimized away, so we rely on the PIL
    /// columns to know what should be present in the end.
    /// We keep a row based flat vec for memory locality.
    known_cols: Vec<F>,

    /// all witness columns obtained from the optimized pil.
    all_cols: Vec<String>,
}

impl<F: FieldElement> ExecutionTrace<F> {
    pub fn new(witness_cols: Vec<String>, reg_map: HashMap<String, u16>) -> Self {
        ExecutionTrace {
            reg_trace: reg_map.keys().map(|_| Vec::new()).collect(),
            reg_writes: vec![None; reg_map.len()],
            reg_map,
            mem_ops: Vec::new(),
            len: PC_INITIAL_VAL + 1,
            pc_trace: Vec::new(),
            submachine_ops: MachineInstance::all().iter().map(|_| Vec::new()).collect(),
            known_cols: vec![],
            all_cols: witness_cols,
        }
    }

    /// transpose the register write operations into value columns
    fn generate_registers_trace(&mut self) -> Vec<(String, Vec<F>)> {
        let mut reg_values: Vec<Vec<F>> =
            vec![Vec::with_capacity(self.pc_trace.len().next_power_of_two()); self.reg_map.len()];

        // reverse lookup
        let idx_reg: HashMap<u16, &str> =
            self.reg_map.iter().map(|(k, &v)| (v, k.as_str())).collect();

        for i in 0..self.reg_map.len() {
            let reg = idx_reg[&(i as u16)];
            if reg == "pc" {
                reg_values[i].extend(self.pc_trace.iter().map(|&v| F::from(v)));
            } else {
                reg_values[i] = std::mem::take(&mut self.reg_trace[i]);
            }
        }

        reg_values
            .into_iter()
            .enumerate()
            .map(|(i, values)| (format!("main::{}", idx_reg[&(i as u16)]), values))
            .collect()
    }
}

#[derive(Default)]
pub struct RegisterMemory<F: FieldElement> {
    last: HashMap<u32, Elem<F>>,
    second_last: HashMap<u32, Elem<F>>,
}

impl<F: FieldElement> RegisterMemory<F> {
    pub fn for_bootloader(&self) -> HashMap<u32, F> {
        self.second_last
            .iter()
            .map(|(k, v)| (*k, v.into_fe()))
            .collect()
    }
}

mod builder {
    use std::{cell::RefCell, cmp, collections::HashMap, time::Instant};

    use powdr_ast::{
        analyzed::{Analyzed, DegreeRange},
        asm_analysis::{Machine, RegisterTy},
    };
    use powdr_number::FieldElement;
    use rayon::iter::{IntoParallelIterator, ParallelBridge, ParallelExtend, ParallelIterator};

    use crate::{
        pil, BinaryMachine, Elem, ExecMode, Execution, ExecutionTrace, KnownWitnessCol,
        MachineInstance, MemOperation, MemOperationKind, MemoryMachine, MemoryState,
        PoseidonGlMachine, PublicsMachine, RegisterMemory, ShiftMachine, SplitGlMachine,
        Submachine, SubmachineBoxed, SubmachineOp, PC_INITIAL_VAL,
    };

    fn namespace_degree_range<F: FieldElement>(
        opt_pil: &Analyzed<F>,
        namespace: &str,
    ) -> DegreeRange {
        opt_pil
            .committed_polys_in_source_order()
            .find(|(s, _)| s.absolute_name.contains(&format!("{namespace}::")))
            .and_then(|(s, _)| s.degree)
            // all machines/columns should have a degree range defined
            .unwrap()
    }

    fn register_names(main: &Machine) -> Vec<&str> {
        main.registers
            .iter()
            .filter_map(|statement| {
                if statement.ty != RegisterTy::Assignment {
                    Some(&statement.name[..])
                } else {
                    None
                }
            })
            .collect()
    }

    pub struct TraceBuilder<'b, F: FieldElement> {
        trace: ExecutionTrace<F>,

        submachines: HashMap<MachineInstance, RefCell<Box<dyn Submachine<F>>>>,

        /// Maximum rows we can run before we stop the execution.
        max_rows: usize,

        // index of special case registers to look after:
        pc_idx: u16,

        /// The value of PC at the start of the execution of the current row.
        curr_pc: Elem<F>,

        /// The PC in the register bank refers to the batches, we have to track our
        /// actual program counter independently.
        next_statement_line: u32,

        /// When PC is written, we need to know what line to actually execute next
        /// from this map of batch to statement line.
        batch_to_line_map: &'b [u32],

        /// Current register bank
        regs: Vec<Elem<F>>,

        /// Current memory.
        mem: HashMap<u32, u32>,

        /// Separate register memory, last and second last.
        reg_mem: RegisterMemory<F>,

        /// The execution mode we running.
        /// Fast: do not save the register's trace and memory accesses.
        /// Trace: save everything - needed for continuations.
        mode: ExecMode,
    }

    impl<'a, 'b: 'a, F: FieldElement> TraceBuilder<'b, F> {
        /// Creates a new builder.
        ///
        /// May fail if max_rows_len is too small or if the main machine is
        /// empty. In this case, the final (empty) execution trace is returned
        /// in Err.
        pub fn new(
            main: &'a Machine,
            opt_pil: Option<&Analyzed<F>>,
            witness_cols: Vec<String>,
            mem: MemoryState,
            batch_to_line_map: &'b [u32],
            max_rows_len: usize,
            mode: ExecMode,
        ) -> Result<Self, Box<Execution<F>>> {
            let reg_map = register_names(main)
                .into_iter()
                .enumerate()
                .map(|(i, name)| (name.to_string(), i as u16))
                .collect::<HashMap<String, u16>>();

            let reg_len = reg_map.len();

            // To save cache/memory bandwidth, I set the register index to be
            // u16, so panic if it doesn't fit (it obviously will fit for RISC-V).
            <usize as TryInto<u16>>::try_into(reg_len).unwrap();

            let pc_idx = reg_map["pc"];
            let mut regs = vec![0.into(); reg_len];
            regs[pc_idx as usize] = PC_INITIAL_VAL.into();

            let submachines: HashMap<_, RefCell<Box<dyn Submachine<F>>>> =
                if let ExecMode::Trace = mode {
                    [
                        (
                            MachineInstance::memory,
                            RefCell::new(Box::new(MemoryMachine::new("main_memory", &witness_cols)))
                                as RefCell<Box<dyn Submachine<F>>>, // this first `as` is needed to coerce the type of the array
                        ),
                        (
                            MachineInstance::regs,
                            RefCell::new(Box::new(MemoryMachine::new("main_regs", &witness_cols))),
                        ),
                        (
                            MachineInstance::binary,
                            RefCell::new(BinaryMachine::new_boxed("main_binary", &witness_cols)),
                        ),
                        (
                            MachineInstance::shift,
                            RefCell::new(ShiftMachine::new_boxed("main_shift", &witness_cols)),
                        ),
                        (
                            MachineInstance::split_gl,
                            RefCell::new(SplitGlMachine::new_boxed("main_split_gl", &witness_cols)),
                        ),
                        (
                            MachineInstance::publics,
                            RefCell::new(PublicsMachine::new_boxed("main_publics", &witness_cols)),
                        ),
                        (
                            MachineInstance::poseidon_gl,
                            RefCell::new(PoseidonGlMachine::new_boxed(
                                "main_poseidon_gl",
                                &witness_cols,
                            )),
                        ),
                    ]
                    .into_iter()
                    .collect()
                } else {
                    Default::default()
                };

            let mut ret = Self {
                pc_idx,
                curr_pc: PC_INITIAL_VAL.into(),
                trace: ExecutionTrace::new(witness_cols, reg_map),
                submachines,
                next_statement_line: 1,
                batch_to_line_map,
                max_rows: max_rows_len,
                regs,
                mem,
                reg_mem: Default::default(),
                mode,
            };

            if ret.has_enough_rows() || ret.set_next_pc().is_none() {
                Err(Box::new(ret.finish(opt_pil, vec![])))
            } else {
                Ok(ret)
            }
        }

        pub(crate) fn pc_trace(&self) -> &[u32] {
            &self.trace.pc_trace
        }

        pub(crate) fn submachine_op(
            &mut self,
            m: MachineInstance,
            identity_id: u64,
            lookup_args: &[F],
            extra: &[F],
        ) {
            if let ExecMode::Trace = self.mode {
                self.trace
                    .submachine_ops
                    .get_mut(m as usize)
                    .unwrap()
                    .push(SubmachineOp {
                        identity_id,
                        lookup_args: lookup_args.try_into().unwrap(),
                        extra: extra.to_vec(),
                    });
            }
        }

        pub(crate) fn main_columns_len(&self) -> usize {
            let cols_len = self.trace.known_cols.len() / KnownWitnessCol::count();

            // sanity check
            assert!(self.trace.len <= cols_len);

            cols_len
        }

        // convert the flat array of rows into a hashmap of columns.
        pub(crate) fn generate_main_columns(&mut self) -> HashMap<String, Vec<F>> {
            let main_columns_len = self.main_columns_len();
            let cols: HashMap<String, Vec<F>> = KnownWitnessCol::all()
                .into_par_iter()
                .map(|col| {
                    let mut values = Vec::with_capacity(main_columns_len.next_power_of_two());
                    for i in 0..main_columns_len {
                        values.push(
                            self.trace.known_cols[i * KnownWitnessCol::count() + col as usize],
                        );
                    }
                    (col.name().to_string(), values)
                })
                .collect();
            cols
        }

        /// get the value of PC as of the start of the execution of the current row.
        pub(crate) fn get_pc(&self) -> Elem<F> {
            self.curr_pc
        }

        /// get the value of PC as updated by the last executed instruction.
        /// The actual PC is only updated when moving to a new row.
        pub(crate) fn get_next_pc(&self) -> Elem<F> {
            self.regs[self.pc_idx as usize]
        }

        /// get current value of register
        pub(crate) fn get_reg(&self, idx: &str) -> Elem<F> {
            self.get_reg_idx(self.trace.reg_map[idx])
        }

        /// get current value of register by register index instead of name
        fn get_reg_idx(&self, idx: u16) -> Elem<F> {
            if idx == self.pc_idx {
                return self.get_pc();
            }
            self.regs[idx as usize]
        }

        /// sets the PC
        pub(crate) fn set_pc(&mut self, value: Elem<F>) {
            // updates the internal statement-based program counter accordingly:
            self.next_statement_line = self.batch_to_line_map[value.u() as usize];
            self.set_reg_idx(self.pc_idx, value);
        }

        /// set next value of register, accounting to x0 writes
        ///
        /// to set the PC, use set_pc() instead of this
        pub(crate) fn set_reg(&mut self, idx: &str, value: impl Into<Elem<F>>) {
            self.set_reg_impl(idx, value.into())
        }

        fn set_reg_impl(&mut self, idx: &str, value: Elem<F>) {
            let idx = self.trace.reg_map[idx];
            assert!(idx != self.pc_idx);
            self.set_reg_idx(idx, value);
        }

        /// raw set next value of register by register index instead of name
        fn set_reg_idx(&mut self, idx: u16, value: Elem<F>) {
            // Record register write in trace. Only for non-pc, non-assignment registers.
            if let ExecMode::Trace = self.mode {
                if idx != self.pc_idx {
                    self.trace.reg_writes[idx as usize] = Some(value.into_fe());
                }
            }

            self.regs[idx as usize] = value;
        }

        pub fn set_col_idx(&mut self, col: KnownWitnessCol, idx: usize, value: Elem<F>) {
            if let ExecMode::Trace = self.mode {
                let idx = (KnownWitnessCol::count() * idx) + col as usize;
                *self.trace.known_cols.get_mut(idx).unwrap() = value.into_fe();
            }
        }

        pub fn set_col(&mut self, col: KnownWitnessCol, value: Elem<F>) {
            if let ExecMode::Trace = self.mode {
                let idx = (self.trace.known_cols.len() - KnownWitnessCol::count()) + col as usize;
                *self.trace.known_cols.get_mut(idx).unwrap() = value.into_fe();
            }
        }

        pub fn push_row(&mut self, pc: u32) {
            if let ExecMode::Trace = self.mode {
                let new_len = self.trace.known_cols.len() + KnownWitnessCol::count();
                self.trace.known_cols.resize(new_len, F::zero());
                self.trace.pc_trace.push(pc);
                self.trace
                    .reg_trace
                    .iter_mut()
                    .enumerate()
                    .for_each(|(idx, v)| {
                        // set the value from the write or copy the previous value
                        if let Some(w) = self.trace.reg_writes[idx].take() {
                            v.push(w);
                        } else {
                            v.push(v.last().cloned().unwrap_or(F::zero()));
                        }
                    });
            }
        }

        /// advance to next row, returns the index to the statement that must be
        /// executed now, or None if the execution is finished
        pub fn advance(&mut self) -> Option<u32> {
            let next_pc = self.regs[self.pc_idx as usize];
            if self.curr_pc != next_pc {
                // If we are at the limit of rows, stop the execution
                if self.has_enough_rows() {
                    return None;
                }

                self.trace.len += 1;
                self.set_col(KnownWitnessCol::pc_update, next_pc);
                self.push_row(next_pc.u());

                self.curr_pc = next_pc;
            }

            // advance to the next statement
            let st_line = self.next_statement_line;

            // optimistically advance the internal and register PCs
            self.next_statement_line += 1;
            self.set_next_pc().and(Some(st_line))
        }

        pub(crate) fn set_mem(&mut self, addr: u32, val: u32, step: u32, identity_id: u64) {
            if let ExecMode::Trace = self.mode {
                self.submachine_op(
                    MachineInstance::memory,
                    identity_id,
                    &[1.into(), addr.into(), step.into(), val.into()],
                    &[],
                );
                self.trace.mem_ops.push(MemOperation {
                    row: self.trace.len,
                    kind: MemOperationKind::Write,
                    address: addr,
                });
            }

            self.mem.insert(addr, val);
        }

        pub(crate) fn get_mem(&mut self, addr: u32, step: u32, identity_id: u64) -> u32 {
            let val = *self.mem.get(&addr).unwrap_or(&0);
            if let ExecMode::Trace = self.mode {
                self.submachine_op(
                    MachineInstance::memory,
                    identity_id,
                    &[0.into(), addr.into(), step.into(), val.into()],
                    &[],
                );
                self.trace.mem_ops.push(MemOperation {
                    row: self.trace.len,
                    kind: MemOperationKind::Read,
                    address: addr,
                });
            }
            val
        }

        pub(crate) fn set_reg_mem(&mut self, addr: u32, val: Elem<F>) {
            if addr != 0 {
                self.reg_mem.last.insert(addr, val);
            }
        }

        pub(crate) fn get_reg_mem(&mut self, addr: u32) -> Elem<F> {
            let zero: Elem<F> = 0u32.into();
            if addr == 0 {
                zero
            } else {
                *self.reg_mem.last.get(&addr).unwrap_or(&zero)
            }
        }

        pub(crate) fn backup_reg_mem(&mut self) {
            self.reg_mem.second_last = self.reg_mem.last.clone();
        }

        pub fn finish(
            mut self,
            opt_pil: Option<&Analyzed<F>>,
            program_columns: Vec<(String, Vec<F>)>,
        ) -> Execution<F> {
            if let ExecMode::Fast = self.mode {
                return Execution {
                    trace_len: self.trace.len,
                    memory: self.mem,
                    memory_accesses: Vec::new(),
                    trace: HashMap::new(),
                    register_memory: HashMap::new(),
                };
            }

            let pil = opt_pil.unwrap();

            let main_degree = {
                let range = namespace_degree_range(pil, "main");
                std::cmp::max(
                    self.main_columns_len().next_power_of_two() as u32,
                    range.min as u32,
                )
            };

            let start = Instant::now();

            // turn register write operations into witness columns
            let main_regs = self.trace.generate_registers_trace();
            log::debug!(
                "Generating register traces took {}s",
                start.elapsed().as_secs_f64(),
            );

            // This hashmap will be added to until we get the full witness.
            let mut cols = self.generate_main_columns();

            // add reg columns to trace
            cols.extend(main_regs);

            // sanity check that program columns and main trace have the same length
            assert_eq!(
                cols.values().next().unwrap().len(),
                program_columns[0].1.len(),
            );

            // add program columns to main trace
            cols.extend(program_columns);

            // fill up main trace to degree
            cols.values_mut().for_each(|v| {
                let last = *v.last().unwrap();
                v.resize(main_degree as usize, last);
            });

            log::debug!(
                "Finalizing main machine trace took {}s",
                start.elapsed().as_secs_f64(),
            );

            // generate witness for submachines
            // ----------------------------
            let links = pil::links_from_pil(pil);

            // cache for identity_id->selector
            let mut id_sel = Vec::new(); // TODO: assumes identity_ids are small enough!
            for l in links.iter() {
                if id_sel.len() <= l.id() as usize {
                    id_sel.resize(l.id() as usize + 1, None);
                }
                id_sel[l.id() as usize] = pil::extract_selector(l);
            }

            let start = Instant::now();
            let subm_cols = self
                .submachines
                .into_iter()
                // take each submachine and get its operations
                .map(|(m, machine)| {
                    let ops =
                        std::mem::take(self.trace.submachine_ops.get_mut(m as usize).unwrap());
                    (m, machine.into_inner(), ops)
                })
                // handle submachines in parallel
                .par_bridge()
                .flat_map(|(m, mut machine, ops)| {
                    // apply the operations to the submachine
                    ops.into_iter().for_each(|op| {
                        let selector = &id_sel[op.identity_id as usize];
                        machine.add_operation(selector.as_deref(), &op.lookup_args, &op.extra);
                    });

                    // finalize and extend the submachine traces and add to full trace
                    if machine.len() > 0 {
                        let range = namespace_degree_range(pil, machine.namespace());
                        // extend with dummy blocks up to the required machine degree
                        let machine_degree =
                            std::cmp::max(machine.len().next_power_of_two(), range.min as u32);
                        machine.finish(machine_degree)
                    } else if m == MachineInstance::publics {
                        // for the publics machine, even with no operations being
                        // issued, the declared "publics" force the cells to be
                        // filled. We add operations here to emulate that.
                        for i in 0..8 {
                            machine.add_operation(
                                None,
                                &[i.into(), 0.into(), 0.into(), 0.into()],
                                &[],
                            );
                        }
                        machine.finish(8)
                    } else {
                        // keep machine columns empty
                        machine.finish(0)
                    }
                });
            cols.par_extend(subm_cols);

            log::debug!(
                "Generating submachine traces took {}s",
                start.elapsed().as_secs_f64(),
            );

            // filter columns present in the witness. Some columns may be optimized away.
            let cols: HashMap<String, Vec<F>> = cols
                .into_iter()
                .filter(|(col, _)| self.trace.all_cols.contains(col))
                .collect();

            let missing_cols = self
                .trace
                .all_cols
                .iter()
                .filter(|col| !cols.contains_key(*col));

            log::debug!("RISCV executor missing columns: {:?}", missing_cols);

            Execution {
                trace_len: self.trace.len,
                memory: self.mem,
                memory_accesses: std::mem::take(&mut self.trace.mem_ops),
                trace: cols,
                register_memory: self.reg_mem.for_bootloader(),
            }
        }

        /// Should we stop the execution because the maximum number of rows has
        /// been reached?
        fn has_enough_rows(&self) -> bool {
            self.trace.len >= self.max_rows
        }

        /// Optimistically increment PC, but the execution might rewrite it.
        ///
        /// Only do it when running the last statement of a batch.
        fn set_next_pc(&mut self) -> Option<()> {
            let pc = self.curr_pc.u();
            let line_of_next_batch = *self.batch_to_line_map.get(pc as usize + 1)?;

            match self.next_statement_line.cmp(&line_of_next_batch) {
                cmp::Ordering::Less => (),
                cmp::Ordering::Equal => {
                    // Write it directly. We don't want to call set_reg_idx and
                    // trace the natural increment of the PC.
                    self.regs[self.pc_idx as usize] = (pc + 1).into();
                }
                cmp::Ordering::Greater => {
                    if pc < 2 {
                        // end of program, no real batch to execute
                        return None;
                    }
                    panic!(
                        "next_statement_line: {} > line_of_next_batch: {}",
                        self.next_statement_line, line_of_next_batch
                    );
                }
            };

            Some(())
        }
    }
}

pub fn get_main_machine(program: &AnalysisASMFile) -> &Machine {
    program.get_machine(&parse_absolute_path("::Main")).unwrap()
}

struct PreprocessedMain<'a, F: FieldElement> {
    /// list of all statements (batches expanded)
    statements: Vec<&'a FunctionStatement>,
    /// label to batch number
    label_map: HashMap<&'a str, Elem<F>>,
    /// batch number to its first statement idx
    batch_to_line_map: Vec<u32>,
    /// file number to (dir,name)
    debug_files: Vec<(&'a str, &'a str)>,
    /// function label to batch number
    function_starts: BTreeMap<usize, &'a str>,
    /// .debug loc to batch number
    location_starts: BTreeMap<usize, (usize, usize)>,
}

/// Returns the list of instructions, directly indexable by PC, the map from
/// labels to indices into that list, and the list with the start of each batch.
fn preprocess_main_function<F: FieldElement>(machine: &Machine) -> PreprocessedMain<F> {
    let CallableSymbol::Function(main_function) = &machine.callable.0["main"] else {
        panic!("main function missing")
    };

    let orig_statements = &main_function.body.statements;

    let mut statements = Vec::new();
    let mut label_map = HashMap::new();
    let mut batch_to_line_map = vec![0; PC_INITIAL_VAL];
    let mut debug_files = Vec::new();
    let mut function_starts = BTreeMap::new();
    let mut location_starts = BTreeMap::new();

    for (batch_idx, batch) in orig_statements.iter_batches().enumerate() {
        batch_to_line_map.push(statements.len() as u32);
        let mut statement_seen = false;
        for s in batch.statements {
            match s {
                FunctionStatement::Assignment(_)
                | FunctionStatement::Instruction(_)
                | FunctionStatement::Return(_) => {
                    statement_seen = true;
                    statements.push(s)
                }
                FunctionStatement::DebugDirective(d) => {
                    match &d.directive {
                        DebugDirective::File(idx, dir, file) => {
                            // debug files should be densely packed starting
                            // from 1, so the idx should match vec size + 1:
                            assert_eq!(*idx, debug_files.len() + 1);
                            debug_files.push((dir.as_str(), file.as_str()));
                        }
                        DebugDirective::Loc(file, line, _) => {
                            location_starts.insert(batch_idx + PC_INITIAL_VAL, (*file, *line));
                            statements.push(s);
                        }
                        DebugDirective::OriginalInstruction(_) => {
                            // keep debug locs for debugging purposes
                            statements.push(s);
                        }
                    }
                }
                FunctionStatement::Label(LabelStatement { source: _, name }) => {
                    // assert there are no statements in the middle of a block
                    assert!(!statement_seen);
                    label_map.insert(name.as_str(), (batch_idx + PC_INITIAL_VAL).into());
                    // TODO: would looking for "___dot_Lfunc_begin" be less hacky? would require more work to handle ecalls though...
                    if !name.contains("___dot_L") {
                        function_starts.insert(batch_idx + PC_INITIAL_VAL, name.as_str());
                    }
                }
            }
        }
    }
    assert!(statements.len() <= u32::MAX as usize);

    // add a final element to the map so the queries don't overflow:
    batch_to_line_map.push(statements.len() as u32);

    PreprocessedMain {
        statements,
        label_map,
        batch_to_line_map,
        debug_files,
        function_starts,
        location_starts,
    }
}

type Callback<'a, F> = dyn powdr_executor::witgen::QueryCallback<F> + 'a;

struct Executor<'a, 'b, F: FieldElement> {
    proc: TraceBuilder<'b, F>,
    label_map: HashMap<&'a str, Elem<F>>,
    inputs: &'b Callback<'b, F>,
    bootloader_inputs: Vec<Elem<F>>,
    fixed: Arc<Vec<(String, VariablySizedColumn<F>)>>,
    // program columns: maps "ROM" fixed cols to respective witness cols
    program_cols: HashMap<String, String>,
    step: u32,
    mode: ExecMode,

    pil_links: Vec<Identity<F>>,
    // instead of a hash map (instruction,target), we keep a flat vec, and index
    // using the instruction (rows) and target machine (columns).
    pil_instruction_links: Vec<Option<Vec<Identity<F>>>>,
    pil_other_links: HashMap<(&'static str, &'static str), Vec<Identity<F>>>,
    // these are "hot" fixed columns that are accessed directly by the executor
    cached_fixed_cols: Vec<Vec<F>>,
}

impl<F: FieldElement> Executor<'_, '_, F> {
    fn init(&mut self) {
        self.step = 4;

        if let ExecMode::Trace = self.mode {
            for c in KnownFixedCol::all() {
                self.cached_fixed_cols
                    .push(self.get_fixed(c.name()).unwrap().clone());
            }
        }

        for i in 0..2 {
            self.proc.push_row(i);
            self.proc
                .set_col_idx(KnownWitnessCol::_operation_id, i as usize, 2.into());
            self.proc
                .set_col_idx(KnownWitnessCol::pc_update, i as usize, (i + 1).into());
        }
    }

    fn get_fixed(&self, name: &str) -> Option<&Vec<F>> {
        self.fixed
            .iter()
            .find(|(n, _)| n == name)
            // ROM is uniquely sized, which for now is all we looking at
            .map(|(_, v)| v.get_uniquely_sized().expect("not uniquely sized!"))
    }

    fn get_known_fixed(&self, col: KnownFixedCol, row: usize) -> F {
        self.cached_fixed_cols
            .get(col as usize)
            .map(|v| v[row])
            .unwrap_or_default()
    }

    fn sink_id(&self) -> u32 {
        // sink_id is the length of the ROM. we find it by looking at the line instr__loop activates
        self.get_fixed("main__rom::p_instr__loop")
            .unwrap()
            .iter()
            .position(|val| val.is_one())
            .map(|pos| pos as u32)
            .expect("could not find sink_id by looking at the p_instr__loop column")
    }

    /// read register value, updating the register memory machine
    fn reg_read(&mut self, step_offset: u32, reg: u32, identity_id: u64) -> Elem<F> {
        let val = self.proc.get_reg_mem(reg);
        self.proc.submachine_op(
            MachineInstance::regs,
            identity_id,
            &[
                0.into(),
                reg.into(),
                (self.step + step_offset).into(),
                val.into_fe(),
            ],
            &[],
        );
        val
    }

    /// write value to register, updating the register memory machine
    fn reg_write(&mut self, step_offset: u32, reg: u32, val: Elem<F>, identity_id: u64) {
        self.proc.submachine_op(
            MachineInstance::regs,
            identity_id,
            &[
                1.into(),
                reg.into(),
                (self.step + step_offset).into(),
                val.into_fe(),
            ],
            &[],
        );
        self.proc.set_reg_mem(reg, val);
    }

    /// Gets the identity id for a link associated with a given instruction.
    /// idx is based on the order link appear in the assembly (assumed to be the same in the optimized pil).
    fn instr_link_id(&mut self, instr: Instruction, target: MachineInstance, idx: usize) -> u64 {
        if let ExecMode::Fast = self.mode {
            return 0; // we don't care about identity ids in fast mode
        }

        let entries = self
            .pil_instruction_links
            .get_mut(instr as usize * MachineInstance::count() + target as usize)
            .unwrap()
            .get_or_insert_with(|| {
                pil::find_instruction_links(&self.pil_links, instr.flag(), target.namespace())
            });
        entries.get(idx).unwrap().id()
    }

    /// Find the identity id of a link.
    fn link_id(&mut self, from: &'static str, target: &'static str, idx: usize) -> u64 {
        if let ExecMode::Fast = self.mode {
            return 0; // we don't care about identity ids in fast mode
        }
        let entries = self
            .pil_other_links
            .entry((from, target))
            .or_insert_with(|| pil::find_links(&self.pil_links, from, target));
        entries.get(idx).unwrap().id()
    }

    fn exec_instruction(&mut self, name: &str, args: &[Expression]) -> Option<Elem<F>> {
        // shorthand macros for setting/getting main machine witness values in the current row
        macro_rules! set_col {
            ($name:ident, $val:expr) => {
                self.proc.set_col(KnownWitnessCol::$name, $val);
            };
        }

        macro_rules! get_fixed {
            ($name:ident) => {
                if let ExecMode::Trace = self.mode {
                    Elem::Field(
                        self.get_known_fixed(KnownFixedCol::$name, self.proc.get_pc().u() as usize),
                    )
                } else {
                    Elem::Field(F::zero())
                }
            };
        }

        macro_rules! submachine_op {
            ($machine:ident, $selector:expr, $args:expr, $($extra:expr),*) => {
                self.proc.submachine_op(MachineInstance::$machine, $selector, $args, &[$($extra, )*])
            };
        }

        let args = args
            .iter()
            .map(|expr| self.eval_expression(expr).unwrap())
            .collect::<Vec<_>>();

        self.proc.backup_reg_mem();

        set_col!(X, get_fixed!(X_const));
        set_col!(Y, get_fixed!(Y_const));
        set_col!(Z, get_fixed!(Z_const));
        set_col!(W, get_fixed!(W_const));

        let instr = Instruction::from_name(name).expect("unknown instruction");

        let r = match instr {
            Instruction::set_reg => {
                let addr = args[0].u();
                let val = args[1];

                let lid = self.instr_link_id(instr, MachineInstance::regs, 0);
                self.reg_write(0, addr, val, lid);

                set_col!(Y, val);

                if !get_fixed!(Y_read_free).is_zero() {
                    set_col!(Y_free_value, val);
                }

                None
            }
            Instruction::get_reg => {
                // setting the flag because the rom fixed column for the `get_reg` flag gets optimized away...
                set_col!(instr_get_reg, 1.into());
                let addr = args[0].u();
                let lid = self.instr_link_id(instr, MachineInstance::regs, 0);
                let val = self.reg_read(0, addr, lid);

                Some(val)
            }
            Instruction::affine => {
                let read_reg = args[0].u();
                let lid = self.instr_link_id(instr, MachineInstance::regs, 0);
                let val1 = self.reg_read(0, read_reg, lid);
                let write_reg = args[1].u();
                let factor = args[2];
                let offset = args[3];

                let res = val1.mul(&factor).add(&offset);

                let lid = self.instr_link_id(instr, MachineInstance::regs, 1);
                self.reg_write(1, write_reg, res, lid);
                set_col!(tmp1_col, val1);

                None
            }

            Instruction::mstore | Instruction::mstore_bootloader => {
                let read_reg1 = args[0].u();
                let read_reg2 = args[1].u();
                let lid = self.instr_link_id(instr, MachineInstance::regs, 0);
                let addr1 = self.reg_read(0, read_reg1, lid);
                let lid = self.instr_link_id(instr, MachineInstance::regs, 1);
                let addr2 = self.reg_read(1, read_reg2, lid);
                let offset = args[2].bin();
                let read_reg3 = args[3].u();
                let lid = self.instr_link_id(instr, MachineInstance::regs, 2);
                let value = self.reg_read(2, read_reg3, lid);

                let addr = addr1.bin() - addr2.bin() + offset;
                // assumptions from the asm machine
                assert!(addr >= 0);
                assert_eq!(addr % 4, 0);

                set_col!(
                    wrap_bit,
                    if addr > u32::MAX as i64 {
                        Elem::Field(F::one())
                    } else {
                        Elem::Field(F::zero())
                    }
                );

                let addr = addr as u32;
                let lid = self.instr_link_id(instr, MachineInstance::memory, 0);
                self.proc.set_mem(addr, value.u(), self.step + 3, lid);

                set_col!(tmp1_col, addr1);
                set_col!(tmp2_col, addr2);
                set_col!(tmp3_col, value);

                let (b1, b2, b3, b4, _sign) = decompose_lower32(addr.into());
                set_col!(X_b1, Elem::from_u32_as_fe(b1.into()));
                set_col!(X_b2, Elem::from_u32_as_fe(b2.into()));
                set_col!(X_b3, Elem::from_u32_as_fe(b3.into()));
                set_col!(X_b4, Elem::from_u32_as_fe(b4.into()));

                None
            }
            Instruction::mload => {
                let read_reg = args[0].u();
                let lid = self.instr_link_id(instr, MachineInstance::regs, 0);
                let addr1 = self.reg_read(0, read_reg, lid);
                let offset = args[1].bin();
                let write_addr1 = args[2].u();
                let write_addr2 = args[3].u();

                let addr = addr1.bin() + offset;

                let lid = self.instr_link_id(instr, MachineInstance::memory, 0);
                let val = self
                    .proc
                    .get_mem(addr as u32 & 0xfffffffc, self.step + 1, lid);
                let rem = addr % 4;

                let lid = self.instr_link_id(instr, MachineInstance::regs, 1);
                self.reg_write(2, write_addr1, val.into(), lid);
                let lid = self.instr_link_id(instr, MachineInstance::regs, 2);
                self.reg_write(3, write_addr2, rem.into(), lid);

                set_col!(tmp1_col, addr1);
                set_col!(tmp3_col, Elem::from_u32_as_fe(val));
                set_col!(tmp4_col, Elem::from_u32_as_fe(rem as u32));

                let v = addr1.add(&args[1]).as_i64_from_lower_bytes();
                let (b1, b2, b3, b4, _sign) = decompose_lower32(v);
                set_col!(X_b1, Elem::from_u32_as_fe((b1 / 4).into()));
                set_col!(X_b2, Elem::from_u32_as_fe(b2.into()));
                set_col!(X_b3, Elem::from_u32_as_fe(b3.into()));
                set_col!(X_b4, Elem::from_u32_as_fe(b4.into()));
                set_col!(
                    wrap_bit,
                    Elem::from_u32_as_fe(((v as u64 >> 32) & 1) as u32)
                );

                None
            }
            // TODO: update to witness generation for continuations
            Instruction::load_bootloader_input => {
                let lid = self.instr_link_id(instr, MachineInstance::regs, 0);
                let addr = self.reg_read(0, args[0].u(), lid);
                let write_addr = args[1].u();
                let factor = args[2].bin();
                let offset = args[3].bin();

                let addr = addr.bin() * factor + offset;
                let val = self.bootloader_inputs[addr as usize];

                let lid = self.instr_link_id(instr, MachineInstance::regs, 1);
                self.reg_write(2, write_addr, val, lid);

                None
            }
            // TODO: update to witness generation for continuations
            Instruction::assert_bootloader_input => {
                let lid = self.instr_link_id(instr, MachineInstance::regs, 0);
                let addr = self.reg_read(0, args[0].u(), lid);
                let lid = self.instr_link_id(instr, MachineInstance::regs, 1);
                let val = self.reg_read(1, args[1].u(), lid);
                let factor = args[2].bin();
                let offset = args[3].bin();

                let addr = (addr.bin() * factor + offset) as usize;
                let actual_val = self.bootloader_inputs[addr];

                assert_eq!(val, actual_val);

                None
            }
            Instruction::load_label => {
                let write_reg = args[0].u();
                let label = args[1];
                let lid = self.instr_link_id(instr, MachineInstance::regs, 0);
                self.reg_write(0, write_reg, label, lid);

                set_col!(tmp1_col, label);

                set_col!(instr_load_label_param_l, label);

                None
            }
            Instruction::jump => {
                let label = args[0];
                let next_pc = self.proc.get_pc().u() + 1;
                let write_reg = args[1].u();

                let lid = self.instr_link_id(instr, MachineInstance::regs, 0);
                self.reg_write(0, write_reg, next_pc.into(), lid);

                self.proc.set_pc(label);

                set_col!(instr_jump_param_l, label);

                None
            }
            Instruction::jump_dyn => {
                let read_reg = args[0].u();
                let lid = self.instr_link_id(instr, MachineInstance::regs, 0);
                let addr = self.reg_read(0, read_reg, lid);
                let next_pc = self.proc.get_pc().u() + 1;
                let write_reg = args[1].u();

                let lid = self.instr_link_id(instr, MachineInstance::regs, 1);
                self.reg_write(0, write_reg, next_pc.into(), lid);

                self.proc.set_pc(addr);

                set_col!(tmp1_col, addr);

                None
            }
            // TODO: update to witness generation for continuations
            Instruction::jump_to_bootloader_input => {
                let bootloader_input_idx = args[0].bin() as usize;
                let addr = self.bootloader_inputs[bootloader_input_idx];
                self.proc.set_pc(addr);

                None
            }
            Instruction::branch_if_diff_nonzero => {
                let read_reg1 = args[0].u();
                let read_reg2 = args[1].u();
                let lid = self.instr_link_id(instr, MachineInstance::regs, 0);
                let val1 = self.reg_read(0, read_reg1, lid);
                let lid = self.instr_link_id(instr, MachineInstance::regs, 1);
                let val2 = self.reg_read(1, read_reg2, lid);

                let val: Elem<F> = val1.sub(&val2);
                let label = args[2];
                if !val.is_zero() {
                    self.proc.set_pc(label);
                }

                set_col!(tmp1_col, val1);
                set_col!(tmp2_col, val2);
                set_col!(XX, val);
                set_col!(XXIsZero, Elem::from_bool_as_fe(val.is_zero()));
                if !val.is_zero() {
                    set_col!(XX_inv, Elem::Field(F::one() / val.into_fe()));
                }

                set_col!(instr_branch_if_diff_nonzero_param_l, label);

                None
            }
            Instruction::branch_if_diff_equal => {
                let read_reg1 = args[0].u();
                let read_reg2 = args[1].u();
                let lid = self.instr_link_id(instr, MachineInstance::regs, 0);
                let val1 = self.reg_read(0, read_reg1, lid);
                let lid = self.instr_link_id(instr, MachineInstance::regs, 1);
                let val2 = self.reg_read(1, read_reg2, lid);
                let offset = args[2];
                let val: Elem<F> = val1.sub(&val2).sub(&offset);
                let label = args[3];

                if val.is_zero() {
                    self.proc.set_pc(label);
                }

                set_col!(tmp1_col, val1);
                set_col!(tmp2_col, val2);
                set_col!(XX, val);
                set_col!(XXIsZero, Elem::from_bool_as_fe(val.is_zero()));
                if !val.is_zero() {
                    set_col!(XX_inv, Elem::Field(F::one() / val.into_fe()));
                }

                set_col!(instr_branch_if_diff_equal_param_l, label);

                None
            }
            Instruction::skip_if_equal => {
                let read_reg1 = args[0].u();
                let read_reg2 = args[1].u();
                let lid = self.instr_link_id(instr, MachineInstance::regs, 0);
                let val1 = self.reg_read(0, read_reg1, lid);
                let lid = self.instr_link_id(instr, MachineInstance::regs, 1);
                let val2 = self.reg_read(1, read_reg2, lid);
                let offset = args[2];
                let cond = args[3];
                let val: Elem<F> = val1.sub(&val2).add(&offset);

                if val.is_zero() {
                    let pc = self.proc.get_pc().s();
                    self.proc.set_pc((pc + cond.s() + 1).into());
                }

                set_col!(tmp1_col, val1);
                set_col!(tmp2_col, val2);
                set_col!(XX, val);
                set_col!(XXIsZero, Elem::from_bool_as_fe(val.is_zero()));
                if !val.is_zero() {
                    set_col!(XX_inv, Elem::Field(F::one() / val.into_fe()));
                }

                None
            }
            Instruction::branch_if_diff_greater_than => {
                let read_reg1 = args[0].u();
                let read_reg2 = args[1].u();
                // We can't call u() because input registers may have come from
                // a call to `to_signed`, which stores a signed integer.
                let lid = self.instr_link_id(instr, MachineInstance::regs, 0);
                let val1 = self.reg_read(0, read_reg1, lid);
                let lid = self.instr_link_id(instr, MachineInstance::regs, 1);
                let val2 = self.reg_read(1, read_reg2, lid);
                let offset = args[2];
                let val: Elem<F> = val1.sub(&val2).sub(&offset);
                let label = args[3];

                if val.bin() > 0 {
                    self.proc.set_pc(label);
                }

                set_col!(tmp1_col, val1);
                set_col!(tmp2_col, val2);

                set_col!(instr_branch_if_diff_greater_than_param_l, label);

                let p = Elem::from_u32_as_fe(u32::MAX);
                let val_p = val.add(&p);

                let v = val_p.as_i64_from_lower_bytes();
                let (b1, b2, b3, b4, _sign) = decompose_lower32(v);
                set_col!(X_b1, Elem::from_u32_as_fe(b1.into()));
                set_col!(X_b2, Elem::from_u32_as_fe(b2.into()));
                set_col!(X_b3, Elem::from_u32_as_fe(b3.into()));
                set_col!(X_b4, Elem::from_u32_as_fe(b4.into()));
                set_col!(
                    wrap_bit,
                    if val.bin() > 0 {
                        Elem::Field(F::one())
                    } else {
                        Elem::Field(F::zero())
                    }
                );

                None
            }
            Instruction::is_diff_greater_than => {
                let read_reg1 = args[0].u();
                let read_reg2 = args[1].u();
                let lid = self.instr_link_id(instr, MachineInstance::regs, 0);
                let val1 = self.reg_read(0, read_reg1, lid);
                let lid = self.instr_link_id(instr, MachineInstance::regs, 1);
                let val2 = self.reg_read(1, read_reg2, lid);

                let offset = args[2];
                let write_reg = args[3].u();
                let val = val1.sub(&val2).sub(&offset);

                let r = if val.bin() > 0 { 1 } else { 0 };
                let lid = self.instr_link_id(instr, MachineInstance::regs, 2);
                self.reg_write(2, write_reg, r.into(), lid);

                set_col!(tmp1_col, val1);
                set_col!(tmp2_col, val2);

                let p = Elem::from_u32_as_fe(u32::MAX);
                let val = val.add(&p);
                let v = val.as_i64_from_lower_bytes();
                let (b1, b2, b3, b4, _sign) = decompose_lower32(v);
                set_col!(X_b1, Elem::from_u32_as_fe(b1.into()));
                set_col!(X_b2, Elem::from_u32_as_fe(b2.into()));
                set_col!(X_b3, Elem::from_u32_as_fe(b3.into()));
                set_col!(X_b4, Elem::from_u32_as_fe(b4.into()));
                set_col!(wrap_bit, Elem::from_u32_as_fe(r));

                None
            }
            Instruction::is_equal_zero => {
                let read_reg = args[0].u();
                let lid = self.instr_link_id(instr, MachineInstance::regs, 0);
                let val = self.reg_read(0, read_reg, lid);
                let write_reg = args[1].u();

                let r = if val.is_zero() { 1 } else { 0 };
                let lid = self.instr_link_id(instr, MachineInstance::regs, 1);
                self.reg_write(2, write_reg, r.into(), lid);

                set_col!(tmp1_col, val);
                set_col!(XX, val);
                set_col!(XXIsZero, Elem::from_bool_as_fe(val.is_zero()));
                if !val.is_zero() {
                    set_col!(XX_inv, Elem::Field(F::one() / val.into_fe()));
                }

                None
            }
            Instruction::is_not_equal => {
                let read_reg1 = args[0].u();
                let read_reg2 = args[1].u();
                let lid = self.instr_link_id(instr, MachineInstance::regs, 0);
                let val1 = self.reg_read(0, read_reg1, lid);
                let lid = self.instr_link_id(instr, MachineInstance::regs, 1);
                let val2 = self.reg_read(1, read_reg2, lid);
                let write_reg = args[2].u();
                let val: Elem<F> = (val1.bin() - val2.bin()).into();

                let r = if !val.is_zero() { 1 } else { 0 };
                let lid = self.instr_link_id(instr, MachineInstance::regs, 2);
                self.reg_write(2, write_reg, r.into(), lid);

                set_col!(tmp1_col, val1);
                set_col!(tmp2_col, val2);
                set_col!(tmp3_col, Elem::from_u32_as_fe(r));
                set_col!(XX, val);
                set_col!(XXIsZero, Elem::from_bool_as_fe(val.is_zero()));
                if !val.is_zero() {
                    set_col!(XX_inv, Elem::Field(F::one() / val.into_fe()));
                }

                None
            }
            Instruction::add_wrap => {
                let read_reg1 = args[0].u();
                let read_reg2 = args[1].u();
                let lid = self.instr_link_id(instr, MachineInstance::regs, 0);
                let val1 = self.reg_read(0, read_reg1, lid);
                let lid = self.instr_link_id(instr, MachineInstance::regs, 1);
                let val2 = self.reg_read(1, read_reg2, lid);
                set_col!(tmp1_col, val1);
                set_col!(tmp2_col, val2);
                let offset = args[2];
                let write_reg = args[3].u();

                let val = val1.add(&val2).add(&offset);
                // assumptions from the asm machine
                assert!(val.bin() < (2 << 33));
                assert!(val.bin() >= 0);
                // don't use .u() here: we are deliberately discarding the
                // higher bits
                let r = val.bin() as u32;
                let lid = self.instr_link_id(instr, MachineInstance::regs, 2);
                self.reg_write(2, write_reg, r.into(), lid);
                set_col!(tmp3_col, Elem::from_u32_as_fe(r));

                let v = val.as_i64_from_lower_bytes();
                let (b1, b2, b3, b4, _sign) = decompose_lower32(v);
                set_col!(X_b1, Elem::from_u32_as_fe(b1.into()));
                set_col!(X_b2, Elem::from_u32_as_fe(b2.into()));
                set_col!(X_b3, Elem::from_u32_as_fe(b3.into()));
                set_col!(X_b4, Elem::from_u32_as_fe(b4.into()));
                set_col!(
                    wrap_bit,
                    if v > 0xffffffff {
                        Elem::Field(F::one())
                    } else {
                        Elem::Field(F::zero())
                    }
                );

                None
            }
            Instruction::wrap16 => {
                let read_reg = args[0].u();
                let lid = self.instr_link_id(instr, MachineInstance::regs, 0);
                let val = self.reg_read(0, read_reg, lid);
                let factor = args[1].bin();
                let write_reg = args[2].u();
                let val_offset: Elem<F> = (val.bin() * factor).into();

                // don't use .u() here: we are deliberately discarding the
                // higher bits
                let r = val_offset.bin() as u32;
                let lid = self.instr_link_id(instr, MachineInstance::regs, 1);
                self.reg_write(3, write_reg, r.into(), lid);

                set_col!(tmp1_col, val);
                let tmp3_val = Elem::from_u32_as_fe(r);
                set_col!(tmp3_col, tmp3_val);

                let v = tmp3_val.as_i64_from_lower_bytes();
                let (b1, b2, b3, b4, _sign) = decompose_lower32(v);
                set_col!(X_b1, Elem::from_u32_as_fe(b1.into()));
                set_col!(X_b2, Elem::from_u32_as_fe(b2.into()));
                set_col!(X_b3, Elem::from_u32_as_fe(b3.into()));
                set_col!(X_b4, Elem::from_u32_as_fe(b4.into()));

                let (b5, b6, _b7, _b8, _sign) = decompose_lower32(val_offset.bin() >> 32);
                set_col!(Y_b5, Elem::from_u32_as_fe(b5.into()));
                set_col!(Y_b6, Elem::from_u32_as_fe(b6.into()));

                None
            }
            Instruction::sub_wrap_with_offset => {
                let read_reg1 = args[0].u();
                let read_reg2 = args[1].u();
                let lid = self.instr_link_id(instr, MachineInstance::regs, 0);
                let val1 = self.reg_read(0, read_reg1, lid);
                let lid = self.instr_link_id(instr, MachineInstance::regs, 1);
                let val2 = self.reg_read(1, read_reg2, lid);
                let offset = args[2];
                let write_reg = args[3].u();
                let val = val1.sub(&val2).add(&offset);

                let r_i64: i64 = val.bin() + 0x100000000;
                let r = r_i64 as u32;
                let lid = self.instr_link_id(instr, MachineInstance::regs, 2);
                self.reg_write(2, write_reg, r.into(), lid);

                set_col!(tmp1_col, val1);
                set_col!(tmp2_col, val2);
                set_col!(tmp3_col, Elem::from_u32_as_fe(r));

                let (b1, b2, b3, b4, _sign) = decompose_lower32(r_i64);
                set_col!(X_b1, Elem::from_u32_as_fe(b1.into()));
                set_col!(X_b2, Elem::from_u32_as_fe(b2.into()));
                set_col!(X_b3, Elem::from_u32_as_fe(b3.into()));
                set_col!(X_b4, Elem::from_u32_as_fe(b4.into()));
                set_col!(
                    wrap_bit,
                    if r_i64 > 0xffffffff {
                        Elem::Field(F::one())
                    } else {
                        Elem::Field(F::zero())
                    }
                );

                None
            }
            Instruction::sign_extend_byte => {
                let read_reg = args[0].u();
                let lid = self.instr_link_id(instr, MachineInstance::regs, 0);
                let val = self.reg_read(0, read_reg, lid);
                let write_reg = args[1].u();

                // Sign extend the byte
                let byte_val = (val.u() as u8) as i8;
                let extended_val = byte_val as i32 as u32;
                let lid = self.instr_link_id(instr, MachineInstance::regs, 1);
                self.reg_write(3, write_reg, extended_val.into(), lid);

                set_col!(tmp1_col, val);
                set_col!(tmp3_col, Elem::from_u32_as_fe(extended_val));

                let v = val.as_i64_from_lower_bytes();
                let (b1, b2, b3, b4, _sign) = decompose_lower32(v);
                // first 7bits
                set_col!(Y_7bit, Elem::from_u32_as_fe((b1 & 0x7f).into()));
                // no X_b1 needed here
                set_col!(X_b2, Elem::from_u32_as_fe(b2.into()));
                set_col!(X_b3, Elem::from_u32_as_fe(b3.into()));
                set_col!(X_b4, Elem::from_u32_as_fe(b4.into()));
                set_col!(
                    wrap_bit,
                    if byte_val < 0 {
                        Elem::Field(F::one())
                    } else {
                        Elem::Field(F::zero())
                    }
                );

                None
            }
            Instruction::sign_extend_16_bits => {
                let read_reg = args[0].u();
                let lid = self.instr_link_id(instr, MachineInstance::regs, 0);
                let val = self.reg_read(0, read_reg, lid);
                let write_reg = args[1].u();

                // Perform sign extension on the 16-bit value
                let sign_bit = (val.u() & 0x8000) != 0;
                let extended_val = if sign_bit {
                    val.u() | 0xFFFF0000
                } else {
                    val.u() & 0x0000FFFF
                };
                let lid = self.instr_link_id(instr, MachineInstance::regs, 1);
                self.reg_write(3, write_reg, extended_val.into(), lid);

                set_col!(tmp1_col, val);
                set_col!(tmp3_col, Elem::from_u32_as_fe(extended_val));

                let v = val.as_i64_from_lower_bytes();
                let (b1, b2, b3, b4, _) = decompose_lower32(v);

                set_col!(X_b1, Elem::from_u32_as_fe(b1.into()));
                set_col!(X_b3, Elem::from_u32_as_fe(b3.into()));
                set_col!(X_b4, Elem::from_u32_as_fe(b4.into()));
                set_col!(Y_7bit, Elem::from_u32_as_fe((b2 & 0x7f).into()));
                set_col!(Y_15bit, Elem::from_u32_as_fe(val.u() & 0x7fff));
                set_col!(
                    wrap_bit,
                    if sign_bit {
                        Elem::Field(F::one())
                    } else {
                        Elem::Field(F::zero())
                    }
                );

                None
            }
            Instruction::to_signed => {
                let read_reg = args[0].u();
                let lid = self.instr_link_id(instr, MachineInstance::regs, 0);
                let val = self.reg_read(0, read_reg, lid);
                let write_reg = args[1].u();
                let r = val.u() as i32;

                let lid = self.instr_link_id(instr, MachineInstance::regs, 1);
                self.reg_write(1, write_reg, r.into(), lid);

                set_col!(tmp1_col, val);
                set_col!(tmp3_col, Elem::from_i32_as_fe(r));

                let (b1, b2, b3, b4, _sign) = decompose_lower32(val.u().into());
                set_col!(X_b1, Elem::from_u32_as_fe(b1.into()));
                set_col!(X_b2, Elem::from_u32_as_fe(b2.into()));
                set_col!(X_b3, Elem::from_u32_as_fe(b3.into()));
                set_col!(
                    wrap_bit,
                    if b4 & 0x80 != 0 {
                        Elem::Field(F::one())
                    } else {
                        Elem::Field(F::zero())
                    }
                );

                set_col!(Y_7bit, Elem::from_u32_as_fe(b4 as u32 & 0x7f));

                None
            }
            Instruction::fail => {
                // TODO: handle it better
                panic!("reached a fail instruction")
            }
            Instruction::divremu => {
                let read_reg1 = args[0].u();
                let read_reg2 = args[1].u();
                let lid = self.instr_link_id(instr, MachineInstance::regs, 0);
                let val1 = self.reg_read(0, read_reg1, lid);
                let lid = self.instr_link_id(instr, MachineInstance::regs, 1);
                let val2 = self.reg_read(1, read_reg2, lid);
                let write_reg1 = args[2].u();
                let write_reg2 = args[3].u();

                let y = val1.u();
                let x = val2.u();
                let div;
                let rem;
                if x != 0 {
                    div = y / x;
                    rem = y % x;
                } else {
                    div = 0xffffffff;
                    rem = y;
                }

                let lid = self.instr_link_id(instr, MachineInstance::regs, 2);
                self.reg_write(2, write_reg1, div.into(), lid);
                let lid = self.instr_link_id(instr, MachineInstance::regs, 3);
                self.reg_write(3, write_reg2, rem.into(), lid);

                let tmp3_val = Elem::from_u32_as_fe(div);
                set_col!(tmp1_col, val1);
                set_col!(tmp2_col, val2);
                set_col!(tmp3_col, tmp3_val);
                set_col!(tmp4_col, Elem::from_u32_as_fe(rem));
                set_col!(XX, val2);
                set_col!(XXIsZero, Elem::from_bool_as_fe(val2.is_zero()));
                if !val2.is_zero() {
                    set_col!(XX_inv, Elem::Field(F::one() / val2.into_fe()));
                }

                let v = tmp3_val.as_i64_from_lower_bytes();
                let (b1, b2, b3, b4, _sign) = decompose_lower32(v);
                set_col!(X_b1, Elem::from_u32_as_fe(b1.into()));
                set_col!(X_b2, Elem::from_u32_as_fe(b2.into()));
                set_col!(X_b3, Elem::from_u32_as_fe(b3.into()));
                set_col!(X_b4, Elem::from_u32_as_fe(b4.into()));

                let (rem_b1, rem_b2, rem_b3, rem_b4, _sign) = decompose_lower32(rem.into());
                set_col!(REM_b1, Elem::from_u32_as_fe(rem_b1.into()));
                set_col!(REM_b2, Elem::from_u32_as_fe(rem_b2.into()));
                set_col!(REM_b3, Elem::from_u32_as_fe(rem_b3.into()));
                set_col!(REM_b4, Elem::from_u32_as_fe(rem_b4.into()));

                if x > 0 {
                    let diff = x - rem - 1;
                    let (b5, b6, b7, b8, _sign) = decompose_lower32(diff.into());
                    set_col!(Y_b5, Elem::from_u32_as_fe(b5.into()));
                    set_col!(Y_b6, Elem::from_u32_as_fe(b6.into()));
                    set_col!(Y_b7, Elem::from_u32_as_fe(b7.into()));
                    set_col!(Y_b8, Elem::from_u32_as_fe(b8.into()));
                }

                None
            }
            Instruction::mul => {
                let read_reg1 = args[0].u();
                let read_reg2 = args[1].u();
                let lid = self.instr_link_id(instr, MachineInstance::regs, 0);
                let val1 = self.reg_read(0, read_reg1, lid);
                let lid = self.instr_link_id(instr, MachineInstance::regs, 1);
                let val2 = self.reg_read(1, read_reg2, lid);
                let write_reg1 = args[2].u();
                let write_reg2 = args[3].u();

                let r = val1.u() as u64 * val2.u() as u64;
                let lo = r as u32;
                let hi = (r >> 32) as u32;

                let lid = self.instr_link_id(instr, MachineInstance::regs, 2);
                self.reg_write(2, write_reg1, lo.into(), lid);
                let lid = self.instr_link_id(instr, MachineInstance::regs, 3);
                self.reg_write(3, write_reg2, hi.into(), lid);

                set_col!(tmp1_col, val1);
                set_col!(tmp2_col, val2);
                set_col!(tmp3_col, Elem::from_u32_as_fe(lo));
                set_col!(tmp4_col, Elem::from_u32_as_fe(hi));

                let lid = self.instr_link_id(instr, MachineInstance::split_gl, 0);
                submachine_op!(split_gl, lid, &[r.into(), lo.into(), hi.into(), 0.into()],);
                None
            }
            Instruction::and | Instruction::or | Instruction::xor => {
                let read_reg1 = args[0].u();
                let read_reg2 = args[1].u();
                let lid = self.instr_link_id(instr, MachineInstance::regs, 0);
                let val1 = self.reg_read(0, read_reg1, lid);
                let lid = self.instr_link_id(instr, MachineInstance::regs, 1);
                let val2 = self.reg_read(1, read_reg2, lid);
                let offset = args[2].bin();
                let write_reg = args[3].u();
                let val2_offset: Elem<F> = (val2.bin() + offset).into();

                set_col!(tmp1_col, val1);
                set_col!(tmp2_col, val2);

                let (r, op_id) = match instr {
                    Instruction::and => (val1.u() & val2_offset.u(), 0),
                    Instruction::or => (val1.u() | val2_offset.u(), 1),
                    Instruction::xor => (val1.u() ^ val2_offset.u(), 2),
                    _ => unreachable!(),
                };

                let lid = self.instr_link_id(instr, MachineInstance::binary, 0);
                submachine_op!(
                    binary,
                    lid,
                    &[
                        op_id.into(),
                        val1.into_fe(),
                        val2_offset.into_fe(),
                        r.into()
                    ],
                );

                let lid = self.instr_link_id(instr, MachineInstance::regs, 2);
                self.reg_write(3, write_reg, r.into(), lid);

                set_col!(tmp3_col, Elem::from_u32_as_fe(r));

                None
            }
            Instruction::shl | Instruction::shr => {
                let read_reg1 = args[0].u();
                let read_reg2 = args[1].u();
                let lid = self.instr_link_id(instr, MachineInstance::regs, 0);
                let val1 = self.reg_read(0, read_reg1, lid);
                let lid = self.instr_link_id(instr, MachineInstance::regs, 1);
                let val2 = self.reg_read(1, read_reg2, lid);
                let offset = args[2].bin();
                let write_reg = args[3].u();
                let val2_offset: Elem<F> = (val2.bin() + offset).into();

                let (r, op_id) = match instr {
                    Instruction::shl => (val1.u() << val2_offset.u(), 0),
                    Instruction::shr => (val1.u() >> val2_offset.u(), 1),
                    _ => unreachable!(),
                };

                let lid = self.instr_link_id(instr, MachineInstance::shift, 0);
                submachine_op!(
                    shift,
                    lid,
                    &[
                        op_id.into(),
                        val1.into_fe(),
                        val2_offset.into_fe(),
                        r.into()
                    ],
                );

                let lid = self.instr_link_id(instr, MachineInstance::regs, 2);
                self.reg_write(3, write_reg, r.into(), lid);

                set_col!(tmp1_col, val1);
                set_col!(tmp2_col, val2);
                set_col!(tmp3_col, Elem::from_u32_as_fe(r));

                None
            }
            Instruction::invert_gl => {
                let low_addr = args[0].u();
                let high_addr = args[1].u();
                let lid = self.instr_link_id(instr, MachineInstance::regs, 0);
                let low = self.reg_read(0, low_addr, lid);
                let lid = self.instr_link_id(instr, MachineInstance::regs, 1);
                let high = self.reg_read(1, high_addr, lid);
                let inv = F::one() / F::from((high.u() as u64) << 32 | low.u() as u64);
                let inv_u64 = inv.to_integer().try_into_u64().unwrap();
                let (low_inv, high_inv) = (inv_u64 as u32, (inv_u64 >> 32) as u32);
                let lid = self.instr_link_id(instr, MachineInstance::regs, 2);
                self.reg_write(2, low_addr, low_inv.into(), lid);
                let lid = self.instr_link_id(instr, MachineInstance::regs, 3);
                self.reg_write(3, high_addr, high_inv.into(), lid);

                set_col!(tmp1_col, low);
                set_col!(tmp2_col, high);
                set_col!(tmp3_col, Elem::from_u32_as_fe(low_inv));
                set_col!(tmp4_col, Elem::from_u32_as_fe(high_inv));
                set_col!(XX_inv, Elem::Field(inv));

                let lid = self.instr_link_id(instr, MachineInstance::split_gl, 0);
                submachine_op!(
                    split_gl,
                    lid,
                    &[inv, low_inv.into(), high_inv.into(), 0.into()],
                );
                None
            }
            Instruction::split_gl => {
                let read_reg = args[0].u();
                let lid = self.instr_link_id(instr, MachineInstance::regs, 0);
                let val1 = self.reg_read(0, read_reg, lid);
                let write_reg1 = args[1].u();
                let write_reg2 = args[2].u();

                let value_fe = val1.into_fe();
                // This instruction is only for Goldilocks, so the value must
                // fit into a u64.
                let value = value_fe.to_integer().try_into_u64().unwrap();
                let lo = (value & 0xffffffff) as u32;
                let hi = (value >> 32) as u32;

                let lid = self.instr_link_id(instr, MachineInstance::regs, 1);
                self.reg_write(2, write_reg1, lo.into(), lid);
                let lid = self.instr_link_id(instr, MachineInstance::regs, 2);
                self.reg_write(3, write_reg2, hi.into(), lid);

                set_col!(tmp1_col, val1);
                set_col!(tmp3_col, Elem::from_u32_as_fe(lo));
                set_col!(tmp4_col, Elem::from_u32_as_fe(hi));

                let lid = self.instr_link_id(instr, MachineInstance::split_gl, 0);
                submachine_op!(
                    split_gl,
                    lid,
                    &[value.into(), lo.into(), hi.into(), 0.into()],
                );
                None
            }
            Instruction::poseidon_gl => {
                let reg1 = args[0].u();
                let reg2 = args[1].u();
                let lid = self.instr_link_id(instr, MachineInstance::regs, 0);
                let input_ptr = self.reg_read(0, reg1, lid);
                assert!(is_multiple_of_4(input_ptr.u()));
                let lid = self.instr_link_id(instr, MachineInstance::regs, 1);
                let output_ptr = self.reg_read(1, reg2, lid);
                assert!(is_multiple_of_4(output_ptr.u()));

                set_col!(tmp1_col, input_ptr);
                set_col!(tmp2_col, output_ptr);
                set_col!(tmp3_col, (input_ptr.u() >> 2).into());
                set_col!(tmp4_col, (output_ptr.u() >> 2).into());

                let (b1, b2, b3, b4, _sign) = decompose_lower32(input_ptr.u() as i64 >> 2);
                set_col!(X_b1, Elem::from_u32_as_fe(b1.into()));
                set_col!(X_b2, Elem::from_u32_as_fe(b2.into()));
                set_col!(X_b3, Elem::from_u32_as_fe(b3.into()));
                set_col!(X_b4, Elem::from_u32_as_fe(b4.into()));

                let (b5, b6, b7, b8, _sign) = decompose_lower32(output_ptr.u() as i64 >> 2);
                set_col!(Y_b5, Elem::from_u32_as_fe(b5.into()));
                set_col!(Y_b6, Elem::from_u32_as_fe(b6.into()));
                set_col!(Y_b7, Elem::from_u32_as_fe(b7.into()));
                set_col!(Y_b8, Elem::from_u32_as_fe(b8.into()));

                let inputs = (0..12)
                    .map(|i| {
                        // memory reads from the poseidon machine
                        let lid = self.link_id("main_poseidon_gl", "main_memory", 0);
                        let lo = self.proc.get_mem(input_ptr.u() + 8 * i, self.step, lid);
                        let lid = self.link_id("main_poseidon_gl", "main_memory", 1);
                        let hi = self.proc.get_mem(input_ptr.u() + 8 * i + 4, self.step, lid);
                        F::from(((hi as u64) << 32) | lo as u64)
                    })
                    .collect::<Vec<_>>();

                let outputs = poseidon_gl::poseidon_gl(&inputs);
                outputs.iter().enumerate().rev().for_each(|(i, v)| {
                    // the .rev() is not necessary, but makes the split_gl
                    // operations in the same "order" as automatic witgen
                    let val = v.to_integer().try_into_u64().unwrap();
                    let hi = (val >> 32) as u32;
                    let lo = (val & 0xffffffff) as u32;
                    // memory writes from the poseidon machine
                    let lid = self.link_id("main_poseidon_gl", "main_memory", 2);
                    self.proc
                        .set_mem(output_ptr.u() + 8 * i as u32, lo, self.step + 1, lid);
                    let lid = self.link_id("main_poseidon_gl", "main_memory", 3);
                    self.proc
                        .set_mem(output_ptr.u() + 8 * i as u32 + 4, hi, self.step + 1, lid);
                    let lid = self.link_id("main_poseidon_gl", "main_split_gl", 0);
                    submachine_op!(split_gl, lid, &[*v, lo.into(), hi.into(), 0.into()],);
                });

                let lid = self.instr_link_id(instr, MachineInstance::poseidon_gl, 0);
                submachine_op!(
                    poseidon_gl,
                    lid,
                    &[
                        input_ptr.into_fe(),
                        output_ptr.into_fe(),
                        self.step.into(),
                        0.into()
                    ],
                    inputs[0],
                    inputs[1],
                    inputs[2],
                    inputs[3],
                    inputs[4],
                    inputs[5],
                    inputs[6],
                    inputs[7],
                    inputs[8],
                    inputs[9],
                    inputs[10],
                    inputs[11],
                    outputs[0],
                    outputs[1],
                    outputs[2],
                    outputs[3]
                );
                None
            }
            Instruction::poseidon2_gl => {
                let input_ptr = self.proc.get_reg_mem(args[0].u()).u();
                assert!(is_multiple_of_4(input_ptr));

                let inputs: [u64; 8] = (0..16)
                    .map(|i| self.proc.get_mem(input_ptr + i * 4, 0, 0))
                    .chunks(2)
                    .into_iter()
                    .map(|mut chunk| {
                        let low = chunk.next().unwrap() as u64;
                        let high = chunk.next().unwrap() as u64;
                        (high << 32) | low
                    })
                    .collect::<Vec<_>>()
                    .try_into()
                    .unwrap();

                let result = poseidon2_gl::poseidon2_gl(&inputs)
                    .into_iter()
                    .flat_map(|v| vec![(v & 0xffffffff) as u32, (v >> 32) as u32]);

                let output_ptr = self.proc.get_reg_mem(args[1].u()).u();
                assert!(is_multiple_of_4(output_ptr));
                result.enumerate().for_each(|(i, v)| {
                    self.proc.set_mem(output_ptr + i as u32 * 4, v, 0, 0);
                });

                None
            }
            Instruction::affine_256 => {
                // a * b + c = d
                let input_ptr_a = self.proc.get_reg_mem(args[0].u()).u();
                assert!(is_multiple_of_4(input_ptr_a));
                let input_ptr_b = self.proc.get_reg_mem(args[1].u()).u();
                assert!(is_multiple_of_4(input_ptr_b));
                let input_ptr_c = self.proc.get_reg_mem(args[2].u()).u();
                assert!(is_multiple_of_4(input_ptr_c));
                let output_ptr_d = self.proc.get_reg_mem(args[3].u()).u();
                assert!(is_multiple_of_4(output_ptr_d));

                let a = (0..8)
                    .map(|i| F::from(self.proc.get_mem(input_ptr_a + i * 4, 0, 0)))
                    .collect::<Vec<_>>();
                let b = (0..8)
                    .map(|i| F::from(self.proc.get_mem(input_ptr_b + i * 4, 0, 0)))
                    .collect::<Vec<_>>();
                let c = (0..8)
                    .map(|i| F::from(self.proc.get_mem(input_ptr_c + i * 4, 0, 0)))
                    .collect::<Vec<_>>();
                let result = arith::affine_256(&a, &b, &c);

                result.0.iter().enumerate().for_each(|(i, &v)| {
                    self.proc.set_mem(
                        output_ptr_d + i as u32 * 4,
                        v.to_integer().try_into_u32().unwrap(),
                        1,
                        1,
                    );
                });
                result.1.iter().enumerate().for_each(|(i, &v)| {
                    self.proc.set_mem(
                        output_ptr_d + (result.0.len() as u32 * 4) + (i as u32 * 4),
                        v.to_integer().try_into_u32().unwrap(),
                        1,
                        1,
                    );
                });

                // TODO: main_arith event
                None
            }
            Instruction::mod_256 => {
                // a mod b = c
                let input_ptr_a = self.proc.get_reg_mem(args[0].u()).u();
                assert!(is_multiple_of_4(input_ptr_a));
                let input_ptr_b = self.proc.get_reg_mem(args[1].u()).u();
                assert!(is_multiple_of_4(input_ptr_b));
                let output_ptr_c = self.proc.get_reg_mem(args[2].u()).u();
                assert!(is_multiple_of_4(output_ptr_c));

                let ah = (0..8)
                    .map(|i| F::from(self.proc.get_mem(input_ptr_a + i * 4, 0, 0)))
                    .collect::<Vec<_>>();
                let al = (8..16)
                    .map(|i| F::from(self.proc.get_mem(input_ptr_a + i * 4, 0, 0)))
                    .collect::<Vec<_>>();
                let b = (0..8)
                    .map(|i| F::from(self.proc.get_mem(input_ptr_b + i * 4, 0, 0)))
                    .collect::<Vec<_>>();
                let result = arith::mod_256(&ah, &al, &b);

                result.iter().enumerate().for_each(|(i, &v)| {
                    self.proc.set_mem(
                        output_ptr_c + i as u32 * 4,
                        v.to_integer().try_into_u32().unwrap(),
                        1,
                        1,
                    );
                });

                // TODO: main_arith event
                None
            }
            Instruction::ec_add => {
                // a + b = c
                let input_ptr_a = self.proc.get_reg_mem(args[0].u()).u();
                assert!(is_multiple_of_4(input_ptr_a));
                let input_ptr_b = self.proc.get_reg_mem(args[1].u()).u();
                assert!(is_multiple_of_4(input_ptr_b));
                let output_ptr_c = self.proc.get_reg_mem(args[2].u()).u();
                assert!(is_multiple_of_4(output_ptr_c));

                let ax = (0..8)
                    .map(|i| F::from(self.proc.get_mem(input_ptr_a + i * 4, 0, 0)))
                    .collect::<Vec<_>>();
                let ay = (8..16)
                    .map(|i| F::from(self.proc.get_mem(input_ptr_a + i * 4, 0, 0)))
                    .collect::<Vec<_>>();
                let bx = (0..8)
                    .map(|i| F::from(self.proc.get_mem(input_ptr_b + i * 4, 0, 0)))
                    .collect::<Vec<_>>();
                let by = (8..16)
                    .map(|i| F::from(self.proc.get_mem(input_ptr_b + i * 4, 0, 0)))
                    .collect::<Vec<_>>();

                let result = arith::ec_add(&ax, &ay, &bx, &by);
                result.0.iter().enumerate().for_each(|(i, &v)| {
                    self.proc.set_mem(
                        output_ptr_c + i as u32 * 4,
                        v.to_integer().try_into_u32().unwrap(),
                        1,
                        1,
                    );
                });
                result.1.iter().enumerate().for_each(|(i, &v)| {
                    self.proc.set_mem(
                        output_ptr_c + (result.0.len() as u32 * 4) + (i as u32 * 4),
                        v.to_integer().try_into_u32().unwrap(),
                        1,
                        1,
                    );
                });

                // TODO: main_arith event
                None
            }
            Instruction::ec_double => {
                // a * 2 = b
                let input_ptr_a = self.proc.get_reg_mem(args[0].u()).u();
                assert!(is_multiple_of_4(input_ptr_a));
                let output_ptr_b = self.proc.get_reg_mem(args[1].u()).u();
                assert!(is_multiple_of_4(output_ptr_b));

                let ax = (0..8)
                    .map(|i| F::from(self.proc.get_mem(input_ptr_a + i * 4, 0, 0)))
                    .collect::<Vec<_>>();
                let ay = (8..16)
                    .map(|i| F::from(self.proc.get_mem(input_ptr_a + i * 4, 0, 0)))
                    .collect::<Vec<_>>();

                let result = arith::ec_double(&ax, &ay);
                result.0.iter().enumerate().for_each(|(i, &v)| {
                    self.proc.set_mem(
                        output_ptr_b + i as u32 * 4,
                        v.to_integer().try_into_u32().unwrap(),
                        1,
                        1,
                    );
                });
                result.1.iter().enumerate().for_each(|(i, &v)| {
                    self.proc.set_mem(
                        output_ptr_b + (result.0.len() as u32 * 4) + (i as u32 * 4),
                        v.to_integer().try_into_u32().unwrap(),
                        1,
                        1,
                    );
                });

                // TODO: main_arith event
                None
            }
            Instruction::commit_public => {
                let lid = self.instr_link_id(instr, MachineInstance::regs, 0);
                let idx = self.reg_read(0, args[0].u(), lid);
                let lid = self.instr_link_id(instr, MachineInstance::regs, 1);
                let limb = self.reg_read(0, args[1].u(), lid);
                set_col!(tmp1_col, idx);
                set_col!(tmp2_col, limb);
                log::debug!("Committing public: idx={idx}, limb={limb}");
                let lid = self.instr_link_id(instr, MachineInstance::publics, 0);
                submachine_op!(
                    publics,
                    lid,
                    &[idx.into_fe(), limb.into_fe(), 0.into(), 0.into()],
                );
                None
            }
<<<<<<< HEAD
            Instruction::keccakf => {
                let reg1 = args[0].u();
                let reg2 = args[1].u();
                let lid = self.instr_link_id(instr, "main_regs", 0);
                let input_ptr = self.reg_read(0, reg1, lid);
                let lid = self.instr_link_id(instr, "main_regs", 1);
                let output_ptr = self.reg_read(1, reg2, lid);

                set_col!(tmp1_col, input_ptr);
                set_col!(tmp2_col, output_ptr);

                let mut state = [0u64; 25];
                // Note: lo/hi positions are swapped (lo at +4 offset, hi at +0) to match
                // the Keccak machine specification's memory layout
                for (i, state_i) in state.iter_mut().enumerate() {
                    let lo = self
                        .proc
                        .get_mem(input_ptr.u() + 8 * i as u32 + 4, self.step, lid);
                    let hi = self
                        .proc
                        .get_mem(input_ptr.u() + 8 * i as u32, self.step, lid);
                    *state_i = ((hi as u64) << 32) | lo as u64;
                }

                keccakf(&mut state);

                for (i, val) in state.iter().enumerate() {
                    let lo = *val as u32;
                    let hi = (val >> 32) as u32;

                    self.proc
                        .set_mem(output_ptr.u() + i as u32 * 8 + 4, lo, self.step + 1, lid);
                    self.proc
                        .set_mem(output_ptr.u() + i as u32 * 8, hi, self.step + 1, lid);
                }

                //let lid = self.instr_link_id(instr, "main_keccakf", 0);
                //submachine_op!(keccakf, lid, &[input_ptr.into_fe(), output_ptr.into_fe()],);
                //main_op!(keccakf32_memory);
                vec![]
            }
=======
            Instruction::Count => unreachable!(),
>>>>>>> fc2426d9
        };

        r
    }

    fn eval_expression(&mut self, expression: &Expression) -> Option<Elem<F>> {
        match expression {
            Expression::Reference(_, r) => {
                // an identifier looks like this:
                let name = r.try_to_identifier().unwrap();

                // labels share the identifier space with registers:
                // try one, then the other
                let val = self
                    .label_map
                    .get(name.as_str())
                    .cloned()
                    .unwrap_or_else(|| self.proc.get_reg(name.as_str()));
                Some(val)
            }
            Expression::PublicReference(_, _) => todo!(),
            Expression::Number(_, Number { value: n, .. }) => {
                let unsigned: u32 = n
                    .try_into()
                    .unwrap_or_else(|_| panic!("Value does not fit in 32 bits."));

                Some(unsigned.into())
            }
            Expression::String(_, _) => todo!(),
            Expression::Tuple(_, _) => todo!(),
            Expression::LambdaExpression(_, _) => todo!(),
            Expression::ArrayLiteral(_, _) => todo!(),
            Expression::BinaryOperation(
                _,
                BinaryOperation {
                    left: l,
                    op,
                    right: r,
                },
            ) => {
                let l = &self.eval_expression(l).unwrap();
                let r = &self.eval_expression(r).unwrap();

                let result = match (l, r) {
                    (Elem::Binary(l), Elem::Binary(r)) => match op {
                        powdr_ast::parsed::BinaryOperator::Add => Elem::Binary(l + r),
                        powdr_ast::parsed::BinaryOperator::Sub => Elem::Binary(l - r),
                        powdr_ast::parsed::BinaryOperator::Mul => match l.checked_mul(*r) {
                            // Multiplication is a special case as the input for
                            // poseidon_gl requires field multiplication. So,
                            // if native multiplication overflows, we use field
                            // multiplication.
                            //
                            // TODO: support types in the zkVM specification, so
                            // that we don't have to guess which kind of
                            // arithmetic we have to use.
                            Some(v) => Elem::Binary(v),
                            None => {
                                let l = F::from(*l);
                                let r = F::from(*r);
                                Elem::Field(l * r)
                            }
                        },
                        powdr_ast::parsed::BinaryOperator::Div => Elem::Binary(l / r),
                        powdr_ast::parsed::BinaryOperator::Mod => Elem::Binary(l % r),
                        powdr_ast::parsed::BinaryOperator::Pow => {
                            Elem::Binary(l.pow(u32::try_from(*r).unwrap()))
                        }
                        _ => todo!(),
                    },
                    (Elem::Field(l), Elem::Field(r)) => {
                        let result = match op {
                            // We need to subtract field elements in the bootloader:
                            powdr_ast::parsed::BinaryOperator::Sub => *l - *r,
                            _ => todo!(),
                        };
                        Elem::Field(result)
                    }
                    (Elem::Binary(l), Elem::Field(r)) => {
                        // We need to add a field element to a binary when calling poseidon_gl:
                        let result = match op {
                            powdr_ast::parsed::BinaryOperator::Add => F::from(*l) + *r,
                            _ => todo!(),
                        };
                        Elem::Field(result)
                    }
                    _ => panic!("tried to operate a binary value with a field value"),
                };

                Some(result)
            }
            Expression::UnaryOperation(_, UnaryOperation { op, expr: arg }) => {
                let arg = self.eval_expression(arg).unwrap().bin();
                let result = match op {
                    powdr_ast::parsed::UnaryOperator::Minus => -arg,
                    powdr_ast::parsed::UnaryOperator::LogicalNot => todo!(),
                    powdr_ast::parsed::UnaryOperator::Next => unreachable!(),
                };

                Some(Elem::Binary(result))
            }
            Expression::FunctionCall(
                _,
                FunctionCall {
                    function,
                    arguments,
                },
            ) => match function.as_ref() {
                Expression::Reference(_, f) if f.to_string() == "std::prover::eval" => {
                    self.eval_expression(&arguments[0])
                }
                Expression::Reference(_, f) if f.to_string() == "std::convert::int" => {
                    // whatever. we don't need to convert anything
                    self.eval_expression(&arguments[0])
                }
                Expression::Reference(_, f) => {
                    self.exec_instruction(f.try_to_identifier().unwrap(), arguments)
                }
                _ => {
                    unimplemented!(
                        "Function call not implemented: {function}{}",
                        arguments.iter().format(", ")
                    )
                }
            },
            Expression::FreeInput(_, expr) => {
                let Expression::FunctionCall(
                    _,
                    FunctionCall {
                        function,
                        arguments,
                    },
                ) = expr.as_ref()
                else {
                    panic!("Free input does not match pattern: {expr}");
                };
                let Expression::Reference(_, f) = function.as_ref() else {
                    panic!("Free input does not match pattern: {expr}");
                };
                let variant = f
                    .to_string()
                    .strip_prefix("std::prelude::Query::")
                    .unwrap_or_else(|| panic!("Free input does not match pattern: {expr}"))
                    .to_string();
                let values = arguments
                    .iter()
                    .map(|arg| self.eval_expression(arg).unwrap().to_string())
                    .collect::<Vec<_>>();
                let query = format!("{variant}({})", values.join(","));
                match (self.inputs)(&query).unwrap() {
                    Some(val) => {
                        let e = Elem::try_from_fe_as_bin(&val)
                            .expect("field value does not fit into u32 or i32");
                        Some(e)
                    }
                    None => {
                        panic!("unknown query command: {query}");
                    }
                }
            }
            Expression::MatchExpression(_, _) => todo!(),
            Expression::IfExpression(_, _) => panic!(),
            Expression::BlockExpression(_, _) => panic!(),
            Expression::IndexAccess(_, _) => todo!(),
            Expression::StructExpression(_, _) => todo!(),
        }
    }

    /// generate witness program columns from the pc values of the execution
    fn generate_program_columns(&mut self) -> Vec<(String, Vec<F>)> {
        let mut cols = vec![];
        for (fcol, pcol) in &self.program_cols {
            let mut values: Vec<F> = Vec::with_capacity(self.proc.pc_trace().len());
            let fixed_values = self.get_fixed(fcol).unwrap();
            for pc in self.proc.pc_trace() {
                values.push(fixed_values[*pc as usize])
            }
            cols.push((pcol.to_string(), values))
        }
        cols
    }
}

pub type FixedColumns<F> = Arc<Vec<(String, VariablySizedColumn<F>)>>;

/// Result of the execution.
/// If executing in ExecMode::Fast, trace and memory fields will be empty.
pub struct Execution<F: FieldElement> {
    /// number of rows used by the execution (not of the full main columns, which are extended to a power-of-two)
    pub trace_len: usize,
    /// witness columns
    pub trace: HashMap<String, Vec<F>>,
    /// final memory state
    pub memory: MemoryState,
    /// sequence of memory accesses
    pub memory_accesses: Vec<MemOperation>,
    /// final register memory state
    pub register_memory: RegisterMemoryState<F>,
}

#[derive(Clone, Copy)]
enum ExecMode {
    Fast,
    Trace,
}

/// Execute a Powdr/RISCV assembly program, without generating a witness.
/// Returns the execution trace length.
pub fn execute_fast<F: FieldElement>(
    asm: &AnalysisASMFile,
    initial_memory: MemoryState,
    prover_ctx: &Callback<F>,
    bootloader_inputs: &[F],
    profiling: Option<ProfilerOptions>,
) -> usize {
    log::info!("Executing...");
    execute_inner(
        asm,
        None,
        None,
        initial_memory,
        prover_ctx,
        bootloader_inputs,
        usize::MAX,
        ExecMode::Fast,
        profiling,
    )
    .trace_len
}

/// Execute and generate a valid witness for a Powdr/RISCV assembly program.
#[allow(clippy::too_many_arguments)]
pub fn execute<F: FieldElement>(
    asm: &AnalysisASMFile,
    opt_pil: &Analyzed<F>,
    fixed: FixedColumns<F>,
    initial_memory: MemoryState,
    prover_ctx: &Callback<F>,
    bootloader_inputs: &[F],
    max_steps_to_execute: Option<usize>,
    profiling: Option<ProfilerOptions>,
) -> Execution<F> {
    log::info!("Executing (trace generation)...");

    execute_inner(
        asm,
        Some(opt_pil),
        Some(fixed),
        initial_memory,
        prover_ctx,
        bootloader_inputs,
        max_steps_to_execute.unwrap_or(usize::MAX),
        ExecMode::Trace,
        profiling,
    )
}

#[allow(clippy::too_many_arguments)]
fn execute_inner<F: FieldElement>(
    asm: &AnalysisASMFile,
    opt_pil: Option<&Analyzed<F>>,
    fixed: Option<FixedColumns<F>>,
    initial_memory: MemoryState,
    prover_ctx: &Callback<F>,
    bootloader_inputs: &[F],
    max_steps_to_execute: usize,
    mode: ExecMode,
    profiling: Option<ProfilerOptions>,
) -> Execution<F> {
    let start = Instant::now();
    let main_machine = get_main_machine(asm);

    let PreprocessedMain {
        statements,
        label_map,
        batch_to_line_map,
        debug_files,
        function_starts,
        location_starts,
    } = preprocess_main_function(main_machine);

    let witness_cols: Vec<String> = opt_pil
        .map(|pil| {
            pil.committed_polys_in_source_order()
                .flat_map(|(s, _)| s.array_elements().map(|(name, _)| name))
                .collect()
        })
        .unwrap_or_default();

    // program columns to witness columns
    let program_cols: HashMap<_, _> = if let Some(fixed) = &fixed {
        fixed
            .iter()
            .filter_map(|(name, _col)| {
                if !name.starts_with("main__rom::p_") {
                    return None;
                }
                let wit_name = format!("main::{}", name.strip_prefix("main__rom::p_").unwrap());
                if !witness_cols.contains(&wit_name) {
                    return None;
                }
                Some((name.clone(), wit_name))
            })
            .collect()
    } else {
        Default::default()
    };

    let proc = match TraceBuilder::<'_, F>::new(
        main_machine,
        opt_pil,
        witness_cols,
        initial_memory,
        &batch_to_line_map,
        max_steps_to_execute,
        mode,
    ) {
        Ok(proc) => proc,
        Err(ret) => return *ret,
    };

    let bootloader_inputs = bootloader_inputs
        .iter()
        .map(|v| Elem::try_from_fe_as_bin(v).unwrap_or(Elem::Field(*v)))
        .collect();

    let pil_links = opt_pil.map(pil::links_from_pil).unwrap_or_default();

    // We clear the QueryCallback's virtual FS before the execution.
    (prover_ctx)("Clear").unwrap();
    let mut e = Executor {
        proc,
        label_map,
        inputs: prover_ctx,
        bootloader_inputs,
        fixed: fixed.unwrap_or_default(),
        program_cols,
        step: 0,
        mode,
        pil_links,
        pil_instruction_links: vec![None; Instruction::count() * MachineInstance::count()],
        pil_other_links: Default::default(),
        cached_fixed_cols: Default::default(),
    };

    e.init();

    let mut profiler =
        profiling.map(|opt| Profiler::new(opt, &debug_files[..], function_starts, location_starts));

    let mut curr_pc = 0u32;
    e.proc.push_row(PC_INITIAL_VAL as u32);
    let mut last = Instant::now();
    let mut count = 0;
    loop {
        let stm = statements[curr_pc as usize];

        log::trace!("l {curr_pc}: {stm}",);

        e.step += 4;

        count += 1;
        if count % 10000 == 0 {
            let now = Instant::now();
            let elapsed = now - last;
            if elapsed.as_secs_f64() > 1.0 {
                last = now;
                log::debug!("instructions/s: {}", count as f64 / elapsed.as_secs_f64(),);
                count = 0;
            }
        }

        match stm {
            FunctionStatement::Assignment(a) => {
                let pc = e.proc.get_pc().u();
                e.proc.set_col(KnownWitnessCol::_operation_id, 2.into());
                if let Some(p) = &mut profiler {
                    p.add_instruction_cost(pc as usize);
                }

                let results = e.eval_expression(a.rhs.as_ref());
                assert_eq!(a.lhs_with_reg.len(), 1);

                let asgn_reg = a.lhs_with_reg[0].1.clone();
                if let AssignmentRegister::Register(x) = asgn_reg {
                    assert_eq!(x, "X"); // we currently only assign through X
                    let x_const =
                        Elem::Field(e.get_known_fixed(KnownFixedCol::X_const, pc as usize));

                    match a.rhs.as_ref() {
                        Expression::FreeInput(_, _expr) => {
                            // we currently only use X for free inputs
                            assert!(x_const.is_zero());
                            e.proc.set_col(KnownWitnessCol::X, results.unwrap());
                            e.proc
                                .set_col(KnownWitnessCol::X_free_value, results.unwrap());
                        }
                        _ => {
                            // We're assinging a value or the result of an instruction.
                            // Currently, only X used as the assignment register in this case.
                            let x = results.unwrap();
                            e.proc.set_col(KnownWitnessCol::X, x);

                            let x_read_free = Elem::Field(
                                e.get_known_fixed(KnownFixedCol::X_read_free, pc as usize),
                            );

                            // We need to solve for X_free_value:
                            // X = X_const + X_read_free * X_free_value
                            // X - X_const = X_read_free * X_free_value
                            // X_free_value = (X - X_const) / X_read_free
                            let x_free_value = if x_read_free.is_zero() {
                                Elem::Field(F::zero())
                            } else {
                                x.sub(&x_const).div(&x_read_free)
                            };
                            e.proc.set_col(KnownWitnessCol::X_free_value, x_free_value);
                        }
                    }
                } else {
                    panic!("should be an assignment register");
                }

                for ((dest, _), val) in a.lhs_with_reg.iter().zip(results) {
                    e.proc.set_reg(dest, val);
                }
            }
            FunctionStatement::Instruction(i) => {
                e.proc.set_col(KnownWitnessCol::_operation_id, 2.into());

                if let Some(p) = &mut profiler {
                    p.add_instruction_cost(e.proc.get_pc().u() as usize);
                }

                if ["jump", "jump_dyn"].contains(&i.instruction.as_str()) {
                    let pc_before = e.proc.get_pc().u();

                    e.exec_instruction(&i.instruction, &i.inputs);

                    // we can't use `get_pc/get_reg`, as its value is only updated when moving to the next row
                    let pc_after = e.proc.get_next_pc().u();

                    let target_reg = e.eval_expression(&i.inputs[1]).unwrap().u();

                    if let Some(p) = &mut profiler {
                        let pc_return = e.proc.get_reg_mem(target_reg).u();
                        // in the generated powdr asm, not writing to `x1` means the returning pc is ignored
                        if target_reg != 1 {
                            p.jump(pc_after as usize);
                        } else {
                            p.jump_and_link(
                                pc_before as usize,
                                pc_after as usize,
                                pc_return as usize,
                            );
                        }
                    }
                } else {
                    e.exec_instruction(&i.instruction, &i.inputs);
                }
            }
            FunctionStatement::Return(_) => {
                e.proc.set_col(KnownWitnessCol::_operation_id, 2.into());
                break;
            }
            FunctionStatement::DebugDirective(dd) => {
                e.step -= 4;
                match &dd.directive {
                    DebugDirective::Loc(file, line, column) => {
                        let (dir, file) = debug_files[file - 1];
                        log::trace!("Executed {dir}/{file}:{line}:{column}");
                    }
                    DebugDirective::OriginalInstruction(insn) => {
                        log::trace!("  {insn}");
                    }
                    DebugDirective::File(_, _, _) => unreachable!(),
                };
            }
            FunctionStatement::Label(_) => {
                unreachable!()
            }
        };

        curr_pc = match e.proc.advance() {
            Some(pc) => pc,
            None => break,
        };
    }

    if let Some(mut p) = profiler {
        p.finish();
    }

    let mut program_columns = vec![];

    log::debug!("Program execution took {}s", start.elapsed().as_secs_f64());

    if let ExecMode::Trace = mode {
        let sink_id = e.sink_id();

        // reset
        e.proc.set_col(KnownWitnessCol::pc_update, 0.into());
        e.proc.set_pc(0.into());
        assert!(e.proc.advance().is_none());
        e.proc
            .set_col(KnownWitnessCol::_operation_id, sink_id.into());

        // jump_to_operation
        e.proc.set_col(KnownWitnessCol::pc_update, 1.into());
        e.proc.set_pc(1.into());
        e.proc.set_reg("query_arg_1", 0);
        e.proc.set_reg("query_arg_2", 0);
        assert!(e.proc.advance().is_none());
        e.proc
            .set_col(KnownWitnessCol::_operation_id, sink_id.into());

        // loop
        e.proc.set_col(KnownWitnessCol::pc_update, sink_id.into());
        e.proc.set_pc(sink_id.into());
        assert!(e.proc.advance().is_none());
        e.proc.set_col(KnownWitnessCol::pc_update, sink_id.into());
        e.proc
            .set_col(KnownWitnessCol::_operation_id, sink_id.into());

        let start = Instant::now();
        program_columns = e.generate_program_columns();
        log::debug!(
            "Generating program columns took {}s",
            start.elapsed().as_secs_f64()
        );
    }

    e.proc.finish(opt_pil, program_columns)
}

/// Utility function for writing the executor witness CSV file.
///
/// If `all_witness_cols` is given, all columns there will also be output, but have empty values when not present in the executor witness
/// (this is useful for debugging, for easy comparison with auto witgen export CSV file).
pub fn write_executor_csv<F: FieldElement, P: AsRef<Path>>(
    file_path: P,
    executor_witness: &[(String, Vec<F>)],
    all_witness_cols: Option<&[String]>,
) {
    let columns: Vec<_> = if let Some(witness_cols) = all_witness_cols {
        witness_cols
            .iter()
            .map(|name| {
                if let Some((_, values)) = executor_witness.iter().find(|(n, _)| n == name) {
                    (name, values.as_ref())
                } else {
                    (name, [].as_ref())
                }
            })
            .collect()
    } else {
        executor_witness
            .iter()
            .map(|(name, values)| (name, values.as_ref()))
            .collect()
    };

    write_polys_csv_file(
        std::fs::File::create(file_path.as_ref()).unwrap(),
        powdr_number::CsvRenderMode::Hex,
        &columns[..],
    );
}

fn is_multiple_of_4(n: u32) -> bool {
    n % 4 == 0
}<|MERGE_RESOLUTION|>--- conflicted
+++ resolved
@@ -2573,13 +2573,12 @@
                 );
                 None
             }
-<<<<<<< HEAD
             Instruction::keccakf => {
                 let reg1 = args[0].u();
                 let reg2 = args[1].u();
-                let lid = self.instr_link_id(instr, "main_regs", 0);
+                let lid = self.instr_link_id(instr, MachineInstance::regs, 0);
                 let input_ptr = self.reg_read(0, reg1, lid);
-                let lid = self.instr_link_id(instr, "main_regs", 1);
+                let lid = self.instr_link_id(instr, MachineInstance::regs, 1);
                 let output_ptr = self.reg_read(1, reg2, lid);
 
                 set_col!(tmp1_col, input_ptr);
@@ -2613,11 +2612,9 @@
                 //let lid = self.instr_link_id(instr, "main_keccakf", 0);
                 //submachine_op!(keccakf, lid, &[input_ptr.into_fe(), output_ptr.into_fe()],);
                 //main_op!(keccakf32_memory);
-                vec![]
-            }
-=======
+                None
+            }
             Instruction::Count => unreachable!(),
->>>>>>> fc2426d9
         };
 
         r
