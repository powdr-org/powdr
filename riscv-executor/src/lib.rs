--- conflicted
+++ resolved
@@ -595,44 +595,6 @@
     }
 }
 
-<<<<<<< HEAD
-=======
-pub struct TraceReplay<'a, F: FieldElement> {
-    trace: &'a ExecutionTrace<F>,
-    regs: Vec<F>,
-    pc_idx: usize,
-    next_write: usize,
-    next_r: usize,
-}
-
-impl<F: FieldElement> TraceReplay<'_, F> {
-    /// Returns the next row's registers value.
-    ///
-    /// Just like an iterator's next(), but returns the value borrowed from self.
-    pub fn next_row(&mut self) -> Option<&[F]> {
-        if self.next_r == self.trace.len {
-            return None;
-        }
-
-        // we optimistically increment the PC, if it is a jump or special case,
-        // one of the writes will overwrite it
-        self.regs[self.pc_idx] += 1.into();
-
-        while let Some(next_write) = self.trace.reg_writes.get(self.next_write) {
-            if next_write.row > self.next_r {
-                break;
-            }
-            self.next_write += 1;
-
-            self.regs[next_write.reg_idx as usize] = next_write.val;
-        }
-
-        self.next_r += 1;
-        Some(&self.regs[..])
-    }
-}
-
->>>>>>> 2e978667
 #[derive(Default)]
 pub struct RegisterMemory<F: FieldElement> {
     last: HashMap<u32, Elem<F>>,
