--- conflicted
+++ resolved
@@ -404,11 +404,7 @@
         let cols: HashMap<String, _> = witness_cols
             .into_iter()
             .filter(|n| n.starts_with("main::"))
-<<<<<<< HEAD
             .map(|n| (n, vec![]))
-=======
-            .map(|n| (n, vec![F::zero(), F::zero()]))
->>>>>>> a737ed85
             .collect();
 
         ExecutionTrace {
@@ -784,20 +780,6 @@
             self.regs[idx as usize] = value;
         }
 
-<<<<<<< HEAD
-=======
-        pub fn set_col_idx(&mut self, name: &str, idx: usize, value: Elem<F>) {
-            if let ExecMode::Trace = self.mode {
-                let col = self
-                    .trace
-                    .cols
-                    .get_mut(name)
-                    .unwrap_or_else(|| panic!("col not found: {name}"));
-                *col.get_mut(idx).unwrap() = value.into_fe();
-            }
-        }
-
->>>>>>> a737ed85
         pub fn set_col(&mut self, name: &str, value: Elem<F>) {
             if let ExecMode::Trace = self.mode {
                 let col = self
