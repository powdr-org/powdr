//! A specialized executor for our RISC-V assembly that can speedup witgen and
//! help with making partition decisions.
//!
//! WARNING: the general witness generation/execution code over the polynomial
//! constraints try to ensure the determinism of the instructions. If we bypass
//! much of witness generation using the present module, we lose the
//! non-determinism verification.
//!
//! TODO: perform determinism verification for each instruction independently
//! from execution.

use std::{
    collections::{BTreeMap, HashMap},
    fmt::{self, Display, Formatter},
    sync::Arc,
};

use builder::TraceBuilder;

use itertools::Itertools;
use powdr_ast::{
    asm_analysis::{AnalysisASMFile, CallableSymbol, FunctionStatement, LabelStatement, Machine},
    parsed::{
        asm::AssignmentRegister,
        asm::{parse_absolute_path, DebugDirective},
        BinaryOperation, Expression, FunctionCall, Number, UnaryOperation,
    },
};
use powdr_executor::constant_evaluator::VariablySizedColumn;
use powdr_number::{FieldElement, LargeInt};
pub use profiler::ProfilerOptions;

pub mod arith;
pub mod poseidon_gl;
mod profiler;
mod submachines;
use submachines::*;
mod memory;
use memory::*;

use crate::profiler::Profiler;

/// Initial value of the PC.
///
/// To match the ZK proof witness, the PC must start after some offset used for
/// proof initialization.
///
/// TODO: get this value from some authoritative place
const PC_INITIAL_VAL: usize = 2;

#[derive(Debug, Clone, Copy, PartialEq, Eq)]
enum Elem<F: FieldElement> {
    /// Only the ranges of i32 and u32 are actually valid for a Binary value.
    /// I.e., [-2**31, 2**32).
    Binary(i64),
    Field(F),
}

impl<F: FieldElement> Elem<F> {
    /// Try to interpret the value of a field as a binary, if it can be represented either as a
    /// u32 or a i32.
    pub fn try_from_fe_as_bin(value: &F) -> Option<Self> {
        if let Some(v) = value.to_integer().try_into_u32() {
            Some(Self::Binary(v as i64))
        } else {
            value.try_into_i32().map(|v| Self::Binary(v as i64))
        }
    }

    pub fn from_u32_as_fe(value: u32) -> Self {
        Self::Field(F::from(value))
    }

    pub fn from_i64_as_fe(value: i64) -> Self {
        Self::Field(F::from(value))
    }

    pub fn from_u64_as_fe(value: u64) -> Self {
        Self::Field(F::from(value))
    }

    pub fn from_bool_as_fe(value: bool) -> Self {
        if value {
            Self::Field(F::one())
        } else {
            Self::Field(F::zero())
        }
    }

    /// Interprets the value of self as a field element.
    pub fn into_fe(self) -> F {
        match self {
            Self::Field(f) => f,
            Self::Binary(b) => b.into(),
        }
    }

    /// Interprets the value of self as an i64, ignoring higher bytes if a field element
    pub fn as_i64_from_lower_bytes(&self) -> i64 {
        match self {
            Self::Binary(b) => *b,
            Self::Field(f) => {
                let mut bytes = f.to_bytes_le();
                bytes.truncate(8);
                i64::from_le_bytes(bytes.try_into().unwrap())
            }
        }
    }

    pub fn bin(&self) -> i64 {
        match self {
            Self::Binary(b) => *b,
            Self::Field(_) => panic!(),
        }
    }

    fn u(&self) -> u32 {
        self.bin().try_into().unwrap()
    }

    fn s(&self) -> i32 {
        self.bin().try_into().unwrap()
    }

    fn is_zero(&self) -> bool {
        match self {
            Self::Binary(b) => *b == 0,
            Self::Field(f) => f.is_zero(),
        }
    }

    fn add(&self, other: &Self) -> Self {
        match (self, other) {
            (Self::Binary(a), Self::Binary(b)) => Self::Binary(a.checked_add(*b).unwrap()),
            (Self::Field(a), Self::Field(b)) => Self::Field(*a + *b),
            (Self::Binary(a), Self::Field(b)) => Self::Field(F::from(*a) + *b),
            (Self::Field(a), Self::Binary(b)) => Self::Field(*a + F::from(*b)),
        }
    }

    fn sub(&self, other: &Self) -> Self {
        match (self, other) {
            (Self::Binary(a), Self::Binary(b)) => Self::Binary(a.checked_sub(*b).unwrap()),
            (Self::Field(a), Self::Field(b)) => Self::Field(*a - *b),
            (Self::Binary(a), Self::Field(b)) => Self::Field(F::from(*a) - *b),
            (Self::Field(a), Self::Binary(b)) => Self::Field(*a - F::from(*b)),
        }
    }

    fn mul(&self, other: &Self) -> Self {
        match (self, other) {
            (Self::Binary(a), Self::Binary(b)) => match a.checked_mul(*b) {
                Some(v) => Self::Binary(v),
                None => {
                    let a = F::from(*a);
                    let b = F::from(*b);
                    Self::Field(a * b)
                }
            },
            (Self::Field(a), Self::Field(b)) => Self::Field(*a * *b),
            (Self::Binary(a), Self::Field(b)) => Self::Field(F::from(*a) * *b),
            (Self::Field(a), Self::Binary(b)) => Self::Field(*a * F::from(*b)),
        }
    }

    fn div(&self, other: &Self) -> Self {
        match (self, other) {
            (Self::Binary(a), Self::Binary(b)) => Self::Binary(a / b),
            (Self::Field(a), Self::Field(b)) => Self::Field(*a / *b),
            (Self::Binary(a), Self::Field(b)) => Self::Field(F::from(*a) / *b),
            (Self::Field(a), Self::Binary(b)) => Self::Field(*a / F::from(*b)),
        }
    }
}

fn decompose_lower32(x: i64) -> (u8, u8, u8, u8, u8) {
    let b1 = (x & 0xff) as u8;
    let b2 = ((x >> 8) & 0xff) as u8;
    let b3 = ((x >> 16) & 0xff) as u8;
    let b4 = ((x >> 24) & 0xff) as u8;
    let sign = ((x >> 31) & 1) as u8;
    (b1, b2, b3, b4, sign)
}

impl<F: FieldElement> From<i64> for Elem<F> {
    fn from(value: i64) -> Self {
        Self::Binary(value)
    }
}

impl<F: FieldElement> From<u32> for Elem<F> {
    fn from(value: u32) -> Self {
        Self::Binary(value as i64)
    }
}

impl<F: FieldElement> From<i32> for Elem<F> {
    fn from(value: i32) -> Self {
        Self::Binary(value as i64)
    }
}

impl<F: FieldElement> From<usize> for Elem<F> {
    fn from(value: usize) -> Self {
        Self::Binary(value as i64)
    }
}

impl<F: FieldElement> Display for Elem<F> {
    fn fmt(&self, f: &mut Formatter<'_>) -> fmt::Result {
        match self {
            Self::Binary(b) => write!(f, "{b}"),
            Self::Field(fe) => write!(f, "{fe}"),
        }
    }
}

pub type MemoryState = HashMap<u32, u32>;
pub type RegisterMemoryState<F> = HashMap<u32, F>;

#[derive(Debug)]
pub enum MemOperationKind {
    Read,
    Write,
}

#[derive(Debug)]
pub struct MemOperation {
    /// The row of the execution trace the memory operation happened.
    pub row: usize,
    pub kind: MemOperationKind,
    pub address: u32,
}

pub struct RegWrite<F: FieldElement> {
    /// The row of the execution trace this write will result into. Multiple
    /// writes at the same row are valid: the last write to a given reg_idx will
    /// define the final value of the register in that row.
    row: usize,
    /// Index of the register in the register bank.
    reg_idx: u16,
    val: F,
}

pub struct ExecutionTrace<F: FieldElement> {
    pub reg_map: HashMap<String, u16>,

    /// Values of the registers in the execution trace.
    ///
    /// Each N elements is a row with all registers, where N is the number of
    /// registers.
    pub reg_writes: Vec<RegWrite<F>>,

    /// Writes and reads to memory.
    pub mem_ops: Vec<MemOperation>,

    /// The length of the trace, after applying the reg_writes.
    pub len: usize,

    cols: HashMap<String, Vec<Elem<F>>>,
}

impl<F: FieldElement> ExecutionTrace<F> {
    pub fn new(reg_map: HashMap<String, u16>, reg_writes: Vec<RegWrite<F>>, pc: usize) -> Self {
        let f0 = Elem::Field(F::zero());
        let cols: HashMap<String, _> = vec![
            "main::reg_write_X_query_arg_1",
            "main::reg_write_X_query_arg_2",
            "main::read_Y_query_arg_1",
            "main::X_b1",
            "main::X_b2",
            "main::X_b3",
            "main::X_b4",
            "main::wrap_bit",
            "main::X",
            "main::X_const",
            "main::X_read_free",
            "main::X_free_value",
            "main::Y_b5",
            "main::Y_b6",
            "main::Y_b7",
            "main::Y_b8",
            "main::Y_7bit",
            "main::Y",
            "main::Y_const",
            "main::Y_read_free",
            "main::Y_free_value",
            "main::Z",
            "main::Z_const",
            "main::W",
            "main::W_const",
            "main::val1_col",
            "main::val2_col",
            "main::val3_col",
            "main::val4_col",
            "main::XX",
            "main::XXIsZero",
            "main::XX_inv",
            "main::REM_b1",
            "main::REM_b2",
            "main::REM_b3",
            "main::REM_b4",
            "main::_operation_id",
            "main::instr_set_reg",
            "main::instr_get_reg",
            "main::instr_affine",
            "main::instr_mload",
            "main::instr_mstore",
            "main::instr_load_label",
            "main::instr_load_label_param_l",
            "main::instr_jump",
            "main::instr_jump_param_l",
            "main::instr_jump_dyn",
            "main::instr_branch_if_diff_nonzero",
            "main::instr_branch_if_diff_nonzero_param_l",
            "main::instr_branch_if_diff_equal",
            "main::instr_branch_if_diff_equal_param_l",
            "main::instr_skip_if_equal",
            "main::instr_branch_if_diff_greater_than",
            "main::instr_branch_if_diff_greater_than_param_l",
            "main::instr_is_diff_greater_than",
            "main::instr_is_greater_than",
            "main::instr_is_equal_zero",
            "main::instr_is_not_equal",
            "main::instr_and",
            "main::instr_or",
            "main::instr_xor",
            "main::instr_shl",
            "main::instr_shr",
            "main::instr_split_gl",
            "main::instr_wrap16",
            "main::instr_divremu",
            "main::instr_add_wrap",
            "main::instr_sub_wrap_with_offset",
            "main::instr_sign_extend_byte",
            "main::instr_sign_extend_16_bits",
            "main::instr_to_signed",
            "main::instr_mul",
            "main::instr__jump_to_operation",
            "main::instr__reset",
            "main::instr__loop",
            "main::instr_return",
            "main::instr_fail",
        ]
        .iter()
        .map(|n| (n.to_string(), vec![f0, f0]))
        .collect();

        ExecutionTrace {
            reg_map,
            reg_writes,
            mem_ops: Vec::new(),
            len: pc,
            cols,
        }
    }

    pub fn into_cols(self) -> Vec<(String, Vec<F>)> {
        self.cols
            .into_iter()
            .map(|(name, elems)| {
                let fes = elems.into_iter().map(|e| e.into_fe()).collect();
                (name, fes)
            })
            .collect()
    }

    /// Replay the execution and get the register values per trace row.
    pub fn replay(&self) -> TraceReplay<F> {
        TraceReplay {
            trace: self,
            regs: vec![0.into(); self.reg_map.len()],
            pc_idx: self.reg_map["pc"] as usize,
            next_write: 0,
            next_r: 0,
        }
    }
}

pub struct TraceReplay<'a, F: FieldElement> {
    trace: &'a ExecutionTrace<F>,
    regs: Vec<F>,
    pc_idx: usize,
    next_write: usize,
    next_r: usize,
}

impl<'a, F: FieldElement> TraceReplay<'a, F> {
    /// Returns the next row's registers value.
    ///
    /// Just like an iterator's next(), but returns the value borrowed from self.
    pub fn next_row(&mut self) -> Option<&[F]> {
        if self.next_r == self.trace.len {
            return None;
        }

        // we optimistically increment the PC, if it is a jump or special case,
        // one of the writes will overwrite it
        self.regs[self.pc_idx] += 1.into();

        while let Some(next_write) = self.trace.reg_writes.get(self.next_write) {
            if next_write.row > self.next_r {
                break;
            }
            self.next_write += 1;

            self.regs[next_write.reg_idx as usize] = next_write.val;
        }

        self.next_r += 1;
        Some(&self.regs[..])
    }
}

#[derive(Default)]
pub struct RegisterMemory<F: FieldElement> {
    last: HashMap<u32, Elem<F>>,
    second_last: HashMap<u32, Elem<F>>,
}

impl<F: FieldElement> RegisterMemory<F> {
    pub fn for_bootloader(&self) -> HashMap<u32, F> {
        self.second_last
            .iter()
            .map(|(k, v)| (*k, v.into_fe()))
            .collect()
    }
}

mod builder {
    use std::{cmp, collections::HashMap};

    use powdr_ast::asm_analysis::{Machine, RegisterTy};
    use powdr_number::FieldElement;

    use crate::{
        BinaryMachine, Elem, ExecMode, ExecutionTrace, MemOperation, MemOperationKind,
        MemoryMachine, MemoryState, RegWrite, RegisterMemory, RegisterMemoryState, ShiftMachine,
        SplitGlMachine, Submachine, SubmachineBoxed, PC_INITIAL_VAL,
    };

    fn register_names(main: &Machine) -> Vec<&str> {
        main.registers
            .iter()
            //.map(|statement| &statement.name[..])
            .filter_map(|statement| {
                if statement.ty != RegisterTy::Assignment {
                    Some(&statement.name[..])
                } else {
                    None
                }
            })
            .collect()
    }

    pub struct TraceBuilder<'b, F: FieldElement> {
        trace: ExecutionTrace<F>,
        pub submachines: HashMap<String, Box<dyn Submachine<F>>>,
        pub regs_machine: MemoryMachine,
        pub memory_machine: MemoryMachine,

        /// Maximum rows we can run before we stop the execution.
        max_rows: usize,

        // index of special case registers to look after:
        pc_idx: u16,

        /// The value of PC at the start of the execution of the current row.
        curr_pc: Elem<F>,

        /// The PC in the register bank refers to the batches, we have to track our
        /// actual program counter independently.
        next_statement_line: u32,

        /// When PC is written, we need to know what line to actually execute next
        /// from this map of batch to statement line.
        batch_to_line_map: &'b [u32],

        /// Current register bank
        regs: Vec<Elem<F>>,

        /// Current memory.
        mem: HashMap<u32, u32>,

        /// Separate register memory, last and second last.
        reg_mem: RegisterMemory<F>,

        /// The execution mode we running.
        /// Fast: do not save the register's trace and memory accesses.
        /// Trace: save everything - needed for continuations.
        mode: ExecMode,
    }

    impl<'a, 'b, F: FieldElement> TraceBuilder<'b, F> {
        /// Creates a new builder.
        ///
        /// May fail if max_rows_len is too small or if the main machine is
        /// empty. In this case, the final (empty) execution trace is returned
        /// in Err.
        #[allow(clippy::type_complexity)]
        pub fn new(
            main: &'a Machine,
            mem: MemoryState,
            batch_to_line_map: &'b [u32],
            max_rows_len: usize,
            mode: ExecMode,
        ) -> Result<Self, Box<(ExecutionTrace<F>, MemoryState, RegisterMemoryState<F>)>> {
            let reg_map = register_names(main)
                .into_iter()
                .enumerate()
                .map(|(i, name)| (name.to_string(), i as u16))
                .collect::<HashMap<String, u16>>();

            let reg_len = reg_map.len();

            // To save cache/memory bandwidth, I set the register index to be
            // u16, so panic if it doesn't fit (it obviously will fit for RISC-V).
            <usize as TryInto<u16>>::try_into(reg_len).unwrap();

            // To avoid a special case when replaying the trace, we create a
            // special write operation that sets the PC with 0 in the first row.
            let pc_idx = reg_map["pc"];
            let reg_writes = vec![RegWrite {
                row: 0,
                reg_idx: pc_idx,
                val: 0.into(),
            }];

            let mut regs = vec![0.into(); reg_len];
            regs[pc_idx as usize] = PC_INITIAL_VAL.into();

            let submachines: HashMap<String, Box<dyn Submachine<F>>> = [
                ("binary", BinaryMachine::new_boxed("main_binary")),
                ("shift", ShiftMachine::new_boxed("main_shift")),
                ("split_gl", SplitGlMachine::new_boxed("main_split_gl")),
            ]
            .into_iter()
            .map(|(name, m)| (name.to_string(), m))
            .collect();

            let mut ret = Self {
                pc_idx,
                curr_pc: PC_INITIAL_VAL.into(),
                /*
                trace: ExecutionTrace {
                    reg_map,
                    reg_writes,
                    mem_ops: Vec::new(),
                    len: PC_INITIAL_VAL + 1,
                    cols: HashMap::new(),
                },
                */
                trace: ExecutionTrace::new(reg_map, reg_writes, PC_INITIAL_VAL + 1),
                submachines,
                regs_machine: MemoryMachine::new("main_regs"),
                memory_machine: MemoryMachine::new("main_memory"),
                next_statement_line: 1,
                batch_to_line_map,
                max_rows: max_rows_len,
                regs,
                mem,
                reg_mem: Default::default(),
                mode,
            };

            if ret.has_enough_rows() || ret.set_next_pc().is_none() {
                Err(Box::new(ret.finish()))
            } else {
                Ok(ret)
            }
        }

<<<<<<< HEAD
        pub(crate) fn len(&self) -> u32 {
            // TODO: update self.trace.len inside push_row_* ?.
            // Right now only advance does it, maybe advance should call push_row itself
            let cols_len = self
                .trace
                .cols
                .values()
                .next()
                .map(|v| v.len())
                .unwrap_or(0) as u32;

            std::cmp::max(self.trace.len as u32, cols_len)
        }

        /// get current value of PC
=======
        /// get the value of PC as of the start of the execution of the current row.
>>>>>>> 51bbc127
        pub(crate) fn get_pc(&self) -> Elem<F> {
            self.curr_pc
        }

        /// get the value of PC as updated by the last executed instruction.
        /// The actual PC is only updated when moving to a new row.
        pub(crate) fn get_next_pc(&self) -> Elem<F> {
            self.regs[self.pc_idx as usize]
        }

        /// get current value of register
        pub(crate) fn get_reg(&self, idx: &str) -> Elem<F> {
            self.get_reg_idx(self.trace.reg_map[idx])
        }

        /// get current value of register by register index instead of name
        fn get_reg_idx(&self, idx: u16) -> Elem<F> {
            if idx == self.pc_idx {
                return self.get_pc();
            }
            self.regs[idx as usize]
        }

        /// sets the PC
        pub(crate) fn set_pc(&mut self, value: Elem<F>) {
            // updates the internal statement-based program counter accordingly:
            self.next_statement_line = self.batch_to_line_map[value.u() as usize];
            self.set_reg_idx(self.pc_idx, value);
        }

        /// set next value of register, accounting to x0 writes
        ///
        /// to set the PC, use set_pc() instead of this
        pub(crate) fn set_reg(&mut self, idx: &str, value: impl Into<Elem<F>>) {
            let v = value.into();
            self.set_reg_impl(idx, v)
        }

        fn set_reg_impl(&mut self, idx: &str, value: Elem<F>) {
            let idx = self.trace.reg_map[idx];
            assert!(idx != self.pc_idx);
            self.set_reg_idx(idx, value);
        }

        /// raw set next value of register by register index instead of name
        fn set_reg_idx(&mut self, idx: u16, value: Elem<F>) {
            // Record register write in trace.
            // TODO do not record if asgn reg
            if let ExecMode::Trace = self.mode {
                self.trace.reg_writes.push(RegWrite {
                    row: self.trace.len,
                    reg_idx: idx,
                    val: value.into_fe(),
                });
            }

            self.regs[idx as usize] = value;
        }

        pub fn set_col_idx(&mut self, name: &str, idx: usize, value: Elem<F>) {
            let col = self
                .trace
                .cols
                .get_mut(name)
                .unwrap_or_else(|| panic!("col not found: {name}"));
            *col.get_mut(idx).unwrap() = value;
        }

        pub fn set_col(&mut self, name: &str, value: Elem<F>) {
            let col = self
                .trace
                .cols
                .get_mut(name)
                .unwrap_or_else(|| panic!("col not found: {name}"));
            *col.last_mut().unwrap() = value;
        }

        pub fn get_col(&self, name: &str) -> Elem<F> {
            let col = self
                .trace
                .cols
                .get(name)
                .unwrap_or_else(|| panic!("col not found: {name}"));
            *col.last().unwrap()
        }

        pub fn push_row(&mut self) {
            self.trace
                .cols
                .values_mut()
                .for_each(|v| v.push(Elem::Field(0.into())));
        }

        pub fn extend_rows(&mut self, len: u32) {
            self.trace.cols.values_mut().for_each(|v| {
                let last = *v.last().unwrap();
                v.resize(len as usize, last);
            });
        }

        // pub fn push_row_copy(&mut self) {
        //     self.trace.cols.values_mut().for_each(|v| {
        //         v.push(v.last().unwrap().clone());
        //     });
        // }

        /// advance to next row, returns the index to the statement that must be
        /// executed now, or None if the execution is finished
        pub fn advance(&mut self) -> Option<u32> {
            let next_pc = self.regs[self.pc_idx as usize];
            if self.curr_pc != next_pc {
                // If we are at the limit of rows, stop the execution
                if self.has_enough_rows() {
                    return None;
                }

                self.trace.len += 1;
                self.curr_pc = next_pc;
            }

            // advance to the next statement
            let st_line = self.next_statement_line;

            // optimistically advance the internal and register PCs
            self.next_statement_line += 1;
            self.set_next_pc().and(Some(st_line))
        }

        pub(crate) fn set_mem(&mut self, addr: u32, val: u32) {
            if let ExecMode::Trace = self.mode {
                self.trace.mem_ops.push(MemOperation {
                    row: self.trace.len,
                    kind: MemOperationKind::Write,
                    address: addr,
                });
            }

            self.mem.insert(addr, val);
        }

        pub(crate) fn get_mem(&mut self, addr: u32) -> u32 {
            if let ExecMode::Trace = self.mode {
                self.trace.mem_ops.push(MemOperation {
                    row: self.trace.len,
                    kind: MemOperationKind::Read,
                    address: addr,
                });
            }

            *self.mem.get(&addr).unwrap_or(&0)
        }

        pub(crate) fn set_reg_mem(&mut self, addr: u32, val: Elem<F>) {
            if addr != 0 {
                self.reg_mem.last.insert(addr, val);
            }
        }

        pub(crate) fn get_reg_mem(&mut self, addr: u32) -> Elem<F> {
            let zero: Elem<F> = 0u32.into();
            if addr == 0 {
                zero
            } else {
                *self.reg_mem.last.get(&addr).unwrap_or(&zero)
            }
        }

        pub(crate) fn backup_reg_mem(&mut self) {
            self.reg_mem.second_last = self.reg_mem.last.clone();
        }

        pub fn finish(mut self) -> (ExecutionTrace<F>, MemoryState, RegisterMemoryState<F>) {
            // fill machine rows up to the next power of two
            let main_degree = self.len().next_power_of_two();

            // fill up main trace to degree
            self.extend_rows(main_degree);

            // add submachine traces to main trace
            for (name, mut machine) in self.submachines {
                if name.is_empty() {
                    // ignore empty machines
                    continue;
                }
                // push enough blocks to fill degree rows in submachines
                machine.final_row_override();
                println!("adding dummy rows for {name}...");
                let machine_degree = machine.len().next_power_of_two();
                while machine.len() < machine_degree {
                    machine.push_dummy_block();
                }
                for (col_name, col) in machine.take_cols() {
                    assert!(self.trace.cols.insert(col_name, col).is_none());
                }
            }

            // add regs memory trace
            let regs_degree = self.regs_machine.len().next_power_of_two();
            for (col_name, col) in self.regs_machine.take_cols(regs_degree) {
                assert!(self.trace.cols.insert(col_name, col).is_none());
            }

            // add main memory trace
            let mem_degree = self.memory_machine.len().next_power_of_two();
            for (col_name, col) in self.memory_machine.take_cols(mem_degree) {
                assert!(self.trace.cols.insert(col_name, col).is_none());
            }
            (self.trace, self.mem, self.reg_mem.for_bootloader())
        }

        /// Should we stop the execution because the maximum number of rows has
        /// been reached?
        fn has_enough_rows(&self) -> bool {
            self.trace.len >= self.max_rows
        }

        /// Optimistically increment PC, but the execution might rewrite it.
        ///
        /// Only do it when running the last statement of a batch.
        fn set_next_pc(&mut self) -> Option<()> {
            let pc = self.curr_pc.u();
            let line_of_next_batch = *self.batch_to_line_map.get(pc as usize + 1)?;

            match self.next_statement_line.cmp(&line_of_next_batch) {
                cmp::Ordering::Less => (),
                cmp::Ordering::Equal => {
                    // Write it directly. We don't want to call set_reg_idx and
                    // trace the natural increment of the PC.
                    self.regs[self.pc_idx as usize] = (pc + 1).into();
                }
                cmp::Ordering::Greater => {
                    if pc < 2 {
                        // end of program, no real batch to execute
                        return None;
                    }
                    panic!(
                        "next_statement_line: {} > line_of_next_batch: {}",
                        self.next_statement_line, line_of_next_batch
                    );
                }
            };

            Some(())
        }
    }
}

pub fn get_main_machine(program: &AnalysisASMFile) -> &Machine {
    program.get_machine(&parse_absolute_path("::Main")).unwrap()
}

struct PreprocessedMain<'a, F: FieldElement> {
    /// list of all statements (batches expanded)
    statements: Vec<&'a FunctionStatement>,
    /// label to batch number
    label_map: HashMap<&'a str, Elem<F>>,
    /// batch number to its first statement idx
    batch_to_line_map: Vec<u32>,
    /// file number to (dir,name)
    debug_files: Vec<(&'a str, &'a str)>,
    /// function label to batch number
    function_starts: BTreeMap<usize, &'a str>,
    /// .debug loc to batch number
    location_starts: BTreeMap<usize, (usize, usize)>,
}

/// Returns the list of instructions, directly indexable by PC, the map from
/// labels to indices into that list, and the list with the start of each batch.
fn preprocess_main_function<F: FieldElement>(machine: &Machine) -> PreprocessedMain<F> {
    let CallableSymbol::Function(main_function) = &machine.callable.0["main"] else {
        panic!("main function missing")
    };

    let orig_statements = &main_function.body.statements;

    let mut statements = Vec::new();
    let mut label_map = HashMap::new();
    let mut batch_to_line_map = vec![0; PC_INITIAL_VAL];
    let mut debug_files = Vec::new();
    let mut function_starts = BTreeMap::new();
    let mut location_starts = BTreeMap::new();

    for (batch_idx, batch) in orig_statements.iter_batches().enumerate() {
        batch_to_line_map.push(statements.len() as u32);
        let mut statement_seen = false;
        for s in batch.statements {
            match s {
                FunctionStatement::Assignment(_)
                | FunctionStatement::Instruction(_)
                | FunctionStatement::Return(_) => {
                    statement_seen = true;
                    statements.push(s)
                }
                FunctionStatement::DebugDirective(d) => {
                    match &d.directive {
                        DebugDirective::File(idx, dir, file) => {
                            // debug files should be densely packed starting
                            // from 1, so the idx should match vec size + 1:
                            assert_eq!(*idx, debug_files.len() + 1);
                            debug_files.push((dir.as_str(), file.as_str()));
                        }
                        DebugDirective::Loc(file, line, _) => {
                            location_starts.insert(batch_idx + PC_INITIAL_VAL, (*file, *line));
                            statements.push(s);
                        }
                        DebugDirective::OriginalInstruction(_) => {
                            // keep debug locs for debugging purposes
                            statements.push(s);
                        }
                    }
                }
                FunctionStatement::Label(LabelStatement { source: _, name }) => {
                    // assert there are no statements in the middle of a block
                    assert!(!statement_seen);
                    label_map.insert(name.as_str(), (batch_idx + PC_INITIAL_VAL).into());
                    // TODO: would looking for "___dot_Lfunc_begin" be less hacky? would require more work to handle ecalls though...
                    if !name.contains("___dot_L") {
                        function_starts.insert(batch_idx + PC_INITIAL_VAL, name.as_str());
                    }
                }
            }
        }
    }
    assert!(statements.len() <= u32::MAX as usize);

    // add a final element to the map so the queries don't overflow:
    batch_to_line_map.push(statements.len() as u32);

    PreprocessedMain {
        statements,
        label_map,
        batch_to_line_map,
        debug_files,
        function_starts,
        location_starts,
    }
}

type Callback<'a, F> = dyn powdr_executor::witgen::QueryCallback<F> + 'a;

struct Executor<'a, 'b, F: FieldElement> {
    proc: TraceBuilder<'b, F>,
    label_map: HashMap<&'a str, Elem<F>>,
    inputs: &'b Callback<'b, F>,
    bootloader_inputs: Vec<Elem<F>>,
    fixed: Arc<Vec<(String, VariablySizedColumn<F>)>>,
    step: u32,
}

impl<'a, 'b, F: FieldElement> Executor<'a, 'b, F> {
    fn init(&mut self) {
        self.step = 4;
        for i in 0..2 {
            let jump_to_op = Elem::Field(
                *self
                    .get_fixed("main__rom::p_instr__jump_to_operation")
                    .unwrap_or(&Vec::new())
                    .get(i)
                    .unwrap_or(&F::zero()),
            );
            self.proc
                .set_col_idx("main::instr__jump_to_operation", i, jump_to_op);

            let reset = Elem::Field(
                *self
                    .get_fixed("main__rom::p_instr__reset")
                    .unwrap_or(&Vec::new())
                    .get(i)
                    .unwrap_or(&F::zero()),
            );
            self.proc.set_col_idx("main::instr__reset", i, reset);

            let end_loop = Elem::Field(
                *self
                    .get_fixed("main__rom::p_instr__loop")
                    .unwrap_or(&Vec::new())
                    .get(i)
                    .unwrap_or(&F::zero()),
            );
            self.proc.set_col_idx("main::instr__loop", i, end_loop);

            let ret = Elem::Field(
                *self
                    .get_fixed("main__rom::p_instr_return")
                    .unwrap_or(&Vec::new())
                    .get(i)
                    .unwrap_or(&F::zero()),
            );
            self.proc.set_col_idx("main::instr_return", i, ret);

            self.proc.set_col_idx("main::_operation_id", i, 2.into());
        }
    }

    fn get_fixed(&self, name: &str) -> Option<&Vec<F>> {
        self.fixed
            .iter()
            .find(|(n, _)| n == name)
            // ROM is uniquely sized, which for now is all we looking at
            .map(|(_, v)| v.get_uniquely_sized().expect("not uniquely sized!"))
    }

    fn sink_id(&self) -> u32 {
        // get the sink_id by taking the len of the ROM
        for (i, &val) in self
            .get_fixed("main__rom::p_line")
            .unwrap()
            .iter()
            .enumerate()
        {
            if val.is_one() {
                return i as u32;
            }
        }
        panic!("could not find sink_id by looking at the p_instr__loop column");
    }

    fn set_program_columns(&mut self, pc: u32) {
        let x_const = Elem::Field(
            *self
                .get_fixed("main__rom::p_X_const")
                .unwrap_or(&Vec::new())
                .get(pc as usize)
                .unwrap_or(&F::zero()),
        );
        let y_const = Elem::Field(
            *self
                .get_fixed("main__rom::p_Y_const")
                .unwrap_or(&Vec::new())
                .get(pc as usize)
                .unwrap_or(&F::zero()),
        );
        let z_const = Elem::Field(
            *self
                .get_fixed("main__rom::p_Z_const")
                .unwrap_or(&Vec::new())
                .get(pc as usize)
                .unwrap_or(&F::zero()),
        );
        let w_const = Elem::Field(
            *self
                .get_fixed("main__rom::p_W_const")
                .unwrap_or(&Vec::new())
                .get(pc as usize)
                .unwrap_or(&F::zero()),
        );

        let jump_to_op = Elem::Field(
            *self
                .get_fixed("main__rom::p_instr__jump_to_operation")
                .unwrap_or(&Vec::new())
                .get(pc as usize)
                .unwrap_or(&F::zero()),
        );
        let reset = Elem::Field(
            *self
                .get_fixed("main__rom::p_instr__reset")
                .unwrap_or(&Vec::new())
                .get(pc as usize)
                .unwrap_or(&F::zero()),
        );
        let end_loop = Elem::Field(
            *self
                .get_fixed("main__rom::p_instr__loop")
                .unwrap_or(&Vec::new())
                .get(pc as usize)
                .unwrap_or(&F::zero()),
        );
        let ret = Elem::Field(
            *self
                .get_fixed("main__rom::p_instr_return")
                .unwrap_or(&Vec::new())
                .get(pc as usize)
                .unwrap_or(&F::zero()),
        );

        let read_y_val1 = Elem::Field(
            *self
                .get_fixed("main__rom::p_read_Y_query_arg_1")
                .unwrap_or(&Vec::new())
                .get(pc as usize)
                .unwrap_or(&F::zero()),
        );

        let reg_write_x_val1 = Elem::Field(
            *self
                .get_fixed("main__rom::p_reg_write_X_query_arg_1")
                .unwrap_or(&Vec::new())
                .get(pc as usize)
                .unwrap_or(&F::zero()),
        );

        let reg_write_x_val2 = Elem::Field(
            *self
                .get_fixed("main__rom::p_reg_write_X_query_arg_2")
                .unwrap_or(&Vec::new())
                .get(pc as usize)
                .unwrap_or(&F::zero()),
        );

        let y_read_free = Elem::Field(
            *self
                .get_fixed("main__rom::p_Y_read_free")
                .unwrap_or(&Vec::new())
                .get(pc as usize)
                .unwrap_or(&F::zero()),
        );

        // TODO I think we can actually remove X_read_free and X_free_value from here and only do
        // it in Assignment handling.
        let x_read_free = Elem::Field(
            *self
                .get_fixed("main__rom::p_X_read_free")
                .unwrap_or(&Vec::new())
                .get(pc as usize)
                .unwrap_or(&F::zero()),
        );

        self.proc.set_col("main::X_const", x_const);
        self.proc.set_col("main::Y_const", y_const);
        self.proc.set_col("main::Z_const", z_const);
        self.proc.set_col("main::W_const", w_const);
        self.proc
            .set_col("main::reg_write_X_query_arg_1", reg_write_x_val1);
        self.proc
            .set_col("main::reg_write_X_query_arg_2", reg_write_x_val2);
        self.proc.set_col("main::read_Y_query_arg_1", read_y_val1);
        self.proc.set_col("main::Y_read_free", y_read_free);
        self.proc
            .set_col("main::instr__jump_to_operation", jump_to_op);
        self.proc.set_col("main::instr__reset", reset);
        self.proc.set_col("main::instr__loop", end_loop);
        self.proc.set_col("main::instr_return", ret);
        self.proc.set_col("main::X_read_free", x_read_free);

        // always 2 because we only have constrainted submachines
        self.proc.set_col("main::_operation_id", 2.into());
    }

    fn exec_instruction(&mut self, name: &str, args: &[Expression]) -> Vec<Elem<F>> {
        let args = args
            .iter()
            .map(|expr| self.eval_expression(expr)[0])
            .collect::<Vec<_>>();

        self.proc.backup_reg_mem();

        self.proc.push_row();
        let pc = self.proc.get_pc().u();
        self.set_program_columns(pc);

        let mut tmp_val1_col = Elem::Field(F::zero());
        let mut tmp_val2_col = Elem::Field(F::zero());
        let mut tmp_val3_col = Elem::Field(F::zero());
        let mut tmp_val4_col = Elem::Field(F::zero());

        let mut tmp_xx = Elem::Field(F::zero());
        // see comments in .asm: XXISZero constraint is not always active
        let mut tmp_xx_iszero = Elem::Field(F::zero());
        let mut tmp_xx_inv = Elem::from_u32_as_fe(0);

        let mut tmp_x_b1 = Elem::Field(F::zero());
        let mut tmp_x_b2 = Elem::Field(F::zero());
        let mut tmp_x_b3 = Elem::Field(F::zero());
        let mut tmp_x_b4 = Elem::Field(F::zero());
        let mut tmp_wrap_bit = Elem::Field(F::zero());

        let mut tmp_y_7bit = Elem::Field(F::zero());

        let mut tmp_rem_b1 = Elem::Field(F::zero());
        let mut tmp_rem_b2 = Elem::Field(F::zero());
        let mut tmp_rem_b3 = Elem::Field(F::zero());
        let mut tmp_rem_b4 = Elem::Field(F::zero());

        let mut tmp_y_b5 = Elem::Field(F::zero());
        let mut tmp_y_b6 = Elem::Field(F::zero());
        let mut tmp_y_b7 = Elem::Field(F::zero());
        let mut tmp_y_b8 = Elem::Field(F::zero());

        let mut tmp_y = self.proc.get_col("main::Y_const");

        // macros to read and write to self.proc.regs_machine
        macro_rules! reg_read {
            ($i:expr, $reg:expr, $val:expr, $sel:expr) => {
                self.proc
                    .regs_machine
                    .read(self.step + $i, $reg, $val, $sel);
            };
        }
        macro_rules! reg_write {
            ($i:expr, $reg:expr, $val:expr, $sel:expr) => {
                self.proc
                    .regs_machine
                    .write(self.step + $i, $reg, $val, $sel);
            };
        }

        let r = match name {
            "set_reg" => {
                let addr = args[0].u();
                let val = args[1];
                self.proc.set_reg_mem(addr, val);
                reg_write!(0, addr, val.u(), 3);

                tmp_y = val;

                //self.proc.set_reg("X", addr);
                //self.proc.set_reg("Y", val);
                //self.proc.set_reg("Z", 0);
                //self.proc.set_reg("W", 0);

                Vec::new()
            }
            "get_reg" => {
                let addr = args[0].u();
                let val = self.proc.get_reg_mem(addr);
                reg_read!(0, addr, val.u(), 0);

                //self.proc.set_reg("Y", addr);
                //self.proc.set_reg("X", val);
                //self.proc.set_reg("Z", 0);
                //self.proc.set_reg("W", 0);

                vec![val]
            }
            "affine" => {
                let read_reg = args[0].u();
                let val1 = self.proc.get_reg_mem(read_reg);
                reg_read!(0, read_reg, val1.u(), 0);
                let write_reg = args[1].u();
                let factor = args[2];
                let offset = args[3];

                let val3 = val1.mul(&factor).add(&offset);

                self.proc.set_reg_mem(write_reg, val3);
                reg_write!(1, write_reg, val3.u(), 3);

                tmp_val1_col = val1;
                tmp_val3_col = val3;

                //self.proc.set_reg("X", read_reg);
                //self.proc.set_reg("Y", write_reg);
                //self.proc.set_reg("Z", factor);
                //self.proc.set_reg("W", offset);

                Vec::new()
            }

            "mstore" | "mstore_bootloader" => {
                let read_reg1 = args[0].u();
                let read_reg2 = args[1].u();
                let addr1 = self.proc.get_reg_mem(read_reg1);
                reg_read!(0, read_reg1, addr1.u(), 0);
                let addr2 = self.proc.get_reg_mem(read_reg2);
                reg_read!(1, read_reg2, addr2.u(), 1);
                let offset = args[2].bin();
                let read_reg3 = args[3].u();
                let value = self.proc.get_reg_mem(read_reg3);
                reg_read!(2, read_reg3, value.u(), 2);

                let addr = addr1.bin() - addr2.bin() + offset;
                let addr = addr as u32;
                assert_eq!(addr % 4, 0);
                self.proc.set_mem(addr, value.u());

                // Calculate the address with wrapping
                let addr_full = addr1.bin() - addr2.bin() + offset;
                // let addr_wrapped = (addr_full % (2_u64.pow(32) as i64)) as u32;
                tmp_wrap_bit = if addr_full >= 2_i64.pow(32) || addr_full < 0 {
                    Elem::Field(F::one())
                } else {
                    Elem::Field(F::zero())
                };

                // println!("0x{:x} - 0x{addr:x} = 0x{:x}", self.step + 3, value.u());
                self.proc
                    .memory_machine
                    .write(self.step + 3, addr, value.u(), 1);

                tmp_val1_col = addr1;
                tmp_val2_col = addr2;
                tmp_val3_col = value;

                let (b1, b2, b3, b4, _sign) = decompose_lower32(addr.into());
                tmp_x_b1 = Elem::from_u32_as_fe(b1.into());
                tmp_x_b2 = Elem::from_u32_as_fe(b2.into());
                tmp_x_b3 = Elem::from_u32_as_fe(b3.into());
                tmp_x_b4 = Elem::from_u32_as_fe(b4.into());
                //tmp_wrap_bit = Elem::from_u32_as_fe(sign.into());

                //self.proc.set_reg("X", read_reg1);
                //self.proc.set_reg("Z", read_reg2);
                //self.proc.set_reg("Y", offset);
                //self.proc.set_reg("W", read_reg3);

                Vec::new()
            }
            "mload" => {
                let read_reg = args[0].u();
                let addr1 = self.proc.get_reg_mem(read_reg);
                reg_read!(0, read_reg, addr1.u(), 0);
                let offset = args[1].bin();
                let write_addr1 = args[2].u();
                let write_addr2 = args[3].u();

                let addr = addr1.bin() + offset;

                let val = self.proc.get_mem(addr as u32 & 0xfffffffc);
                let rem = addr % 4;

                self.proc.set_reg_mem(write_addr1, val.into());
                reg_write!(2, write_addr1, val, 3);
                self.proc.set_reg_mem(write_addr2, rem.into());
                reg_write!(3, write_addr2, rem as u32, 4);

                tmp_val1_col = addr1;
                tmp_val3_col = Elem::from_u32_as_fe(val);
                tmp_val4_col = Elem::from_i64_as_fe(rem);

                let v = tmp_val1_col.add(&args[1]).as_i64_from_lower_bytes();
                let (b1, b2, b3, b4, _sign) = decompose_lower32(v);
                tmp_x_b1 = Elem::from_u32_as_fe((b1 / 4).into());
                tmp_x_b2 = Elem::from_u32_as_fe(b2.into());
                tmp_x_b3 = Elem::from_u32_as_fe(b3.into());
                tmp_x_b4 = Elem::from_u32_as_fe(b4.into());
                tmp_wrap_bit = Elem::from_u32_as_fe(((v as u64 >> 32) & 1) as u32);

                // println!(
                //     "0x{:x} - 0x{:x} = 0x{:x}",
                //     self.step + 1,
                //     addr as u32 & 0xfffffffc,
                //     val
                // );
                self.proc
                    .memory_machine
                    .read(self.step + 1, addr as u32 & 0xfffffffc, val, 0);

                //self.proc.set_reg("X", read_reg);
                //self.proc.set_reg("Y", offset);
                //self.proc.set_reg("Z", write_addr1);
                //self.proc.set_reg("W", write_addr2);

                Vec::new()
            }
            // TODO
            "load_bootloader_input" => {
                let addr = self.proc.get_reg_mem(args[0].u());
                reg_read!(0, args[0].u(), addr.u(), 0);
                let write_addr = args[1].u();
                let factor = args[2].bin();
                let offset = args[3].bin();

                let addr = addr.bin() * factor + offset;
                let val = self.bootloader_inputs[addr as usize];

                self.proc.set_reg_mem(write_addr, val);
                reg_write!(2, write_addr, val.u(), 3);

                Vec::new()
            }
            // TODO
            "assert_bootloader_input" => {
                let addr = self.proc.get_reg_mem(args[0].u());
                reg_read!(0, args[0].u(), addr.u(), 0);
                let val = self.proc.get_reg_mem(args[1].u());
                reg_read!(1, args[1].u(), val.u(), 1);
                let factor = args[2].bin();
                let offset = args[3].bin();

                let addr = (addr.bin() * factor + offset) as usize;
                let actual_val = self.bootloader_inputs[addr];

                assert_eq!(val, actual_val);

                Vec::new()
            }
            "load_label" => {
                let write_reg = args[0].u();
                let label = args[1];
                self.proc.set_reg_mem(write_reg, label);
                reg_write!(0, write_reg, label.u(), 3);

                tmp_val1_col = label;

                self.proc.set_col("main::instr_load_label_param_l", label);

                //self.proc.set_reg("X", write_reg);
                //self.proc.set_reg("Y", 0);
                //self.proc.set_reg("Z", 0);
                //self.proc.set_reg("W", 0);

                Vec::new()
            }
            "jump" => {
                let label = args[0];
                let next_pc = self.proc.get_pc().u() + 1;
                let write_reg = args[1].u();

                self.proc.set_reg_mem(write_reg, next_pc.into());
                reg_write!(0, write_reg, next_pc, 3);

                self.proc.set_pc(label);

                tmp_val3_col = Elem::from_u32_as_fe(next_pc);

                self.proc.set_col("main::instr_jump_param_l", label);
                //self.proc.set_reg("X", 0);
                //self.proc.set_reg("Y", 0);
                //self.proc.set_reg("Z", 0);
                //self.proc.set_reg("W", write_reg);

                Vec::new()
            }
            "jump_dyn" => {
                let read_reg = args[0].u();
                let addr = self.proc.get_reg_mem(read_reg);
                reg_read!(0, read_reg, addr.u(), 0);
                let next_pc = self.proc.get_pc().u() + 1;
                let write_reg = args[1].u();

                self.proc.set_reg_mem(write_reg, next_pc.into());
                // TODO: change instruction step?
                reg_write!(0, write_reg, next_pc, 3);

                self.proc.set_pc(addr);

                tmp_val1_col = addr;
                tmp_val3_col = Elem::from_u32_as_fe(next_pc);
                //self.proc.set_reg("X", read_reg);
                //self.proc.set_reg("W", write_reg);
                //self.proc.set_reg("Y", 0);
                //self.proc.set_reg("Z", 0);

                Vec::new()
            }
            "jump_to_bootloader_input" => {
                let bootloader_input_idx = args[0].bin() as usize;
                let addr = self.bootloader_inputs[bootloader_input_idx];
                self.proc.set_pc(addr);

                Vec::new()
            }
            "branch_if_diff_nonzero" => {
                let read_reg1 = args[0].u();
                let read_reg2 = args[1].u();
                let val1 = self.proc.get_reg_mem(read_reg1);
                reg_read!(0, read_reg1, val1.u(), 0);
                let val2 = self.proc.get_reg_mem(read_reg2);
                reg_read!(1, read_reg2, val2.u(), 1);

                let val: Elem<F> = val1.sub(&val2);
                let label = args[2];
                if !val.is_zero() {
                    self.proc.set_pc(label);
                }

                tmp_val1_col = val1;
                tmp_val2_col = val2;
                tmp_xx = val;
                tmp_xx_iszero = Elem::from_bool_as_fe(tmp_xx.is_zero());
                if !tmp_xx.is_zero() {
                    tmp_xx_inv = Elem::Field(F::one() / tmp_xx.into_fe());
                }

                self.proc
                    .set_col("main::instr_branch_if_diff_nonzero_param_l", label);
                //self.proc.set_reg("X", read_reg1);
                //self.proc.set_reg("Y", read_reg2);
                //self.proc.set_reg("Z", 0);
                //self.proc.set_reg("W", 0);

                Vec::new()
            }
            "branch_if_diff_equal" => {
                let read_reg1 = args[0].u();
                let read_reg2 = args[1].u();
                let val1 = self.proc.get_reg_mem(read_reg1);
                reg_read!(0, read_reg1, val1.u(), 0);
                let val2 = self.proc.get_reg_mem(read_reg2);
                reg_read!(1, read_reg2, val2.u(), 1);
                let offset = args[2];
                let val: Elem<F> = val1.sub(&val2).sub(&offset);
                let label = args[3];

                if val.is_zero() {
                    self.proc.set_pc(label);
                }

                tmp_val1_col = val1;
                tmp_val2_col = val2;
                tmp_xx = val;
                tmp_xx_iszero = Elem::from_bool_as_fe(tmp_xx.is_zero());
                if !tmp_xx.is_zero() {
                    tmp_xx_inv = Elem::Field(F::one() / tmp_xx.into_fe());
                }

                self.proc
                    .set_col("main::instr_branch_if_diff_equal_param_l", label);

                //self.proc.set_reg("X", read_reg1);
                //self.proc.set_reg("Y", read_reg2);
                //self.proc.set_reg("Z", offset);
                //self.proc.set_reg("W", 0);

                Vec::new()
            }
            "skip_if_equal" => {
                let read_reg1 = args[0].u();
                let read_reg2 = args[1].u();
                let val1 = self.proc.get_reg_mem(read_reg1);
                reg_read!(0, read_reg1, val1.u(), 0);
                let val2 = self.proc.get_reg_mem(read_reg2);
                reg_read!(1, read_reg2, val2.u(), 1);
                let offset = args[2];
                let cond = args[3];
                let val: Elem<F> = val1.sub(&val2).add(&offset);

                if val.is_zero() {
                    let pc = self.proc.get_pc().s();
                    self.proc.set_pc((pc + cond.s() + 1).into());
                }

                tmp_val1_col = val1;
                tmp_val2_col = val2;
                tmp_xx = val;
                tmp_xx_iszero = Elem::from_bool_as_fe(tmp_xx.is_zero());
                if !tmp_xx.is_zero() {
                    tmp_xx_inv = Elem::Field(F::one() / tmp_xx.into_fe());
                }
                //self.proc.set_reg("X", read_reg1);
                //self.proc.set_reg("Y", read_reg2);
                //self.proc.set_reg("Z", offset);
                //self.proc.set_reg("W", cond);

                Vec::new()
            }
            "branch_if_diff_greater_than" => {
                let read_reg1 = args[0].u();
                let read_reg2 = args[1].u();
                // We can't call u() because input registers may have come from
                // a call to `to_signed`, which stores a signed integer.
                let val1 = self.proc.get_reg_mem(read_reg1);
                reg_read!(0, read_reg1, val1.bin() as u32, 0);
                let val2 = self.proc.get_reg_mem(read_reg2);
                reg_read!(1, read_reg2, val2.bin() as u32, 1);
                let offset = args[2];
                let val: Elem<F> = val1.sub(&val2).sub(&offset);
                let label = args[3];

                if val.bin() > 0 {
                    self.proc.set_pc(label);
                }

                tmp_val1_col = val1;
                tmp_val2_col = val2;

                self.proc
                    .set_col("main::instr_branch_if_diff_greater_than_param_l", label);

                let p = Elem::from_i64_as_fe((2 << 32) - 1);
                let val_p = val.add(&p);

                let v = val_p.as_i64_from_lower_bytes();
                let (b1, b2, b3, b4, _sign) = decompose_lower32(v);
                tmp_x_b1 = Elem::from_u32_as_fe(b1.into());
                tmp_x_b2 = Elem::from_u32_as_fe(b2.into());
                tmp_x_b3 = Elem::from_u32_as_fe(b3.into());
                tmp_x_b4 = Elem::from_u32_as_fe(b4.into());
                tmp_wrap_bit = if val.bin() > 0 {
                    Elem::Field(F::one())
                } else {
                    Elem::Field(F::zero())
                };

                //self.proc.set_reg("X", read_reg1);
                //self.proc.set_reg("Y", read_reg2);
                //self.proc.set_reg("Z", offset);
                //self.proc.set_reg("W", 0);

                Vec::new()
            }
            "is_diff_greater_than" => {
                let read_reg1 = args[0].u();
                let read_reg2 = args[1].u();
                let val1 = self.proc.get_reg_mem(read_reg1);
                reg_read!(0, read_reg1, val1.u(), 0);
                let val2 = self.proc.get_reg_mem(read_reg2);
                reg_read!(1, read_reg2, val2.u(), 1);

                let offset = args[2];
                let write_reg = args[3].u();
                let val = val1.sub(&val2).sub(&offset);

                let r = if val.bin() > 0 { 1 } else { 0 };
                self.proc.set_reg_mem(write_reg, r.into());
                reg_write!(2, write_reg, r, 3);

                tmp_val1_col = val1;
                tmp_val2_col = val2;
                tmp_val3_col = Elem::from_u32_as_fe(r);

                let p = Elem::from_i64_as_fe((2 << 32) - 1);
                let val = val.add(&p);
                let v = val.as_i64_from_lower_bytes();
                let (b1, b2, b3, b4, _sign) = decompose_lower32(v);
                tmp_x_b1 = Elem::from_u32_as_fe(b1.into());
                tmp_x_b2 = Elem::from_u32_as_fe(b2.into());
                tmp_x_b3 = Elem::from_u32_as_fe(b3.into());
                tmp_x_b4 = Elem::from_u32_as_fe(b4.into());
                tmp_wrap_bit = tmp_val3_col;

                //self.proc.set_reg("X", read_reg1);
                //self.proc.set_reg("Y", read_reg2);
                //self.proc.set_reg("Z", write_reg);
                //self.proc.set_reg("W", 0);

                Vec::new()
            }
            "is_equal_zero" => {
                let read_reg = args[0].u();
                let val = self.proc.get_reg_mem(read_reg);
                reg_read!(0, read_reg, val.u(), 0);
                let write_reg = args[1].u();

                let r = if val.is_zero() { 1 } else { 0 };
                self.proc.set_reg_mem(write_reg, r.into());
                reg_write!(2, write_reg, r, 3);

                tmp_val1_col = val;
                tmp_val3_col = Elem::from_u32_as_fe(r);
                tmp_xx = val;
                tmp_xx_iszero = Elem::from_bool_as_fe(tmp_xx.is_zero());
                if !tmp_xx.is_zero() {
                    tmp_xx_inv = Elem::Field(F::one() / tmp_xx.into_fe());
                }
                //self.proc.set_reg("X", read_reg);
                //self.proc.set_reg("W", write_reg);
                //self.proc.set_reg("Y", 0);
                //self.proc.set_reg("Z", 0);

                Vec::new()
            }
            "is_not_equal" => {
                let read_reg1 = args[0].u();
                let read_reg2 = args[1].u();
                let val1 = self.proc.get_reg_mem(read_reg1);
                reg_read!(0, read_reg1, val1.u(), 0);
                let val2 = self.proc.get_reg_mem(read_reg2);
                reg_read!(1, read_reg2, val2.u(), 1);
                let write_reg = args[2].u();
                let val: Elem<F> = (val1.bin() - val2.bin()).into();

                let r = if !val.is_zero() { 1 } else { 0 };
                self.proc.set_reg_mem(write_reg, r.into());
                reg_write!(2, write_reg, r, 3);

                tmp_val1_col = val1;
                tmp_val2_col = val2;
                tmp_val3_col = Elem::from_u32_as_fe(r);
                tmp_xx = val;
                tmp_xx_iszero = Elem::from_bool_as_fe(tmp_xx.is_zero());
                if !tmp_xx.is_zero() {
                    tmp_xx_inv = Elem::Field(F::one() / tmp_xx.into_fe());
                }
                //self.proc.set_reg("X", read_reg1);
                //self.proc.set_reg("Y", read_reg2);
                //self.proc.set_reg("W", write_reg);
                //self.proc.set_reg("Z", 0);

                Vec::new()
            }
            "add_wrap" => {
                let read_reg1 = args[0].u();
                let read_reg2 = args[1].u();
                let val1 = self.proc.get_reg_mem(read_reg1);
                reg_read!(0, read_reg1, val1.u(), 0);
                let val2 = self.proc.get_reg_mem(read_reg2);
                reg_read!(1, read_reg2, val2.u(), 1);
                let offset = args[2];
                let write_reg = args[3].u();

                let val = val1.add(&val2).add(&offset);
                // don't use .u() here: we are deliberately discarding the
                // higher bits
                let r = val.bin() as u32;
                self.proc.set_reg_mem(write_reg, r.into());
                reg_write!(2, write_reg, r, 3);

                tmp_val1_col = val1;
                tmp_val2_col = val2;
                tmp_val3_col = Elem::from_u32_as_fe(r);

                let v = val.as_i64_from_lower_bytes();
                let (b1, b2, b3, b4, _sign) = decompose_lower32(v);
                tmp_x_b1 = Elem::from_u32_as_fe(b1.into());
                tmp_x_b2 = Elem::from_u32_as_fe(b2.into());
                tmp_x_b3 = Elem::from_u32_as_fe(b3.into());
                tmp_x_b4 = Elem::from_u32_as_fe(b4.into());
                tmp_wrap_bit = if v > 0xffffffff {
                    Elem::Field(F::one())
                } else {
                    Elem::Field(F::zero())
                };

                //self.proc.set_reg("X", read_reg1);
                //self.proc.set_reg("Y", read_reg2);
                //self.proc.set_reg("Z", offset);
                //self.proc.set_reg("W", write_reg);

                Vec::new()
            }
            "wrap16" => {
                let read_reg = args[0].u();
                let val = self.proc.get_reg_mem(read_reg);
                reg_read!(0, read_reg, val.u(), 0);
                let factor = args[1].bin();
                let write_reg = args[2].u();
                let val_offset: Elem<F> = (val.bin() * factor).into();

                // don't use .u() here: we are deliberately discarding the
                // higher bits
                let r = val_offset.bin() as u32;
                self.proc.set_reg_mem(write_reg, r.into());
                // todo: change instruction step?
                reg_write!(3, write_reg, r, 3);

                tmp_val1_col = val;
                tmp_val3_col = Elem::from_u32_as_fe(r);

                let v = tmp_val3_col.as_i64_from_lower_bytes();
                let (b1, b2, b3, b4, _sign) = decompose_lower32(v);
                tmp_x_b1 = Elem::from_u32_as_fe(b1.into());
                tmp_x_b2 = Elem::from_u32_as_fe(b2.into());
                tmp_x_b3 = Elem::from_u32_as_fe(b3.into());
                tmp_x_b4 = Elem::from_u32_as_fe(b4.into());

                let (b5, b6, _b7, _b8, _sign) = decompose_lower32(val_offset.bin() >> 32);
                tmp_y_b5 = Elem::from_u32_as_fe(b5.into());
                tmp_y_b6 = Elem::from_u32_as_fe(b6.into());

                //self.proc.set_reg("X", read_reg);
                //self.proc.set_reg("Y", factor);
                //self.proc.set_reg("Z", write_reg);
                //self.proc.set_reg("W", 0);

                Vec::new()
            }
            "sub_wrap_with_offset" => {
                let read_reg1 = args[0].u();
                let read_reg2 = args[1].u();
                let val1 = self.proc.get_reg_mem(read_reg1);
                reg_read!(0, read_reg1, val1.u(), 0);
                let val2 = self.proc.get_reg_mem(read_reg2);
                reg_read!(1, read_reg2, val2.u(), 1);
                let offset = args[2];
                let write_reg = args[3].u();
                let val = val1.sub(&val2).add(&offset);

                let r_i64: i64 = val.bin() + 0x100000000;
                let r = r_i64 as u32;
                self.proc.set_reg_mem(write_reg, r.into());
                reg_write!(2, write_reg, r, 3);

                tmp_val1_col = val1;
                tmp_val2_col = val2;
                tmp_val3_col = Elem::from_u32_as_fe(r);

                let (b1, b2, b3, b4, _sign) = decompose_lower32(r_i64);
                tmp_x_b1 = Elem::from_u32_as_fe(b1.into());
                tmp_x_b2 = Elem::from_u32_as_fe(b2.into());
                tmp_x_b3 = Elem::from_u32_as_fe(b3.into());
                tmp_x_b4 = Elem::from_u32_as_fe(b4.into());
                tmp_wrap_bit = if r_i64 > 0xffffffff {
                    Elem::Field(F::one())
                } else {
                    Elem::Field(F::zero())
                };

                //self.proc.set_reg("X", read_reg1);
                //self.proc.set_reg("Y", read_reg2);
                //self.proc.set_reg("Z", offset);
                //self.proc.set_reg("W", write_reg);

                Vec::new()
            }
            "sign_extend_byte" => {
                let read_reg = args[0].u();
                let val = self.proc.get_reg_mem(read_reg);
                reg_read!(0, read_reg, val.u(), 0);
                let write_reg = args[1].u();

                //let r = val.u() as i8 as u32;
                //self.proc.set_reg_mem(write_reg, r.into());

                // Sign extend the byte
                let byte_val = (val.u() as u8) as i8;
                let extended_val = byte_val as i32 as u32;
                self.proc.set_reg_mem(write_reg, extended_val.into());
                // todo:change instruction step?
                reg_write!(3, write_reg, extended_val, 3);

                tmp_val1_col = val;
                //tmp_val3_col = Elem::from_u32_as_fe(r);
                tmp_val3_col = Elem::from_u32_as_fe(extended_val);

                let v = tmp_val1_col.as_i64_from_lower_bytes();
                let (b1, b2, b3, b4, _sign) = decompose_lower32(v);
                // first 7bits
                tmp_y_7bit = Elem::from_u32_as_fe((b1 & 0x7f).into());
                // no X_b1 needed here
                tmp_x_b2 = Elem::from_u32_as_fe(b2.into());
                tmp_x_b3 = Elem::from_u32_as_fe(b3.into());
                tmp_x_b4 = Elem::from_u32_as_fe(b4.into());
                //tmp_wrap_bit = Elem::from_u32_as_fe((b2 & 0x80).into());
                tmp_wrap_bit = if byte_val < 0 {
                    Elem::Field(F::one())
                } else {
                    Elem::Field(F::zero())
                };

                //self.proc.set_reg("X", read_reg);
                //self.proc.set_reg("Y", write_reg);
                //self.proc.set_reg("Z", 0);
                //self.proc.set_reg("W", 0);

                Vec::new()
            }
            "sign_extend_16_bits" => {
                let read_reg = args[0].u();
                let val = self.proc.get_reg_mem(read_reg);
                reg_read!(0, read_reg, val.u(), 0);
                let write_reg = args[1].u();

                //let r = val.u() as i16 as u32;
                //self.proc.set_reg_mem(write_reg, r.into());

                // Perform sign extension on the 16-bit value
                let sign_bit = (val.u() & 0x8000) != 0;
                let extended_val = if sign_bit {
                    val.u() | 0xFFFF0000
                } else {
                    val.u() & 0x0000FFFF
                };
                self.proc.set_reg_mem(write_reg, extended_val.into());
                // todo: change instruction step
                reg_write!(3, write_reg, extended_val, 3);

                tmp_val1_col = val;
                //tmp_val3_col = Elem::from_u32_as_fe(r);
                tmp_val3_col = Elem::from_u32_as_fe(extended_val);

                let v = tmp_val1_col.as_i64_from_lower_bytes();
                let (b1, b2, b3, b4, _) = decompose_lower32(v);
                tmp_x_b1 = Elem::from_u32_as_fe(b1.into());
                // no x_b2 here
                tmp_x_b3 = Elem::from_u32_as_fe(b3.into());
                tmp_x_b4 = Elem::from_u32_as_fe(b4.into());
                tmp_y_7bit = Elem::from_u32_as_fe((b2 & 0x7f).into());
                tmp_wrap_bit = if sign_bit {
                    Elem::Field(F::one())
                } else {
                    Elem::Field(F::zero())
                };

                //self.proc.set_reg("X", read_reg);
                //self.proc.set_reg("Y", write_reg);
                //self.proc.set_reg("Z", 0);
                //self.proc.set_reg("W", 0);

                Vec::new()
            }
            "to_signed" => {
                let read_reg = args[0].u();
                let val = self.proc.get_reg_mem(read_reg);
                reg_read!(0, read_reg, val.u(), 0);
                let write_reg = args[1].u();
                let r = val.u() as i32;

                self.proc.set_reg_mem(write_reg, r.into());
                reg_write!(1, write_reg, val.u(), 3);

                tmp_val1_col = val;
                tmp_val3_col = Elem::from_i64_as_fe(r.into());

                let (b1, b2, b3, b4, _sign) = decompose_lower32(val.u().into());
                tmp_x_b1 = Elem::from_u32_as_fe(b1.into());
                tmp_x_b2 = Elem::from_u32_as_fe(b2.into());
                tmp_x_b3 = Elem::from_u32_as_fe(b3.into());
                if b4 & 0x80 != 0 {
                    tmp_wrap_bit = Elem::Field(F::one());
                } else {
                    tmp_wrap_bit = Elem::Field(F::zero());
                }

                tmp_y_7bit = Elem::from_u32_as_fe(b4 as u32 & 0x7f);

                //self.proc.set_reg("X", read_reg);
                //self.proc.set_reg("Y", write_reg);
                //self.proc.set_reg("Z", 0);
                //self.proc.set_reg("W", 0);

                Vec::new()
            }
            "fail" => {
                // TODO: handle it better
                panic!("reached a fail instruction")
            }
            "divremu" => {
                let read_reg1 = args[0].u();
                let read_reg2 = args[1].u();
                let val1 = self.proc.get_reg_mem(read_reg1);
                reg_read!(0, read_reg1, val1.u(), 0);
                let val2 = self.proc.get_reg_mem(read_reg2);
                reg_read!(1, read_reg2, val2.u(), 1);
                let write_reg1 = args[2].u();
                let write_reg2 = args[3].u();

                let y = val1.u();
                let x = val2.u();
                let div;
                let rem;
                if x != 0 {
                    div = y / x;
                    rem = y % x;
                } else {
                    div = 0xffffffff;
                    rem = y;
                }

                self.proc.set_reg_mem(write_reg1, div.into());
                reg_write!(2, write_reg1, div, 3);
                self.proc.set_reg_mem(write_reg2, rem.into());
                reg_write!(3, write_reg2, rem, 4);

                tmp_val1_col = val1;
                tmp_val2_col = val2;
                tmp_val3_col = Elem::from_u32_as_fe(div);
                tmp_val4_col = Elem::from_u32_as_fe(rem);
                tmp_xx = val2;
                tmp_xx_iszero = Elem::from_bool_as_fe(tmp_xx.is_zero());
                if !tmp_xx.is_zero() {
                    tmp_xx_inv = Elem::Field(F::one() / tmp_xx.into_fe());
                }

                let v = tmp_val3_col.as_i64_from_lower_bytes();
                let (b1, b2, b3, b4, _sign) = decompose_lower32(v);
                tmp_x_b1 = Elem::from_u32_as_fe(b1.into());
                tmp_x_b2 = Elem::from_u32_as_fe(b2.into());
                tmp_x_b3 = Elem::from_u32_as_fe(b3.into());
                tmp_x_b4 = Elem::from_u32_as_fe(b4.into());

                let (rem_b1, rem_b2, rem_b3, rem_b4, _sign) = decompose_lower32(rem.into());
                tmp_rem_b1 = Elem::from_u32_as_fe(rem_b1.into());
                tmp_rem_b2 = Elem::from_u32_as_fe(rem_b2.into());
                tmp_rem_b3 = Elem::from_u32_as_fe(rem_b3.into());
                tmp_rem_b4 = Elem::from_u32_as_fe(rem_b4.into());

                if x > 0 {
                    let diff = x - rem - 1;
                    let (b5, b6, b7, b8, _sign) = decompose_lower32(diff.into());
                    tmp_y_b5 = Elem::from_u32_as_fe(b5.into());
                    tmp_y_b6 = Elem::from_u32_as_fe(b6.into());
                    tmp_y_b7 = Elem::from_u32_as_fe(b7.into());
                    tmp_y_b8 = Elem::from_u32_as_fe(b8.into());
                }

                //self.proc.set_reg("Y", read_reg1);
                //self.proc.set_reg("X", read_reg2);
                //self.proc.set_reg("Z", write_reg1);
                //self.proc.set_reg("W", write_reg2);

                Vec::new()
            }
            "mul" => {
                let read_reg1 = args[0].u();
                let read_reg2 = args[1].u();
                let val1 = self.proc.get_reg_mem(read_reg1);
                reg_read!(0, read_reg1, val1.u(), 0);
                let val2 = self.proc.get_reg_mem(read_reg2);
                reg_read!(1, read_reg2, val2.u(), 1);
                let write_reg1 = args[2].u();
                let write_reg2 = args[3].u();

                let r = val1.u() as u64 * val2.u() as u64;
                let lo = r as u32;
                let hi = (r >> 32) as u32;

                self.proc.set_reg_mem(write_reg1, lo.into());
                reg_write!(2, write_reg1, lo, 3);
                self.proc.set_reg_mem(write_reg2, hi.into());
                reg_write!(3, write_reg2, hi, 4);

                tmp_val1_col = val1;
                tmp_val2_col = val2;
                tmp_val3_col = Elem::from_u32_as_fe(lo);
                tmp_val4_col = Elem::from_u32_as_fe(hi);

                self.proc
                    .submachines
                    .get_mut("split_gl")
                    .unwrap()
                    .add_operation(
                        "split_gl",
                        &[("output_low", lo.into()), ("output_high", hi.into())],
                    );

                //self.proc.set_reg("X", read_reg1);
                //self.proc.set_reg("Y", read_reg2);
                //self.proc.set_reg("Z", write_reg1);
                //self.proc.set_reg("W", write_reg2);

                Vec::new()
            }
            "and" | "or" | "xor" => {
                let read_reg1 = args[0].u();
                let read_reg2 = args[1].u();
                let val1 = self.proc.get_reg_mem(read_reg1);
                reg_read!(0, read_reg1, val1.u(), 0);
                let val2 = self.proc.get_reg_mem(read_reg2);
                reg_read!(1, read_reg2, val2.u(), 1);
                let offset = args[2].bin();
                let write_reg = args[3].u();
                let val2_offset: Elem<F> = (val2.bin() + offset).into();

                let r = match name {
                    "and" => val1.u() & val2_offset.u(),
                    "or" => val1.u() | val2_offset.u(),
                    "xor" => val1.u() ^ val2_offset.u(),
                    _ => unreachable!(),
                };

                self.proc
                    .submachines
                    .get_mut("binary")
                    .unwrap()
                    .add_operation(name, &[("A", val1), ("B", val2_offset), ("C", r.into())]);

                self.proc.set_reg_mem(write_reg, r.into());
                // TODO: change instruction STEP?
                reg_write!(3, write_reg, r, 3);

                tmp_val1_col = val1;
                tmp_val2_col = val2;
                tmp_val3_col = Elem::from_u32_as_fe(r);
                //self.proc.set_reg("X", read_reg1);
                //self.proc.set_reg("Y", read_reg2);
                //self.proc.set_reg("Z", offset);
                //self.proc.set_reg("W", write_reg);

                Vec::new()
            }
            "shl" | "shr" => {
                let read_reg1 = args[0].u();
                let read_reg2 = args[1].u();
                let val1 = self.proc.get_reg_mem(read_reg1);
                reg_read!(0, read_reg1, val1.u(), 0);
                let val2 = self.proc.get_reg_mem(read_reg2);
                reg_read!(1, read_reg2, val2.u(), 1);
                let offset = args[2].bin();
                let write_reg = args[3].u();
                let val2_offset: Elem<F> = (val2.bin() + offset).into();

                let r = match name {
                    "shl" => val1.u() << val2_offset.u(),
                    "shr" => val1.u() >> val2_offset.u(),
                    _ => unreachable!(),
                };

                self.proc.set_reg_mem(write_reg, r.into());
                // TODO: change instruction STEP?
                reg_write!(3, write_reg, r, 3);

                tmp_val1_col = val1;
                tmp_val2_col = val2;
                tmp_val3_col = Elem::from_u32_as_fe(r);

                self.proc
                    .submachines
                    .get_mut("shift")
                    .unwrap()
                    .add_operation(name, &[("A", val1), ("B", val2_offset), ("C", r.into())]);

                //self.proc.set_reg("X", read_reg1);
                //self.proc.set_reg("Y", read_reg2);
                //self.proc.set_reg("Z", offset);
                //self.proc.set_reg("W", write_reg);

                Vec::new()
            }
            "split_gl" => {
                let read_reg = args[0].u();
                let val1 = self.proc.get_reg_mem(read_reg);
                reg_read!(0, read_reg, val1.u(), 0);
                let write_reg1 = args[1].u();
                let write_reg2 = args[2].u();

                let value = val1.into_fe().to_integer();
                // This instruction is only for Goldilocks, so the value must
                // fit into a u64.
                let value = value.try_into_u64().unwrap();
                let lo = (value & 0xffffffff) as u32;
                let hi = (value >> 32) as u32;

                self.proc.set_reg_mem(write_reg1, lo.into());
                reg_write!(2, write_reg1, lo, 3);
                self.proc.set_reg_mem(write_reg2, hi.into());
                reg_write!(3, write_reg2, hi, 4);

                tmp_val1_col = val1;
                tmp_val3_col = Elem::from_u32_as_fe(lo);
                tmp_val4_col = Elem::from_u32_as_fe(hi);
                //self.proc.set_reg("X", read_reg);
                //self.proc.set_reg("Z", write_reg1);
                //self.proc.set_reg("W", write_reg2);
                //self.proc.set_reg("Y", 0);

                self.proc
                    .submachines
                    .get_mut("split_gl")
                    .unwrap()
                    .add_operation(
                        "split_gl",
                        &[("output_low", lo.into()), ("output_high", hi.into())],
                    );

                Vec::new()
            }
            "poseidon_gl" => {
                let input_ptr = self.proc.get_reg_mem(args[0].u()).u();
                assert_eq!(input_ptr % 4, 0);

                let inputs = (0..24)
                    .map(|i| self.proc.get_mem(input_ptr + i * 4))
                    .chunks(2)
                    .into_iter()
                    .map(|mut chunk| {
                        let low = chunk.next().unwrap() as u64;
                        let high = chunk.next().unwrap() as u64;
                        F::from((high << 32) | low)
                    })
                    .collect::<Vec<_>>();

                let result = poseidon_gl::poseidon_gl(&inputs)
                    .into_iter()
                    .flat_map(|v| {
                        let v = v.to_integer().try_into_u64().unwrap();
                        vec![(v & 0xffffffff) as u32, (v >> 32) as u32]
                    })
                    .collect::<Vec<_>>();

                let output_ptr = self.proc.get_reg_mem(args[1].u()).u();
                assert_eq!(output_ptr % 4, 0);
                result.iter().enumerate().for_each(|(i, &v)| {
                    self.proc.set_mem(output_ptr + i as u32 * 4, v);
                });

                vec![]
            }
            "affine_256" => {
                assert!(args.is_empty());
                // take input from registers
                let x1 = (0..8)
                    .map(|i| self.proc.get_reg(&register_by_idx(i)).into_fe())
                    .collect::<Vec<_>>();
                let y1 = (0..8)
                    .map(|i| self.proc.get_reg(&register_by_idx(i + 8)).into_fe())
                    .collect::<Vec<_>>();
                let x2 = (0..8)
                    .map(|i| self.proc.get_reg(&register_by_idx(i + 16)).into_fe())
                    .collect::<Vec<_>>();
                let result = arith::affine_256(&x1, &y1, &x2);
                // store result in registers
                (0..8).for_each(|i| {
                    self.proc
                        .set_reg(&register_by_idx(i), Elem::Field(result.0[i]))
                });
                (0..8).for_each(|i| {
                    self.proc
                        .set_reg(&register_by_idx(i + 8), Elem::Field(result.1[i]))
                });

                vec![]
            }
            "mod_256" => {
                assert!(args.is_empty());
                // take input from registers
                let y2 = (0..8)
                    .map(|i| self.proc.get_reg(&register_by_idx(i)).into_fe())
                    .collect::<Vec<_>>();
                let y3 = (0..8)
                    .map(|i| self.proc.get_reg(&register_by_idx(i + 8)).into_fe())
                    .collect::<Vec<_>>();
                let x1 = (0..8)
                    .map(|i| self.proc.get_reg(&register_by_idx(i + 16)).into_fe())
                    .collect::<Vec<_>>();
                let result = arith::mod_256(&y2, &y3, &x1);
                // store result in registers
                (0..8).for_each(|i| {
                    self.proc
                        .set_reg(&register_by_idx(i), Elem::Field(result[i]))
                });
                vec![]
            }
            "ec_add" => {
                assert!(args.is_empty());
                // take input from registers
                let x1 = (0..8)
                    .map(|i| self.proc.get_reg(&register_by_idx(i)).into_fe())
                    .collect::<Vec<_>>();
                let y1 = (0..8)
                    .map(|i| self.proc.get_reg(&register_by_idx(i + 8)).into_fe())
                    .collect::<Vec<_>>();
                let x2 = (0..8)
                    .map(|i| self.proc.get_reg(&register_by_idx(i + 16)).into_fe())
                    .collect::<Vec<_>>();
                let y2 = (0..8)
                    .map(|i| self.proc.get_reg(&register_by_idx(i + 24)).into_fe())
                    .collect::<Vec<_>>();
                let result = arith::ec_add(&x1, &y1, &x2, &y2);
                // store result in registers
                (0..8).for_each(|i| {
                    self.proc
                        .set_reg(&register_by_idx(i), Elem::Field(result.0[i]))
                });
                (0..8).for_each(|i| {
                    self.proc
                        .set_reg(&register_by_idx(i + 8), Elem::Field(result.1[i]))
                });

                vec![]
            }
            "ec_double" => {
                assert!(args.is_empty());
                // take input from registers
                let x = (0..8)
                    .map(|i| self.proc.get_reg(&register_by_idx(i)).into_fe())
                    .collect::<Vec<_>>();
                let y = (0..8)
                    .map(|i| self.proc.get_reg(&register_by_idx(i + 8)).into_fe())
                    .collect::<Vec<_>>();
                let result = arith::ec_double(&x, &y);
                // store result in registers
                (0..8).for_each(|i| {
                    self.proc
                        .set_reg(&register_by_idx(i), Elem::Field(result.0[i]))
                });
                (0..8).for_each(|i| {
                    self.proc
                        .set_reg(&register_by_idx(i + 8), Elem::Field(result.1[i]))
                });

                vec![]
            }
            instr => {
                panic!("unknown instruction: {instr}");
            }
        };

        self.proc.set_col("main::X_b1", tmp_x_b1);
        self.proc.set_col("main::X_b2", tmp_x_b2);
        self.proc.set_col("main::X_b3", tmp_x_b3);
        self.proc.set_col("main::X_b4", tmp_x_b4);
        self.proc.set_col("main::Y_b5", tmp_y_b5);
        self.proc.set_col("main::Y_b6", tmp_y_b6);
        self.proc.set_col("main::Y_b7", tmp_y_b7);
        self.proc.set_col("main::Y_b8", tmp_y_b8);
        self.proc.set_col("main::wrap_bit", tmp_wrap_bit);

        self.proc.set_col("main::Y_7bit", tmp_y_7bit);

        self.proc
            .set_col("main::X", self.proc.get_col("main::X_const"));

        self.proc.set_col("main::Y", tmp_y);
        self.proc
            .set_col("main::Z", self.proc.get_col("main::Z_const"));
        self.proc
            .set_col("main::W", self.proc.get_col("main::W_const"));

        self.proc.set_col("main::REM_b1", tmp_rem_b1);
        self.proc.set_col("main::REM_b2", tmp_rem_b2);
        self.proc.set_col("main::REM_b3", tmp_rem_b3);
        self.proc.set_col("main::REM_b4", tmp_rem_b4);

        self.proc.set_col("main::val1_col", tmp_val1_col);
        self.proc.set_col("main::val2_col", tmp_val2_col);
        self.proc.set_col("main::val3_col", tmp_val3_col);
        self.proc.set_col("main::val4_col", tmp_val4_col);

        self.proc.set_col("main::XX", tmp_xx);
        self.proc.set_col("main::XXIsZero", tmp_xx_iszero);
        self.proc.set_col("main::XX_inv", tmp_xx_inv);

        let instr_col = format!("main::instr_{name}");
        self.proc.set_col(&instr_col, Elem::from_u32_as_fe(1));

        r
    }

    fn eval_expression(&mut self, expression: &Expression) -> Vec<Elem<F>> {
        match expression {
            Expression::Reference(_, r) => {
                // an identifier looks like this:
                let name = r.try_to_identifier().unwrap();

                // labels share the identifier space with registers:
                // try one, then the other
                let val = self
                    .label_map
                    .get(name.as_str())
                    .cloned()
                    .unwrap_or_else(|| self.proc.get_reg(name.as_str()));
                vec![val]
            }
            Expression::PublicReference(_, _) => todo!(),
            Expression::Number(_, Number { value: n, .. }) => {
                let unsigned: u32 = n
                    .try_into()
                    .unwrap_or_else(|_| panic!("Value does not fit in 32 bits."));

                vec![unsigned.into()]
            }
            Expression::String(_, _) => todo!(),
            Expression::Tuple(_, _) => todo!(),
            Expression::LambdaExpression(_, _) => todo!(),
            Expression::ArrayLiteral(_, _) => todo!(),
            Expression::BinaryOperation(
                _,
                BinaryOperation {
                    left: l,
                    op,
                    right: r,
                },
            ) => {
                let l = &self.eval_expression(l)[0];
                let r = &self.eval_expression(r)[0];

                let result = match (l, r) {
                    (Elem::Binary(l), Elem::Binary(r)) => match op {
                        powdr_ast::parsed::BinaryOperator::Add => Elem::Binary(l + r),
                        powdr_ast::parsed::BinaryOperator::Sub => Elem::Binary(l - r),
                        powdr_ast::parsed::BinaryOperator::Mul => match l.checked_mul(*r) {
                            // Multiplication is a special case as the input for
                            // poseidon_gl requires field multiplication. So,
                            // if native multiplication overflows, we use field
                            // multiplication.
                            //
                            // TODO: support types in the zkVM specification, so
                            // that we don't have to guess which kind of
                            // arithmetic we have to use.
                            Some(v) => Elem::Binary(v),
                            None => {
                                let l = F::from(*l);
                                let r = F::from(*r);
                                Elem::Field(l * r)
                            }
                        },
                        powdr_ast::parsed::BinaryOperator::Div => Elem::Binary(l / r),
                        powdr_ast::parsed::BinaryOperator::Mod => Elem::Binary(l % r),
                        powdr_ast::parsed::BinaryOperator::Pow => {
                            Elem::Binary(l.pow(u32::try_from(*r).unwrap()))
                        }
                        _ => todo!(),
                    },
                    (Elem::Field(l), Elem::Field(r)) => {
                        let result = match op {
                            // We need to subtract field elements in the bootloader:
                            powdr_ast::parsed::BinaryOperator::Sub => *l - *r,
                            _ => todo!(),
                        };
                        Elem::Field(result)
                    }
                    (Elem::Binary(l), Elem::Field(r)) => {
                        // We need to add a field element to a binary when calling poseidon_gl:
                        let result = match op {
                            powdr_ast::parsed::BinaryOperator::Add => F::from(*l) + *r,
                            _ => todo!(),
                        };
                        Elem::Field(result)
                    }
                    _ => panic!("tried to operate a binary value with a field value"),
                };

                vec![result]
            }
            Expression::UnaryOperation(_, UnaryOperation { op, expr: arg }) => {
                let arg = self.eval_expression(arg)[0].bin();
                let result = match op {
                    powdr_ast::parsed::UnaryOperator::Minus => -arg,
                    powdr_ast::parsed::UnaryOperator::LogicalNot => todo!(),
                    powdr_ast::parsed::UnaryOperator::Next => unreachable!(),
                };

                vec![Elem::Binary(result)]
            }
            Expression::FunctionCall(
                _,
                FunctionCall {
                    function,
                    arguments,
                },
            ) => match function.as_ref() {
                Expression::Reference(_, f) if f.to_string() == "std::prover::eval" => {
                    self.eval_expression(&arguments[0])
                }
                Expression::Reference(_, f) if f.to_string() == "std::convert::int" => {
                    // whatever. we don't need to convert anything
                    self.eval_expression(&arguments[0])
                }
                Expression::Reference(_, f) => {
                    self.exec_instruction(f.try_to_identifier().unwrap(), arguments)
                }
                _ => {
                    unimplemented!(
                        "Function call not implemented: {function}{}",
                        arguments.iter().format(", ")
                    )
                }
            },
            Expression::FreeInput(_, expr) => {
                let Expression::FunctionCall(
                    _,
                    FunctionCall {
                        function,
                        arguments,
                    },
                ) = expr.as_ref()
                else {
                    panic!("Free input does not match pattern: {expr}");
                };
                let Expression::Reference(_, f) = function.as_ref() else {
                    panic!("Free input does not match pattern: {expr}");
                };
                let variant = f
                    .to_string()
                    .strip_prefix("std::prelude::Query::")
                    .unwrap_or_else(|| panic!("Free input does not match pattern: {expr}"))
                    .to_string();
                let values = arguments
                    .iter()
                    .map(|arg| self.eval_expression(arg)[0].to_string())
                    .collect::<Vec<_>>();
                let query = format!("{variant}({})", values.join(","));
                match (self.inputs)(&query).unwrap() {
                    Some(val) => {
                        let e = Elem::try_from_fe_as_bin(&val)
                            .expect("field value does not fit into u32 or i32");
                        vec![e]
                    }
                    None => {
                        panic!("unknown query command: {query}");
                    }
                }
            }
            Expression::MatchExpression(_, _) => todo!(),
            Expression::IfExpression(_, _) => panic!(),
            Expression::BlockExpression(_, _) => panic!(),
            Expression::IndexAccess(_, _) => todo!(),
            Expression::StructExpression(_, _) => todo!(),
        }
    }
}

<<<<<<< HEAD
/// return true if the expression is a jump instruction
fn is_jump(e: &Expression) -> bool {
    if let Expression::FunctionCall(_, FunctionCall { function, .. }) = e {
        if let Expression::Reference(_, f) = function.as_ref() {
            return ["jump", "jump_dyn"].contains(&f.try_to_identifier().unwrap().as_str());
        }
    }
    false
}

#[allow(clippy::too_many_arguments)]
=======
>>>>>>> 51bbc127
pub fn execute_ast<F: FieldElement>(
    program: &AnalysisASMFile,
    fixed: Option<Arc<Vec<(String, VariablySizedColumn<F>)>>>,
    initial_memory: MemoryState,
    inputs: &Callback<F>,
    bootloader_inputs: &[F],
    max_steps_to_execute: usize,
    mode: ExecMode,
    profiling: Option<ProfilerOptions>,
) -> (ExecutionTrace<F>, MemoryState, RegisterMemoryState<F>) {
    let main_machine = get_main_machine(program);

    let PreprocessedMain {
        statements,
        label_map,
        batch_to_line_map,
        debug_files,
        function_starts,
        location_starts,
    } = preprocess_main_function(main_machine);

    let proc = match TraceBuilder::<'_, F>::new(
        main_machine,
        initial_memory,
        &batch_to_line_map,
        max_steps_to_execute,
        mode,
    ) {
        Ok(proc) => proc,
        Err(ret) => return *ret,
    };

    // // print fixed columns
    // for (name, var_col) in fixed.clone().unwrap_or_default().iter() {
    //     println!(
    //         "Fixed column {name} with sizes {}",
    //         var_col.available_sizes().iter().join(", ")
    //     );
    // }

    let bootloader_inputs = bootloader_inputs
        .iter()
        .map(|v| Elem::try_from_fe_as_bin(v).unwrap_or(Elem::Field(*v)))
        .collect();

    let mut e = Executor {
        proc,
        label_map,
        inputs,
        bootloader_inputs,
        fixed: fixed.unwrap_or_default(),
        step: 0,
    };

    e.init();

    let mut profiler =
        profiling.map(|opt| Profiler::new(opt, &debug_files[..], function_starts, location_starts));

    let mut curr_pc = 0u32;
    loop {
        let stm = statements[curr_pc as usize];

        log::trace!("l {curr_pc}: {stm}",);

        e.step += 4;

        match stm {
            FunctionStatement::Assignment(a) => {
                if let Some(p) = &mut profiler {
                    p.add_instruction_cost(e.proc.get_pc().u() as usize);
                }

                let results = e.eval_expression(a.rhs.as_ref());
                assert_eq!(a.lhs_with_reg.len(), results.len());

<<<<<<< HEAD
                // TODO very hacky, fix
                let asgn_reg = a.lhs_with_reg[0].1.clone();
                if let AssignmentRegister::Register(x) = asgn_reg {
                    assert_eq!(x, "X");

                    let x_const = e.proc.get_col("main::X_const");
                    assert!(x_const.is_zero());

                    match a.rhs.as_ref() {
                        Expression::FreeInput(_, _expr) => {
                            // The free input case is a bit annoying here because it's in a
                            // different code path:
                            // - Only X is used to move free inputs to assignments.
                            // - exec_instruction is not called if this is the case, so we need to
                            // call push_row here.
                            // - X gets the result of the prover input.
                            // - X_free_value gets the same.
                            // - X_read_free flag gets whatever is in the fixed column.
                            e.proc.push_row();
                            e.set_program_columns(pc_before as u32);
                            // TODO assert X_const = 0
                            e.proc.set_col("main::X", results[0]);
                            e.proc.set_col("main::X_free_value", results[0]);
                        }
                        _ => {
                            // If it's not a free input it's an instruction that returns through X.
                            // - We need to use the result of the instruction to set X.
                            // - Currently the only instruction that does this is `get_reg`.
                            // - exec_instruction already called push_row.
                            // - After `exec_instruction`, main::X has main::X_const.
                            // - We need to:
                            // - Set main::X to the result of the instruction.
                            // - Set X_read_free to whatever is in the fixed column.
                            // - Solve for X_free_value.
                            let x = results[0];
                            e.proc.set_col("main::X", x);

                            let x_read_free = e.proc.get_col("main::X_read_free");

                            // We need to solve for X_free_value:
                            // X = X_const + X_read_free * X_free_value
                            // X - X_const = X_read_free * X_free_value
                            // X_free_value = (X - X_const) / X_read_free
                            let x_free_value = if x_read_free.is_zero() {
                                Elem::Field(F::zero())
                            } else {
                                x.sub(&x_const).div(&x_read_free)
                            };
                            e.proc.set_col("main::X_free_value", x_free_value);
                        }
                    }
                } else {
                    panic!("should be an assignment register");
                }

                let pc_after = e.proc.get_reg("pc").u() as usize;

                if is_jump(a.rhs.as_ref()) {
                    let pc_return = results[0].u() as usize;
                    assert_eq!(a.lhs_with_reg.len(), 1);
                    if let Some(p) = &mut profiler {
                        // TODO this needs to be changed to the new semantics
                        // in the generated powdr asm, writing to `tmp1` means the returning pc is ignored
                        if a.lhs_with_reg[0].0 == "tmp1" {
                            p.jump(pc_after);
                        } else {
                            p.jump_and_link(
                                pc_before as usize,
                                pc_after as usize,
                                pc_return as usize,
                            );
                        }
                    }
                }

=======
>>>>>>> 51bbc127
                for ((dest, _), val) in a.lhs_with_reg.iter().zip(results) {
                    e.proc.set_reg(dest, val);
                }
            }
            FunctionStatement::Instruction(i) => {
                if let Some(p) = &mut profiler {
                    p.add_instruction_cost(e.proc.get_pc().u() as usize);
                }

                if ["jump", "jump_dyn"].contains(&i.instruction.as_str()) {
                    let pc_before = e.proc.get_pc().u();

                    e.exec_instruction(&i.instruction, &i.inputs);

                    // we can't use `get_pc/get_reg`, as its value is only updated when moving to the next row
                    let pc_after = e.proc.get_next_pc().u();

                    let target_reg = e.eval_expression(&i.inputs[1]);
                    assert_eq!(target_reg.len(), 1);
                    let target_reg = target_reg[0].u();

                    if let Some(p) = &mut profiler {
                        let pc_return = e.proc.get_reg_mem(target_reg).u();
                        // in the generated powdr asm, not writing to `x1` means the returning pc is ignored
                        if target_reg != 1 {
                            p.jump(pc_after as usize);
                        } else {
                            p.jump_and_link(
                                pc_before as usize,
                                pc_after as usize,
                                pc_return as usize,
                            );
                        }
                    }
                } else {
                    e.exec_instruction(&i.instruction, &i.inputs);
                }
            }
            FunctionStatement::Return(_) => {
                e.proc.push_row();
                let pc = e.proc.get_pc().u();
                e.set_program_columns(pc);
                break;
            }
            FunctionStatement::DebugDirective(dd) => {
                e.step -= 4;
                match &dd.directive {
                    DebugDirective::Loc(file, line, column) => {
                        let (dir, file) = debug_files[file - 1];
                        log::trace!("Executed {dir}/{file}:{line}:{column}");
                    }
                    DebugDirective::OriginalInstruction(insn) => {
                        log::trace!("  {insn}");
                    }
                    DebugDirective::File(_, _, _) => unreachable!(),
                };
            }
            FunctionStatement::Label(_) => {
                unreachable!()
            }
        };

        curr_pc = match e.proc.advance() {
            Some(pc) => pc,
            None => break,
        };
    }

    if let Some(mut p) = profiler {
        p.finish();
    }

    let sink_id = e.sink_id();

    // reset
    e.proc.set_pc(0.into());
    assert!(e.proc.advance().is_none());
    e.proc.push_row();
    e.set_program_columns(0);
    e.proc.set_col("main::_operation_id", sink_id.into());

    // jump_to_operation
    e.proc.set_pc(1.into());
    e.proc.set_reg("query_arg_1", 0);
    e.proc.set_reg("query_arg_2", 0);
    assert!(e.proc.advance().is_none());
    e.proc.push_row();
    e.set_program_columns(1);
    e.proc.set_col("main::_operation_id", sink_id.into());

    // loop
    e.proc.set_pc(sink_id.into());
    assert!(e.proc.advance().is_none());
    e.proc.push_row();
    e.set_program_columns(sink_id);
    e.proc.set_col("main::_operation_id", sink_id.into());

    e.proc.finish()
}

pub enum ExecMode {
    Fast,
    Trace,
}

/// Execute a Powdr/RISCV assembly source.
///
/// Generic argument F is just used by the powdr_parser, before everything is
/// converted to i64, so it is important to the execution itself.
pub fn execute<F: FieldElement>(
    asm_source: &str,
    fixed: Option<Arc<Vec<(String, VariablySizedColumn<F>)>>>,
    initial_memory: MemoryState,
    inputs: &Callback<F>,
    bootloader_inputs: &[F],
    mode: ExecMode,
    profiling: Option<ProfilerOptions>,
) -> (ExecutionTrace<F>, MemoryState, RegisterMemoryState<F>) {
    log::info!("Parsing...");
    let parsed = powdr_parser::parse_asm(None, asm_source).unwrap();
    log::info!("Resolving imports...");
    let resolved = powdr_importer::load_dependencies_and_resolve(None, parsed).unwrap();
    log::info!("Analyzing...");
    let analyzed = powdr_analysis::analyze(resolved).unwrap();

    log::info!("Executing...");
    execute_ast(
        &analyzed,
        fixed,
        initial_memory,
        inputs,
        bootloader_inputs,
        usize::MAX,
        mode,
        profiling,
    )
}

/// FIXME: copied from `riscv/runtime.rs` instead of adding dependency.
/// Helper function for register names used in submachine instruction params.
fn register_by_idx(idx: usize) -> String {
    format!("xtra{idx}")
}<|MERGE_RESOLUTION|>--- conflicted
+++ resolved
@@ -570,7 +570,6 @@
             }
         }
 
-<<<<<<< HEAD
         pub(crate) fn len(&self) -> u32 {
             // TODO: update self.trace.len inside push_row_* ?.
             // Right now only advance does it, maybe advance should call push_row itself
@@ -585,10 +584,7 @@
             std::cmp::max(self.trace.len as u32, cols_len)
         }
 
-        /// get current value of PC
-=======
         /// get the value of PC as of the start of the execution of the current row.
->>>>>>> 51bbc127
         pub(crate) fn get_pc(&self) -> Elem<F> {
             self.curr_pc
         }
@@ -2453,20 +2449,7 @@
     }
 }
 
-<<<<<<< HEAD
-/// return true if the expression is a jump instruction
-fn is_jump(e: &Expression) -> bool {
-    if let Expression::FunctionCall(_, FunctionCall { function, .. }) = e {
-        if let Expression::Reference(_, f) = function.as_ref() {
-            return ["jump", "jump_dyn"].contains(&f.try_to_identifier().unwrap().as_str());
-        }
-    }
-    false
-}
-
 #[allow(clippy::too_many_arguments)]
-=======
->>>>>>> 51bbc127
 pub fn execute_ast<F: FieldElement>(
     program: &AnalysisASMFile,
     fixed: Option<Arc<Vec<(String, VariablySizedColumn<F>)>>>,
@@ -2543,7 +2526,6 @@
                 let results = e.eval_expression(a.rhs.as_ref());
                 assert_eq!(a.lhs_with_reg.len(), results.len());
 
-<<<<<<< HEAD
                 // TODO very hacky, fix
                 let asgn_reg = a.lhs_with_reg[0].1.clone();
                 if let AssignmentRegister::Register(x) = asgn_reg {
@@ -2563,7 +2545,7 @@
                             // - X_free_value gets the same.
                             // - X_read_free flag gets whatever is in the fixed column.
                             e.proc.push_row();
-                            e.set_program_columns(pc_before as u32);
+                            e.set_program_columns(e.proc.get_pc().u());
                             // TODO assert X_const = 0
                             e.proc.set_col("main::X", results[0]);
                             e.proc.set_col("main::X_free_value", results[0]);
@@ -2599,28 +2581,6 @@
                     panic!("should be an assignment register");
                 }
 
-                let pc_after = e.proc.get_reg("pc").u() as usize;
-
-                if is_jump(a.rhs.as_ref()) {
-                    let pc_return = results[0].u() as usize;
-                    assert_eq!(a.lhs_with_reg.len(), 1);
-                    if let Some(p) = &mut profiler {
-                        // TODO this needs to be changed to the new semantics
-                        // in the generated powdr asm, writing to `tmp1` means the returning pc is ignored
-                        if a.lhs_with_reg[0].0 == "tmp1" {
-                            p.jump(pc_after);
-                        } else {
-                            p.jump_and_link(
-                                pc_before as usize,
-                                pc_after as usize,
-                                pc_return as usize,
-                            );
-                        }
-                    }
-                }
-
-=======
->>>>>>> 51bbc127
                 for ((dest, _), val) in a.lhs_with_reg.iter().zip(results) {
                     e.proc.set_reg(dest, val);
                 }
