use powdr_number::{FieldElement, LargeInt};

use crate::Submachine;

#[derive(Debug, Eq, PartialEq)]
/// Order of fields matter: will be ordered by addr then step.
struct Op<F: FieldElement> {
    addr: u32,
    step: u32,
    value: F,
    write: F,
<<<<<<< HEAD
=======
    // each machine that's called via permutation has a selector array, with one entry per incoming permutation.
    // This is the idx assigned to the `link` triggering the memory operation.
>>>>>>> d007b8f1
    selector_idx: u8,
}

pub struct MemoryMachine<F: FieldElement> {
    pub namespace: String,
    ops: Vec<Op<F>>,
    witness_cols: Vec<String>,
}

impl<F: FieldElement> MemoryMachine<F> {
    pub fn new(namespace: &str, witness_cols: &[String]) -> Self {
        // filter for the machine columns
        let prefix = format!("{namespace}::");
        let witness_cols = witness_cols
            .iter()
            .filter(|c| c.starts_with(&prefix))
            .cloned()
            .collect();

        MemoryMachine {
            namespace: namespace.to_string(),
            ops: Vec::new(),
            witness_cols,
        }
    }

    pub fn len(&self) -> u32 {
        self.ops.len() as u32
<<<<<<< HEAD
    }
}

impl<F: FieldElement> Submachine<F> for MemoryMachine<F> {
    fn len(&self) -> u32 {
        self.ops.len() as u32
=======
>>>>>>> d007b8f1
    }
}

<<<<<<< HEAD
    fn namespace(&self) -> &str {
        &self.namespace
    }

    fn add_operation(&mut self, selector: Option<&str>, lookup_args: &[F], _extra: &[F]) {
        let [op_id, addr, step, value] = lookup_args[..] else {
            panic!()
        };
        // get the idx from the selector
        let selector_idx = selector
            .map(|s| {
                let start = s.find('[').unwrap() + 1;
                let end = s.find(']').unwrap();
                s[start..end].parse::<u8>().unwrap()
            })
            .unwrap();
        self.ops.push(Op {
            addr: addr.to_integer().try_into_u32().unwrap(),
            step: step.to_integer().try_into_u32().unwrap(),
            value,
            write: op_id,
            selector_idx,
        });
    }

=======
impl<F: FieldElement> Submachine<F> for MemoryMachine<F> {
    fn len(&self) -> u32 {
        self.ops.len() as u32
    }

    fn namespace(&self) -> &str {
        &self.namespace
    }

    fn add_operation(&mut self, selector_idx: Option<u8>, lookup_args: &[F], _extra: &[F]) {
        let [op_id, addr, step, value] = lookup_args[..] else {
            panic!()
        };
        self.ops.push(Op {
            addr: addr.to_integer().try_into_u32().unwrap(),
            step: step.to_integer().try_into_u32().unwrap(),
            value,
            write: op_id,
            selector_idx: selector_idx.unwrap(),
        });
    }

>>>>>>> d007b8f1
    fn finish(&mut self, degree: u32) -> Vec<(String, Vec<F>)> {
        assert!(
            degree >= self.len(),
            "trying to take less rows than memory ops"
        );

        // order here matters (pil defines the order of witness cols)! we use this to index into the columns
        #[derive(Debug, Clone, Copy, Eq, PartialEq, Hash)]
        #[repr(usize)]
        enum Cols {
            Addr = 0,
            Step,
            Change,
            Value,
            IsWrite,
            DiffLower,
            DiffUpper,
            Selectors, // this is last and will be used as a base for selectors
        }
        use Cols::*;

        // sort ops by (addr, step)
        self.ops.sort_by_key(|op| (op.addr, op.step));

        let mut cols: Vec<_> = std::mem::take(&mut self.witness_cols)
            .into_iter()
            .map(|n| (n, Vec::with_capacity(self.ops.len())))
            .collect();
        let selector_count = cols.len() - Cols::Selectors as usize;

        // generate rows from ops
        for (idx, op) in self.ops.iter().enumerate() {
            if let Some(next_addr) = self.ops.get(idx + 1).map(|op| op.addr) {
                assert!(next_addr >= op.addr);
                let diff = if next_addr > op.addr {
                    cols[Change as usize].1.push(1.into());
                    (next_addr - op.addr).wrapping_sub(1)
                } else {
                    cols[Change as usize].1.push(0.into());
                    let next_step = self.ops.get(idx + 1).map(|op| op.step).unwrap();
                    (next_step - op.step).wrapping_sub(1)
                };
                cols[DiffLower as usize].1.push((diff & 0xffff).into());
                cols[DiffUpper as usize].1.push((diff >> 16).into());
            } else {
                // last row
                cols[DiffUpper as usize].1.push(0.into());
                cols[DiffLower as usize].1.push(0.into());
                cols[Change as usize].1.push(0.into());
            }
            cols[IsWrite as usize].1.push(op.write);
            cols[Step as usize].1.push(op.step.into());
            cols[Addr as usize].1.push(op.addr.into());
            cols[Value as usize].1.push(op.value);

            for i in 0..selector_count as u8 {
                cols[Selectors as usize + i as usize]
                    .1
                    .push(if i == op.selector_idx {
                        1.into()
                    } else {
                        0.into()
                    });
            }
        }

        // extend rows if needed
        let last_step = self.ops.last().map(|op| op.step).unwrap_or(0);
        let last_addr = self.ops.last().map(|op| op.addr).unwrap_or(0);
        let last_value = self.ops.last().map(|op| op.value).unwrap_or(0.into());
        if self.len() < degree {
            // addr and value are repeated
            cols[Addr as usize]
                .1
                .resize(degree as usize, last_addr.into());
            cols[Value as usize].1.resize(degree as usize, last_value);
            // step increases
            cols[Step as usize].1.extend(
                (last_step + 1..)
                    .take((degree - self.len()) as usize)
                    .map(|x| F::from(x)),
            );
            // rest are zero
            cols[Change as usize].1.resize(degree as usize, 0.into());
            cols[IsWrite as usize].1.resize(degree as usize, 0.into());
            cols[DiffLower as usize].1.resize(degree as usize, 0.into());
            cols[DiffUpper as usize].1.resize(degree as usize, 0.into());
            for i in 0..selector_count as u32 {
                cols[Selectors as usize + i as usize]
                    .1
                    .resize(degree as usize, 0.into());
            }
            // m_change is 1 in last row
            *cols[Change as usize].1.last_mut().unwrap() = 1.into();
        }
        cols
    }
}<|MERGE_RESOLUTION|>--- conflicted
+++ resolved
@@ -9,11 +9,8 @@
     step: u32,
     value: F,
     write: F,
-<<<<<<< HEAD
-=======
     // each machine that's called via permutation has a selector array, with one entry per incoming permutation.
     // This is the idx assigned to the `link` triggering the memory operation.
->>>>>>> d007b8f1
     selector_idx: u8,
 }
 
@@ -42,19 +39,14 @@
 
     pub fn len(&self) -> u32 {
         self.ops.len() as u32
-<<<<<<< HEAD
     }
 }
 
 impl<F: FieldElement> Submachine<F> for MemoryMachine<F> {
     fn len(&self) -> u32 {
         self.ops.len() as u32
-=======
->>>>>>> d007b8f1
     }
-}
 
-<<<<<<< HEAD
     fn namespace(&self) -> &str {
         &self.namespace
     }
@@ -80,30 +72,6 @@
         });
     }
 
-=======
-impl<F: FieldElement> Submachine<F> for MemoryMachine<F> {
-    fn len(&self) -> u32 {
-        self.ops.len() as u32
-    }
-
-    fn namespace(&self) -> &str {
-        &self.namespace
-    }
-
-    fn add_operation(&mut self, selector_idx: Option<u8>, lookup_args: &[F], _extra: &[F]) {
-        let [op_id, addr, step, value] = lookup_args[..] else {
-            panic!()
-        };
-        self.ops.push(Op {
-            addr: addr.to_integer().try_into_u32().unwrap(),
-            step: step.to_integer().try_into_u32().unwrap(),
-            value,
-            write: op_id,
-            selector_idx: selector_idx.unwrap(),
-        });
-    }
-
->>>>>>> d007b8f1
     fn finish(&mut self, degree: u32) -> Vec<(String, Vec<F>)> {
         assert!(
             degree >= self.len(),
