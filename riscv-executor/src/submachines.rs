use super::decompose_lower32;
use super::poseidon_gl;
use powdr_number::{FieldElement, LargeInt};

use std::collections::HashMap;

fn only_column_name(name: &str) -> &str {
<<<<<<< HEAD
=======
    // look backwards the "::" and return only the part after it
>>>>>>> 9e9fb905
    name.rfind("::").map(|i| &name[i + 2..]).unwrap_or(name)
}

/// Each submachine kind (i.e., binary, shift) must implement this trait
trait SubmachineKind: Send {
    /// Which of the witness columns are selectors, if any
    const SELECTORS: &'static str;
    /// Row block size
    const BLOCK_SIZE: u32;
    /// Add an operation to the submachine trace
    fn add_operation<F: FieldElement>(
        trace: &mut SubmachineTrace<F>,
        selector: Option<&str>,
        lookup_args: &[F],
        // extra info provided by the executor
        extra: &[F],
    );
    /// Some machines need more than simply copying first block
    fn dummy_block_fix<F: FieldElement>(_trace: &mut SubmachineTrace<F>, _rows: u32) {}
}

/// Trait only used for the constructor
pub trait SubmachineBoxed<F: FieldElement> {
    fn new_boxed(namespace: &str, witness_cols: &[String]) -> Box<dyn Submachine<F>>;
}

impl<F: FieldElement, M: SubmachineKind + 'static> SubmachineBoxed<F> for M {
    fn new_boxed(namespace: &str, witness_cols: &[String]) -> Box<dyn Submachine<F>> {
        Box::new(SubmachineImpl::<F, M>::new(namespace, witness_cols))
    }
}

/// Submachine interface, implemented by SubmachineImpl.
/// Each specific submachine only needs to implement the SubmachineKind trait.
/// Trace is built by calling these methods.
/// It being a trait also allows us to put different submachines in the same hashmap.
pub trait Submachine<F: FieldElement>: Send {
    /// submachine namespace
    fn namespace(&self) -> &str;
    /// current number of rows
    fn len(&self) -> u32;
    /// add a new operation to the trace
    fn add_operation(&mut self, selector: Option<&str>, lookup_args: &[F], extra: &[F]);
    /// finish the trace, padding to the given degree and returning the machine columns.
    /// Ideally we'd take `self` here, but this is called from a `dyn Trait`...
    fn finish(&mut self, degree: u32) -> Vec<(String, Vec<F>)>;
}

/// Concrete implementation of the Submachine trait
struct SubmachineImpl<F: FieldElement, M: SubmachineKind> {
    trace: SubmachineTrace<F>,
    m: std::marker::PhantomData<M>,
    finished: bool,
}

impl<F: FieldElement, M: SubmachineKind> SubmachineImpl<F, M> {
    pub fn new(namespace: &str, witness_cols: &[String]) -> Self {
        // filter machine columns
        let prefix = format!("{namespace}::");
        let witness_cols: HashMap<_, _> = witness_cols
            .iter()
            .filter(|c| c.starts_with(namespace))
            .map(|c| (c.strip_prefix(&prefix).unwrap().to_string(), vec![]))
            .collect();
        if witness_cols.is_empty() {
            log::info!(
                "namespace {} has no witness columns in the optimized pil",
                namespace
            );
        }
        SubmachineImpl {
            trace: SubmachineTrace::new(namespace, witness_cols),
            m: std::marker::PhantomData,
            finished: false,
        }
    }
}

impl<F: FieldElement, M: SubmachineKind> Submachine<F> for SubmachineImpl<F, M> {
    fn namespace(&self) -> &str {
        self.trace.namespace.as_str()
    }

    fn len(&self) -> u32 {
        self.trace.len()
    }

    fn add_operation(&mut self, selector: Option<&str>, lookup_args: &[F], extra: &[F]) {
        M::add_operation(&mut self.trace, selector, lookup_args, extra);
    }

    fn finish(&mut self, degree: u32) -> Vec<(String, Vec<F>)> {
        assert!(self.len() <= degree);
        assert!(!self.finished, "submachine finish called twice");
        self.finished = true;
        self.trace.final_row_override();
        while self.len() < degree {
            let prev_len = self.len();
            self.trace
                .push_dummy_block(degree, M::BLOCK_SIZE, M::SELECTORS);
            let dummy_size = self.len() - prev_len;
            M::dummy_block_fix(&mut self.trace, dummy_size);
        }
        self.trace
            .take_cols()
            .map(|(k, v)| (format!("{}::{}", self.trace.namespace, k), v))
            .collect()
    }
}

/// Holds the submachine trace as a list of columns and a last row override
struct SubmachineTrace<F: FieldElement> {
    namespace: String,
    cols: HashMap<String, Vec<F>>,
    // the trace is circular, so for the first block, we can only set the
    // previous row after the whole trace is built
    last_row_overrides: HashMap<String, Option<F>>,
}

impl<F: FieldElement> SubmachineTrace<F> {
    fn new(namespace: &str, cols: HashMap<String, Vec<F>>) -> Self {
        SubmachineTrace {
            namespace: namespace.to_string(),
            last_row_overrides: cols.keys().map(|n| (n.clone(), None)).collect(),
            cols,
        }
    }

    fn len(&self) -> u32 {
        if self.cols.is_empty() {
            return 0;
        }
        self.cols.values().next().unwrap().len().try_into().unwrap()
    }

    /// set the value of a column in all rows of the current block
    fn set_current_block(&mut self, size: u32, col: &str, value: F) {
        for i in 0..size {
            let idx = self.len() - i - 1;
            *self
                .cols
                .get_mut(col)
                .unwrap_or_else(|| panic!("{} has no column {col}", self.namespace))
                .get_mut(idx as usize)
                .unwrap() = value;
        }
    }

    /// set the value of a column in the current
    fn set_current_row(&mut self, col: &str, value: F) {
        *self
            .cols
            .get_mut(col)
            .unwrap_or_else(|| panic!("{} has no column {col}", self.namespace))
            .last_mut()
            .unwrap() = value;
    }

    /// set the value of a column in the last row of the complete trace
    fn set_final_row(&mut self, col: &str, value: F) {
        *self
            .last_row_overrides
            .get_mut(col)
            .unwrap_or_else(|| panic!("{} has no column {col}", self.namespace)) = Some(value);
    }

    /// apply saved updates to the last row of the trace
    fn final_row_override(&mut self) {
        for (col, value) in self.last_row_overrides.iter() {
            if let Some(value) = value {
                *self
                    .cols
                    .get_mut(col)
                    .unwrap_or_else(|| panic!("{} has no column {col}", self.namespace))
                    .last_mut()
                    .unwrap() = *value;
            }
        }
    }

    /// add new row of zeroes to the trce
    fn push_row(&mut self) {
        self.cols.values_mut().for_each(|v| v.push(0.into()));
    }

    /// Push a dummy block to the trace.
    /// A dummy block is a copy of the first block, with the final row updates applied to it, and selectors set to 0.
    fn push_dummy_block(&mut self, machine_max_degree: u32, size: u32, selectors: &'static str) {
        let selector_pat = format!("{selectors}[");

        for i in 0..size {
            if self.cols.values().next().unwrap().len() as u32 == machine_max_degree {
                break;
            }
            self.cols.iter_mut().for_each(|(col, values)| {
                if !selectors.is_empty() && col.starts_with(&selector_pat) {
                    values.push(0.into()) // selectors always 0 in dummy blocks
                } else {
                    values.push(values[i as usize])
                }
            });
        }
        self.final_row_override();
    }

    /// consume the trace, returning the columns
    fn take_cols(&mut self) -> impl Iterator<Item = (String, Vec<F>)> {
        std::mem::take(&mut self.cols).into_iter()
    }
}

pub struct BinaryMachine;

impl SubmachineKind for BinaryMachine {
    const SELECTORS: &'static str = "sel";
    const BLOCK_SIZE: u32 = 4;

    fn add_operation<F: FieldElement>(
        trace: &mut SubmachineTrace<F>,
        selector: Option<&str>,
        lookup_args: &[F],
        extra: &[F],
    ) {
        assert!(extra.is_empty());
        let selector = only_column_name(selector.unwrap());
        let [op_id, a, b, c] = lookup_args[..] else {
            panic!();
        };

        // decompose A
        let (a1, a2, a3, a4, _sign) =
            decompose_lower32(a.to_integer().try_into_u32().unwrap().into());
        // decompose B
        let (b1, b2, b3, b4, _sign) =
            decompose_lower32(b.to_integer().try_into_u32().unwrap().into());
        // decompose C
        let (c1, c2, c3, c4, _sign) =
            decompose_lower32(c.to_integer().try_into_u32().unwrap().into());

        // set last row of the previous block
        if trace.len() > 0 {
            trace.set_current_row("A_byte", (a1 as u32).into());
            trace.set_current_row("B_byte", (b1 as u32).into());
            trace.set_current_row("C_byte", (c1 as u32).into());
            trace.set_current_row("operation_id_next", op_id);
        } else {
            trace.set_final_row("A_byte", (a1 as u32).into());
            trace.set_final_row("B_byte", (b1 as u32).into());
            trace.set_final_row("C_byte", (c1 as u32).into());
            trace.set_final_row("operation_id_next", op_id);
        }

        // 4 rows for each binary operation
        trace.push_row();
        trace.set_current_row("operation_id", op_id);
        trace.set_current_row("operation_id_next", op_id);
        trace.set_current_row("A_byte", (a2 as u32).into());
        trace.set_current_row("B_byte", (b2 as u32).into());
        trace.set_current_row("C_byte", (c2 as u32).into());
        trace.set_current_row("A", (a.to_integer().try_into_u32().unwrap() & 0xff).into());
        trace.set_current_row("B", (b.to_integer().try_into_u32().unwrap() & 0xff).into());
        trace.set_current_row("C", (c.to_integer().try_into_u32().unwrap() & 0xff).into());

        trace.push_row();
        trace.set_current_row("operation_id", op_id);
        trace.set_current_row("operation_id_next", op_id);
        trace.set_current_row("A_byte", (a3 as u32).into());
        trace.set_current_row("B_byte", (b3 as u32).into());
        trace.set_current_row("C_byte", (c3 as u32).into());
        trace.set_current_row(
            "A",
            (a.to_integer().try_into_u32().unwrap() & 0xffff).into(),
        );
        trace.set_current_row(
            "B",
            (b.to_integer().try_into_u32().unwrap() & 0xffff).into(),
        );
        trace.set_current_row(
            "C",
            (c.to_integer().try_into_u32().unwrap() & 0xffff).into(),
        );

        trace.push_row();
        trace.set_current_row("operation_id", op_id);
        trace.set_current_row("operation_id_next", op_id);
        trace.set_current_row("A_byte", (a4 as u32).into());
        trace.set_current_row("B_byte", (b4 as u32).into());
        trace.set_current_row("C_byte", (c4 as u32).into());
        trace.set_current_row(
            "A",
            (a.to_integer().try_into_u32().unwrap() & 0xffffff).into(),
        );
        trace.set_current_row(
            "B",
            (b.to_integer().try_into_u32().unwrap() & 0xffffff).into(),
        );
        trace.set_current_row(
            "C",
            (c.to_integer().try_into_u32().unwrap() & 0xffffff).into(),
        );

        trace.push_row();
        trace.set_current_row("operation_id", op_id);
        trace.set_current_row("A", a);
        trace.set_current_row("B", b);
        trace.set_current_row("C", c);
        // latch row: set selector
        trace.set_current_row(selector, 1.into());
    }
}

pub struct ShiftMachine;

impl SubmachineKind for ShiftMachine {
    const SELECTORS: &'static str = "sel";
    const BLOCK_SIZE: u32 = 4;

    fn add_operation<F: FieldElement>(
        trace: &mut SubmachineTrace<F>,
        selector: Option<&str>,
        lookup_args: &[F],
        extra: &[F],
    ) {
        assert!(extra.is_empty());
        let selector = only_column_name(selector.unwrap());
        let [op_id, a, b, c] = lookup_args[..] else {
            panic!();
        };

        let mut shl = 0;
        let mut shr = 0;
        match op_id.try_into_i32().unwrap() {
            0 => {
                shl = b.to_integer().try_into_u32().unwrap();
            }
            1 => {
                shr = b.to_integer().try_into_u32().unwrap();
            }
            _ => unreachable!(),
        };

        // decompose A
        let (b1, b2, b3, b4, _sign) =
            decompose_lower32(a.to_integer().try_into_u32().unwrap().into());

        // set last row of the previous block
        if trace.len() > 0 {
            trace.set_current_row("A_byte", (b1 as u32).into());
            trace.set_current_row("C_part", (((b1 as u32) << shl) >> shr).into());
            trace.set_current_row("operation_id_next", op_id);
            trace.set_current_row("B_next", b);
        } else {
            trace.set_final_row("A_byte", (b1 as u32).into());
            trace.set_final_row("C_part", (((b1 as u32) << shl) >> shr).into());
            trace.set_final_row("operation_id_next", op_id);
            trace.set_final_row("B_next", b);
        }

        // 4 rows for each shift operation
        trace.push_row();
        trace.set_current_row("operation_id", op_id);
        trace.set_current_row("operation_id_next", op_id);
        trace.set_current_row("A_byte", (b2 as u32).into());
        let c_part_factor = (b2 as u32) << 8;
        let c_part = ((c_part_factor << shl) >> shr).into();
        trace.set_current_row("C_part", c_part);
        let a_row = a.to_integer().try_into_u32().unwrap() & 0xff;
        trace.set_current_row("A", a_row.into());
        trace.set_current_row("B", b);
        trace.set_current_row("B_next", b);
        trace.set_current_row("C", ((a_row << shl) >> shr).into());
        //
        trace.push_row();
        trace.set_current_row("operation_id", op_id);
        trace.set_current_row("operation_id_next", op_id);
        trace.set_current_row("A_byte", (b3 as u32).into());
        let c_part_factor = (b3 as u32) << 16;
        let c_part = ((c_part_factor << shl) >> shr).into();
        trace.set_current_row("C_part", c_part);
        let a_row = a.to_integer().try_into_u32().unwrap() & 0xffff;
        trace.set_current_row("A", a_row.into());
        trace.set_current_row("B", b);
        trace.set_current_row("B_next", b);
        trace.set_current_row("C", ((a_row << shl) >> shr).into());
        //
        trace.push_row();
        trace.set_current_row("operation_id", op_id);
        trace.set_current_row("operation_id_next", op_id);
        trace.set_current_row("A_byte", (b4 as u32).into());
        let c_part_factor = (b4 as u32) << 24;
        let c_part = ((c_part_factor << shl) >> shr).into();
        trace.set_current_row("C_part", c_part);
        let a_row = a.to_integer().try_into_u32().unwrap() & 0xffffff;
        trace.set_current_row("A", a_row.into());
        trace.set_current_row("B", b);
        trace.set_current_row("B_next", b);
        trace.set_current_row("C", ((a_row << shl) >> shr).into());
        // latch row
        trace.push_row();
        trace.set_current_row("operation_id", op_id);
        trace.set_current_row("A", a);
        trace.set_current_row("B", b);
        trace.set_current_row("C", c);
        trace.set_current_row(selector, 1.into());
    }
}

pub struct SplitGlMachine;

impl SubmachineKind for SplitGlMachine {
    const SELECTORS: &'static str = "sel";
    const BLOCK_SIZE: u32 = 8;

    fn add_operation<F: FieldElement>(
        trace: &mut SubmachineTrace<F>,
        selector: Option<&str>,
        lookup_args: &[F],
        extra: &[F],
    ) {
        assert!(extra.is_empty());
        let selector = only_column_name(selector.unwrap());
        let [_input, output_lo, output_hi] = lookup_args[..] else {
            panic!();
        };

        let lo = output_lo.to_integer().try_into_u32().unwrap() as u64;
        let hi = output_hi.to_integer().try_into_u32().unwrap() as u64;

        fn hi_and_lo<F: FieldElement>(hi: u64, lo: u64) -> F {
            ((hi << 32) | lo).into()
        }

        let (b0, b1, b2, b3, _) = decompose_lower32(lo as i64);
        let (b4, b5, b6, b7, _) = decompose_lower32(hi as i64);

        const BYTES_MAX: [u32; 8] = [0, 0, 0, 0, 0xff, 0xff, 0xff, 0xff];
        let b = [
            b0 as u32, b1 as u32, b2 as u32, b3 as u32, b4 as u32, b5 as u32, b6 as u32, b7 as u32,
        ];
        let lt: Vec<_> = b
            .iter()
            .zip(BYTES_MAX.iter())
            .map(|(b, m)| if b < m { 1 } else { 0 })
            .collect();
        let gt: Vec<_> = b
            .iter()
            .zip(BYTES_MAX.iter())
            .map(|(b, m)| if b > m { 1 } else { 0 })
            .collect();
        let mut was_lt = [0u32; 8];
        was_lt[7] = lt[7];
        for i in (0..7).rev() {
            was_lt[i] = was_lt[i + 1] + lt[i] - was_lt[i + 1] * lt[i];
        }

        // set values in the last row of the previous block
        if trace.len() > 0 {
            trace.set_current_row("bytes", b[0].into());
            trace.set_current_row("lt", lt[0].into());
            trace.set_current_row("gt", gt[0].into());
            trace.set_current_row("was_lt", was_lt[0].into());
        } else {
            trace.set_final_row("bytes", b[0].into());
            trace.set_final_row("lt", lt[0].into());
            trace.set_final_row("gt", gt[0].into());
            trace.set_final_row("was_lt", was_lt[0].into());
        }

        // split_gl needs 8 rows:
        // 0
        trace.push_row();
        trace.set_current_row("output_low", (lo & 0xff).into());
        trace.set_current_row("output_high", 0.into());
        trace.set_current_row("in_acc", (lo & 0xff).into());
        trace.set_current_row("bytes", b[1].into());
        trace.set_current_row("lt", lt[1].into());
        trace.set_current_row("gt", gt[1].into());
        trace.set_current_row("was_lt", was_lt[1].into());

        // 1
        trace.push_row();
        trace.set_current_row("output_low", (lo & 0xffff).into());
        trace.set_current_row("output_high", 0.into());
        trace.set_current_row("in_acc", (lo & 0xffff).into());
        trace.set_current_row("bytes", b[2].into());
        trace.set_current_row("lt", lt[2].into());
        trace.set_current_row("gt", gt[2].into());
        trace.set_current_row("was_lt", was_lt[2].into());

        // 2
        trace.push_row();
        trace.set_current_row("output_low", (lo & 0xffffff).into());
        trace.set_current_row("output_high", 0.into());
        trace.set_current_row("in_acc", (lo & 0xffffff).into());
        trace.set_current_row("bytes", b[3].into());
        trace.set_current_row("lt", lt[3].into());
        trace.set_current_row("gt", gt[3].into());
        trace.set_current_row("was_lt", was_lt[3].into());

        // 3
        trace.push_row();
        trace.set_current_row("output_low", lo.into());
        trace.set_current_row("output_high", 0.into());
        trace.set_current_row("in_acc", lo.into());
        trace.set_current_row("bytes", b[4].into());
        trace.set_current_row("lt", lt[4].into());
        trace.set_current_row("gt", gt[4].into());
        trace.set_current_row("was_lt", was_lt[4].into());

        // 4
        trace.push_row();
        trace.set_current_row("output_low", lo.into());
        trace.set_current_row("output_high", (hi & 0xff).into());
        trace.set_current_row("in_acc", hi_and_lo(hi & 0xff, lo));
        trace.set_current_row("bytes", b[5].into());
        trace.set_current_row("lt", lt[5].into());
        trace.set_current_row("gt", gt[5].into());
        trace.set_current_row("was_lt", was_lt[5].into());

        // 5
        trace.push_row();
        trace.set_current_row("output_low", lo.into());
        trace.set_current_row("output_high", (hi & 0xffff).into());
        trace.set_current_row("in_acc", hi_and_lo(hi & 0xffff, lo));
        trace.set_current_row("bytes", b[6].into());
        trace.set_current_row("lt", lt[6].into());
        trace.set_current_row("gt", gt[6].into());
        trace.set_current_row("was_lt", was_lt[6].into());

        // 6
        trace.push_row();
        trace.set_current_row("output_low", (lo).into());
        trace.set_current_row("output_high", (hi & 0xffffff).into());
        trace.set_current_row("in_acc", hi_and_lo(hi & 0xffffff, lo));
        trace.set_current_row("bytes", b[7].into());
        trace.set_current_row("lt", lt[7].into());
        trace.set_current_row("gt", gt[7].into());
        trace.set_current_row("was_lt", was_lt[7].into());

        // 7: bytes/lt/gt/was_lt are set by the next row
        trace.push_row();
        trace.set_current_row(selector, 1.into());
        trace.set_current_row("output_low", lo.into());
        trace.set_current_row("output_high", hi.into());
        trace.set_current_row("in_acc", hi_and_lo(hi, lo));
    }
}

pub struct PublicsMachine;
impl SubmachineKind for PublicsMachine {
    const SELECTORS: &'static str = "";
    const BLOCK_SIZE: u32 = 1;
    fn add_operation<F: FieldElement>(
        trace: &mut SubmachineTrace<F>,
        selector: Option<&str>,
        lookup_args: &[F],
        extra: &[F],
    ) {
        assert!(selector.is_none());
        assert!(extra.is_empty());
        let [addr, value] = lookup_args[..] else {
            panic!();
        };
        assert!(
            addr.to_integer().try_into_u32().unwrap() < 8,
            "publics machine only supports 8 public values"
        );
        while addr.to_integer().try_into_u32().unwrap() >= trace.len() {
            trace.push_row();
        }
        *trace
            .cols
            .get_mut("value")
            .unwrap()
            .get_mut(addr.to_integer().try_into_u32().unwrap() as usize)
            .unwrap() = value;
    }
}

pub struct PoseidonGlMachine;

impl SubmachineKind for PoseidonGlMachine {
    const SELECTORS: &'static str = "sel";
    const BLOCK_SIZE: u32 = 31; // full rounds + partial rounds + 1

    fn add_operation<F: FieldElement>(
        trace: &mut SubmachineTrace<F>,
        selector: Option<&str>,
        lookup_args: &[F],
        extra: &[F],
    ) {
        const STATE_SIZE: usize = 12;
        const OUTPUT_SIZE: usize = 4;

        let selector = only_column_name(selector.unwrap());
        let [input_addr, output_addr, time_step] = lookup_args[..] else {
            panic!();
        };

        let input = extra[0..STATE_SIZE].to_vec();
        let output = extra[STATE_SIZE..STATE_SIZE + OUTPUT_SIZE].to_vec();

        const INPUT_COLS: [&str; STATE_SIZE] = [
            "input[0]",
            "input[1]",
            "input[2]",
            "input[3]",
            "input[4]",
            "input[5]",
            "input[6]",
            "input[7]",
            "input[8]",
            "input[9]",
            "input[10]",
            "input[11]",
        ];

        const OUTPUT_COLS: [&str; OUTPUT_SIZE] =
            ["output[0]", "output[1]", "output[2]", "output[3]"];

        const STATE_COLS: [&str; STATE_SIZE] = [
            "state[0]",
            "state[1]",
            "state[2]",
            "state[3]",
            "state[4]",
            "state[5]",
            "state[6]",
            "state[7]",
            "state[8]",
            "state[9]",
            "state[10]",
            "state[11]",
        ];

        const X3_COLS: [&str; STATE_SIZE] = [
            "x3[0]", "x3[1]", "x3[2]", "x3[3]", "x3[4]", "x3[5]", "x3[6]", "x3[7]", "x3[8]",
            "x3[9]", "x3[10]", "x3[11]",
        ];

        const X7_COLS: [&str; STATE_SIZE] = [
            "x7[0]", "x7[1]", "x7[2]", "x7[3]", "x7[4]", "x7[5]", "x7[6]", "x7[7]", "x7[8]",
            "x7[9]", "x7[10]", "x7[11]",
        ];

        let mut state: Vec<F> = input.clone();

        for row in 0..(Self::BLOCK_SIZE - 1) as usize {
            trace.push_row();
            for i in 0..STATE_SIZE {
                trace.set_current_row(STATE_COLS[i], state[i]);
            }
            // memory read/write columns
            if row < STATE_SIZE {
                let v = input[row].to_integer().try_into_u64().unwrap();
                let hi = (v >> 32) as u32;
                let lo = (v & 0xffffffff) as u32;
                trace.set_current_row("do_mload", 1.into());
                trace.set_current_row("word_low", lo.into());
                trace.set_current_row("word_high", hi.into());
            } else if row < STATE_SIZE + OUTPUT_SIZE {
                let v = output[row - STATE_SIZE]
                    .to_integer()
                    .try_into_u64()
                    .unwrap();
                let hi = (v >> 32) as u32;
                let lo = (v & 0xffffffff) as u32;
                trace.set_current_row("do_mload", 0.into());
                trace.set_current_row("word_low", lo.into());
                trace.set_current_row("word_high", hi.into());
            } else {
                trace.set_current_row("do_mload", 0.into());
                trace.set_current_row("word_low", 0.into());
                trace.set_current_row("word_high", 0.into());
            }
            // update state for the next row
            // S-Boxes
            let is_full = !(4..26).contains(&row);
            for i in 0..STATE_SIZE {
                let a = state[i] + F::from(poseidon_gl::ROUND_CONSTANTS[i][row]);
                let x3 = a.pow(3.into());
                let x7 = x3.pow(2.into()) * a;
                trace.set_current_row(X3_COLS[i], x3);
                trace.set_current_row(X7_COLS[i], x7);
                if i == 0 || is_full {
                    state[i] = x7;
                } else {
                    state[i] = a;
                }
            }
            // MDS multiplication
            let mds_input = state.clone();
            for (i, v) in state.iter_mut().enumerate() {
                let mut tmp = F::zero();
                for (j, &input) in mds_input.iter().enumerate() {
                    tmp += input * F::from(poseidon_gl::MDS_MATRIX[i][j]);
                }
                *v = tmp;
            }
        }

        trace.push_row();
        for i in 0..STATE_SIZE {
            // x3 and x7 are still constrained in output row...
            let a = state[i];
            let x3 = a.pow(3.into());
            let x7 = x3.pow(2.into()) * a;
            trace.set_current_row(X3_COLS[i], x3);
            trace.set_current_row(X7_COLS[i], x7);
            // set output
            trace.set_current_row(STATE_COLS[i], state[i]);
        }
        // these are the same in the whole block
        trace.set_current_block(Self::BLOCK_SIZE, "time_step", time_step);
        trace.set_current_block(Self::BLOCK_SIZE, "input_addr", input_addr);
        trace.set_current_block(Self::BLOCK_SIZE, "output_addr", output_addr);
        // set selector
        trace.set_current_block(Self::BLOCK_SIZE, selector, 1.into());
        for i in 0..STATE_SIZE {
            trace.set_current_block(Self::BLOCK_SIZE, INPUT_COLS[i], input[i]);
        }
        for i in 0..OUTPUT_SIZE {
            trace.set_current_block(Self::BLOCK_SIZE, OUTPUT_COLS[i], state[i]);
        }
    }

    fn dummy_block_fix<F: FieldElement>(trace: &mut SubmachineTrace<F>, rows: u32) {
        trace.set_current_block(rows, "do_mload", 0.into());
    }
}<|MERGE_RESOLUTION|>--- conflicted
+++ resolved
@@ -5,10 +5,7 @@
 use std::collections::HashMap;
 
 fn only_column_name(name: &str) -> &str {
-<<<<<<< HEAD
-=======
     // look backwards the "::" and return only the part after it
->>>>>>> 9e9fb905
     name.rfind("::").map(|i| &name[i + 2..]).unwrap_or(name)
 }
 
