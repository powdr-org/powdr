--- conflicted
+++ resolved
@@ -32,14 +32,7 @@
 log = "0.4.17"
 mktemp = "0.5.0"
 num-traits = "0.2.15"
-<<<<<<< HEAD
-# Use the patched version of raki until the fix is merged.
-# Fixes the name of "mulhsu" instruction.
-raki = { git = "https://github.com/powdr-labs/raki.git", branch = "patch-1" }
-=======
 raki = "0.1.4"
-serde_json = "1.0"
->>>>>>> 97aea6da
 # This is only here to work around https://github.com/lalrpop/lalrpop/issues/750
 # It should be removed once that workaround is no longer needed.
 regex-syntax = { version = "0.6", default_features = false, features = [
