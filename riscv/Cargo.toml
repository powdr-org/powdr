--- conflicted
+++ resolved
@@ -26,11 +26,7 @@
 
 goblin = { version = "0.8" }
 lazy_static = "1.4.0"
-<<<<<<< HEAD
-itertools = "0.12"
-=======
 itertools = "0.13"
->>>>>>> 8bc4d4b9
 lalrpop-util = { version = "^0.19", features = ["lexer"] }
 log = "0.4.17"
 mktemp = "0.5.0"
