use std::{fmt, vec};

use itertools::Itertools;
use powdr_asm_utils::data_storage::SingleDataValue;
use powdr_asm_utils::utils::{escape_label, quote};
use powdr_number::{FieldElement, KnownField};

use crate::continuations::bootloader::{bootloader_and_shutdown_routine, bootloader_preamble};
use crate::runtime::Runtime;

#[derive(Clone, Copy, PartialEq, Eq, Debug)]
pub struct Register {
    value: u8,
}

impl Register {
    pub fn new(value: u8) -> Self {
        Self { value }
    }

    pub fn is_zero(&self) -> bool {
        self.value == 0
    }

    pub fn addr(&self) -> u8 {
        self.value
    }
}

impl powdr_asm_utils::ast::Register for Register {}

impl fmt::Display for Register {
    fn fmt(&self, f: &mut fmt::Formatter<'_>) -> fmt::Result {
        if self.value < 32 {
            // 0 indexed
            write!(f, "x{}", self.value)
        } else if self.value < 36 {
            // 1 indexed
            write!(f, "tmp{}", self.value - 31 + 1)
        } else if self.value == 36 {
            write!(f, "lr_sc_reservation")
        } else {
            // 0 indexed
            write!(f, "xtra{}", self.value - 37)
        }
    }
}

impl From<&str> for Register {
    fn from(s: &str) -> Self {
        if let Some(prefix) = s.strip_prefix("xtra") {
            // 0 indexed
            let value: u8 = prefix.parse().expect("Invalid register");
            Self::new(value + 37)
        } else if let Some(prefix) = s.strip_prefix('x') {
            // 0 indexed
            let value = prefix.parse().expect("Invalid register");
            assert!(value < 32, "Invalid register");
            Self::new(value)
        } else if let Some(prefix) = s.strip_prefix("tmp") {
            // 1 indexed
            let value: u8 = prefix.parse().expect("Invalid register");
            assert!(value >= 1);
            assert!(value <= 4);
            Self::new(value - 1 + 32)
        } else if s == "lr_sc_reservation" {
            Self::new(36)
        } else {
            panic!("Invalid register")
        }
    }
}

#[derive(Clone, Copy, Debug)]
pub enum FunctionKind {
    HiDataRef,
    LoDataRef,
}

impl powdr_asm_utils::ast::FunctionOpKind for FunctionKind {}

impl fmt::Display for FunctionKind {
    fn fmt(&self, f: &mut fmt::Formatter<'_>) -> fmt::Result {
        match self {
            FunctionKind::HiDataRef => write!(f, "%hi"),
            FunctionKind::LoDataRef => write!(f, "%lo"),
        }
    }
}

pub enum Statement<'a, L: AsRef<str>, A: InstructionArgs> {
    DebugLoc { file: u64, line: u64, col: u64 },
    Label(L),
    Instruction { op: &'a str, args: A },
}

pub struct MemEntry {
    pub label: Option<String>,
    pub addr: u32,
    pub value: SingleDataValue,
}

pub struct SourceFileInfo<'a> {
    pub id: u32,
    pub dir: &'a str,
    pub file: &'a str,
}

/// A RISC-V program that can be translated to POWDR ASM.
pub trait RiscVProgram {
    /// Takes the listing of source files, to be used in the debug statements.
    fn take_source_files_info(&mut self) -> impl Iterator<Item = SourceFileInfo>;

    /// Takes the initial memory snapshot.
    fn take_initial_mem(&mut self) -> impl Iterator<Item = MemEntry>;

    /// Takes the executable statements and labels.
    fn take_executable_statements(
        &mut self,
    ) -> impl Iterator<Item = Statement<impl AsRef<str>, impl InstructionArgs>>;

    /// The name of the function that should be called to start the program.
    fn start_function(&self) -> impl AsRef<str>;
}

/// Translates a RISC-V program to POWDR ASM.
///
/// Will call each of the methods in the `RiscVProgram` just once.
pub fn translate_program<F: FieldElement>(
    program: impl RiscVProgram,
    runtime: &Runtime,
    with_bootloader: bool,
) -> String {
    // Do this in a separate function to avoid most of the code being generic on F.
    let (initial_mem, instructions, degree) =
        translate_program_impl(program, runtime, with_bootloader);

    let degree_log = degree.ilog2();
    riscv_machine(
        runtime,
        degree,
        &preamble::<F>(runtime, degree_log.into(), with_bootloader),
        initial_mem,
        instructions,
    )
}

fn translate_program_impl(
    mut program: impl RiscVProgram,
    runtime: &Runtime,
    with_bootloader: bool,
) -> (Vec<String>, Vec<String>, u64) {
    let mut initial_mem = Vec::new();
    let mut data_code = Vec::new();
    for MemEntry { label, addr, value } in program.take_initial_mem() {
        if let Some(label) = label {
            // This is a comment, so we don't need to escape the label.
            let comment = format!(" // data {label}");
            if with_bootloader && !matches!(value, SingleDataValue::LabelReference(_)) {
                &mut initial_mem
            } else {
                &mut data_code
            }
            .push(comment);
        }
        match value {
            SingleDataValue::Value(v) => {
                if with_bootloader {
                    // Instead of generating the data loading code, we store it
                    // in the variable that will be used as the initial memory
                    // snapshot, committed by the bootloader.
                    initial_mem.push(format!("(0x{addr:x}, 0x{v:x})"));
                } else {
                    data_code.push(format!(
                        "set_reg {}, 0x{v:x};",
                        Register::from("tmp2").addr()
                    ));
                    data_code.push(format!(
                        "set_reg {}, 0x{addr:x};",
                        Register::from("tmp1").addr()
                    ));
                    data_code.push(format!(
                        "mstore {}, 0, 0, {};",
                        Register::from("tmp1").addr(),
                        Register::from("tmp2").addr()
                    ));
                }
            }
            SingleDataValue::LabelReference(sym) => {
                // The label value is not known at this point, so we have to
                // load it via code, irrespectively of bootloader availability.
                //
                // TODO should be possible without temporary
                data_code.extend([
                    format!(
                        "load_label {}, {};",
                        Register::from("tmp2").addr(),
                        escape_label(&sym)
                    ),
                    format!("set_reg {}, 0x{addr:x};", Register::from("tmp1").addr()),
                    format!(
                        "mstore {}, 0, 0, {};",
                        Register::from("tmp1").addr(),
                        Register::from("tmp2").addr()
                    ),
                ]);
            }
            SingleDataValue::Offset(_, _) => {
                unimplemented!();
                /*
                object_code.push(format!("addr <=X= 0x{pos:x};"));

                I think this solution should be fine but hard to say without
                an actual code snippet that uses it.

                // TODO should be possible without temporary
                object_code.extend([
                    format!("tmp1 <== load_label({});", escape_label(a)),
                    format!("tmp2 <== load_label({});", escape_label(b)),
                    // TODO check if registers match
                    "mstore wrap(tmp1 - tmp2);".to_string(),
                ]);
                */
            }
        }
    }

    let submachines_init = runtime.submachines_init();
    let bootloader_and_shutdown_routine_lines = if with_bootloader {
        let bootloader_and_shutdown_routine = bootloader_and_shutdown_routine(&submachines_init);
        log::debug!("Adding Bootloader:\n{}", bootloader_and_shutdown_routine);
        bootloader_and_shutdown_routine
            .split('\n')
            .map(|l| l.to_string())
            .collect::<Vec<_>>()
    } else {
        submachines_init
    };

    let mut statements: Vec<String> = program
        .take_source_files_info()
        .map(
            |SourceFileInfo {
                 id,
                 dir,
                 file: name,
             }| { format!(".debug file {id} {} {};", quote(dir), quote(name)) },
        )
        .chain(bootloader_and_shutdown_routine_lines)
        .collect();
    if !data_code.is_empty() {
        statements.push("jump __data_init, 1;".to_string());
    }
    statements.extend([
<<<<<<< HEAD
        format!(
            "x1 <== jump({});",
            escape_label(program.start_function().as_ref())
        ),
=======
        "set_reg 0, 0;".to_string(),
        format!("jump {}, 1;", program.start_function().as_ref()),
>>>>>>> d8218a2c
        "return;".to_string(), // This is not "riscv ret", but "return from powdr asm function".
    ]);
    for s in program.take_executable_statements() {
        match s {
            Statement::DebugLoc { file, line, col } => {
                statements.push(format!(".debug loc {file} {line} {col};"))
            }
            Statement::Label(l) => statements.push(format!("{}:", escape_label(l.as_ref()))),
            Statement::Instruction { op, args } => {
                let processed_instr = match process_instruction(op, args) {
                    Ok(s) => s,
                    Err(e) => panic!("Failed to process instruction '{op}'. {e}"),
                };
                statements.extend(processed_instr.into_iter().map(|s| "  ".to_string() + &s))
            }
        }
    }

    if !data_code.is_empty() {
        statements.extend(
            [
                "// This is the data initialization routine.".to_string(),
                "__data_init:".to_string(),
            ]
            .into_iter()
            .chain(data_code)
            .chain([
                "// This is the end of the data initialization routine.".to_string(),
                format!("jump_dyn 1, {};", Register::from("tmp1").addr()),
            ]),
        );
    }
    statements.extend(runtime.ecall_handler());

    // The program ROM needs to fit the degree, so we use the next power of 2.
    let degree = statements.len().ilog2() + 1;
    let degree = std::cmp::max(degree, 18);
    log::info!("Inferred degree 2^{degree}");

    // In practice, these are the lengths of single proofs that we want to support.
    // Reasoning:
    // - 18: is the lower bound for the Binary and Shift machines.
    // - 20: revm's ROM does not fit in 2^19.
    // - >20: may be needed in the future.
    // This is an assert for now, but could be a compiler warning or error.
    // TODO note that if the degree is higher than 18 we might need mux machines for Binary and
    // Shift.
    assert!((18..=20).contains(&degree));
    let degree = 1 << degree;

    (initial_mem, statements, degree)
}

fn riscv_machine(
    runtime: &Runtime,
    degree: u64,
    preamble: &str,
    initial_memory: Vec<String>,
    program: Vec<String>,
) -> String {
    format!(
        r#"
{}
machine Main with degree: {degree} {{
{}

{}

let initial_memory: (fe, fe)[] = [
{}
];

    function main {{
{}
    }}
}}    
"#,
        runtime.submachines_import(),
        runtime.submachines_declare(),
        preamble,
        initial_memory
            .into_iter()
            .format_with(",\n", |line, f| f(&format_args!("\t\t{line}"))),
        program
            .into_iter()
            .format_with("\n", |line, f| f(&format_args!("\t\t{line}"))),
    )
}

fn preamble<T: FieldElement>(runtime: &Runtime, degree: u64, with_bootloader: bool) -> String {
    let bootloader_preamble_if_included = if with_bootloader {
        bootloader_preamble()
    } else {
        "".to_string()
    };

    for machine in ["binary", "shift"] {
        assert!(
            runtime.has_submachine(machine),
            "RISC-V machine requires the `{machine}` submachine"
        );
    }

    let mul_instruction = mul_instruction::<T>(runtime);

    r#"
    reg pc[@pc];
    reg X[<=];
    reg Y[<=];
    reg Z[<=];
    reg W[<=];
"#
        .to_string()
        // runtime extra registers
        + &runtime
            .submachines_extra_registers()
            .into_iter()
            .map(|s| format!("\t\t{s}\n"))
            .join("")
        + &bootloader_preamble_if_included
        + &memory(with_bootloader)
        + r#"
    // =============== Register memory =======================
"# + format!("std::machines::memory::Memory_{} regs;", degree + 2)
        .as_str()
        + r#"
    // Get the value in register Y.
    instr get_reg Y -> X link ~> X = regs.mload(Y, STEP);

    // Set the value in register X to the value in register Y.
    instr set_reg X, Y -> link ~> regs.mstore(X, STEP, Y);

    // We still need these registers prover inputs.
    reg query_arg_1;
    reg query_arg_2;

    // Witness columns used in instuctions for intermediate values inside instructions.
    col witness val1_col;
    col witness val2_col;
    col witness val3_col;
    col witness val4_col;

    // We need to add these inline instead of using std::utils::is_zero
    // because when XX is not constrained, witgen will try to set XX,
    // XX_inv and XXIsZero to zero, which fails this constraint.
    // Therefore, we have to activate constrained whenever XXIsZero is used.
    // XXIsZero = 1 - XX * XX_inv
    col witness XX, XX_inv, XXIsZero;
    std::utils::force_bool(XXIsZero);
    XXIsZero * XX = 0;

    // ============== control-flow instructions ==============

    // Load the value of label `l` into register X.
    instr load_label X, l: label
        link ~> regs.mstore(X, STEP, val1_col)
    {
        val1_col = l
    }

    // Jump to `l` and store the return program counter in register W.
    instr jump l: label, W
        link ~> regs.mstore(W, STEP, val3_col)
    {
        pc' = l,
        val3_col = pc + 1
    }
    
    // Jump to the address in register X and store the return program counter in register W.
    instr jump_dyn X, W
        link ~> val1_col = regs.mload(X, STEP)
        link ~> regs.mstore(W, STEP, val3_col)
    {
        pc' = val1_col,
        val3_col = pc + 1
    }

    // Jump to `l` if val(X) - val(Y) is nonzero, where X and Y are register ids.
    instr branch_if_diff_nonzero X, Y, l: label
        link ~> val1_col = regs.mload(X, STEP)
        link ~> val2_col = regs.mload(Y, STEP + 1)
    {
        XXIsZero = 1 - XX * XX_inv,
        XX = val1_col - val2_col,
        pc' = (1 - XXIsZero) * l + XXIsZero * (pc + 1)
    }

    // Jump to `l` if val(X) - (val(Y) + Z) is zero, where X and Y are register ids and Z is a
    // constant offset.
    instr branch_if_zero X, Y, Z, l: label
        link ~> val1_col = regs.mload(X, STEP)
        link ~> val2_col = regs.mload(Y, STEP + 1)
    {
        XXIsZero = 1 - XX * XX_inv,
        XX = val1_col - (val2_col + Z),
        pc' = XXIsZero * l + (1 - XXIsZero) * (pc + 1)
    }

    // Skips W instructions if val(X) - val(Y) + Z is zero, where X and Y are register ids and Z is a
    // constant offset.
    instr skip_if_zero X, Y, Z, W
        link ~> val1_col = regs.mload(X, STEP)
        link ~> val2_col = regs.mload(Y, STEP + 1)
    {
        XXIsZero = 1 - XX * XX_inv,
        XX = val1_col - val2_col + Z,
        pc' = pc + 1 + (XXIsZero * W)
    }

    // Branches to `l` if V = val(X) - val(Y) + Z is positive, where X and Y are register ids and Z is a
    // constant offset.
    // V is required to be the difference of two 32-bit unsigned values.
    // i.e. -2**32 < V < 2**32.
    instr branch_if_positive X, Y, Z, l: label
        link ~> val1_col = regs.mload(X, STEP)
        link ~> val2_col = regs.mload(Y, STEP + 1)
    {
        (val1_col - val2_col + Z) + 2**32 - 1 = X_b1 + X_b2 * 0x100 + X_b3 * 0x10000 + X_b4 * 0x1000000 + wrap_bit * 2**32,
        pc' = wrap_bit * l + (1 - wrap_bit) * (pc + 1)
    }

    // Stores 1 in register W if V = val(X) - val(Y) + Z is positive, where X and Y are register ids and Z is a
    // constant offset.
    // V is required to be the difference of two 32-bit unsigend values.
    // i.e. -2**32 < V < 2**32
    instr is_positive X, Y, Z, W
        link ~> val1_col = regs.mload(X, STEP)
        link ~> val2_col = regs.mload(Y, STEP + 1)
        link ~> regs.mstore(W, STEP + 2, wrap_bit)
    {
        (val1_col - val2_col + Z) + 2**32 - 1 = X_b1 + X_b2 * 0x100 + X_b3 * 0x10000 + X_b4 * 0x1000000 + wrap_bit * 2**32
    }

    // Stores val(X) * Z + W in register Y.
    instr move_reg X, Y, Z, W
        link ~> val1_col = regs.mload(X, STEP)
        link ~> regs.mstore(Y, STEP + 1, val3_col)
    {
        val3_col = val1_col * Z + W
    }

    // ================= wrapping instructions =================

    // Computes V = val(X) + val(Y) + Z, wraps it in 32 bits, and stores the result in register W.
    // Requires 0 <= V < 2**33.
    instr add_wrap X, Y, Z, W
        link ~> val1_col = regs.mload(X, STEP)
        link ~> val2_col = regs.mload(Y, STEP + 1)
        link ~> regs.mstore(W, STEP + 2, val3_col)
    {
        val1_col + val2_col + Z = val3_col + wrap_bit * 2**32,
        val3_col = X_b1 + X_b2 * 0x100 + X_b3 * 0x10000 + X_b4 * 0x1000000
    }

    // Computes V = val(X) - val(Y) + Z, wraps it in 32 bits, and stores the result in register W.
    // Requires -2**32 <= V < 2**32.
    instr sub_wrap_with_offset X, Y, Z, W
        link ~> val1_col = regs.mload(X, STEP)
        link ~> val2_col = regs.mload(Y, STEP + 1)
        link ~> regs.mstore(W, STEP + 2, val3_col)
    {
        (val1_col - val2_col + Z) + 2**32 = val3_col + wrap_bit * 2**32,
        val3_col = X_b1 + X_b2 * 0x100 + X_b3 * 0x10000 + X_b4 * 0x1000000
    }

    // ================= logical instructions =================

    // Stores 1 in register W if the value in register X is zero,
    // otherwise stores 0.
    instr is_equal_zero X, W
        link ~> val1_col = regs.mload(X, STEP)
        link ~> regs.mstore(W, STEP + 2, XXIsZero)
    {
        XXIsZero = 1 - XX * XX_inv,
        XX = val1_col
    }

    // Stores 1 in register W if val(X) == val(Y), otherwise stores 0.
    instr is_not_equal X, Y, W
        link ~> val1_col = regs.mload(X, STEP)
        link ~> val2_col = regs.mload(Y, STEP + 1)
        link ~> regs.mstore(W, STEP + 2, val3_col)
    {
        XXIsZero = 1 - XX * XX_inv,
        XX = val1_col - val2_col,
        val3_col = 1 - XXIsZero
    }

    // ================= submachine instructions =================
"# + &runtime
        .submachines_instructions()
        .into_iter()
        .map(|s| format!("    {s}"))
        .join("\n")
        + r#"
    col fixed bytes(i) { i & 0xff };
    col witness X_b1;
    col witness X_b2;
    col witness X_b3;
    col witness X_b4;
    [ X_b1 ] in [ bytes ];
    [ X_b2 ] in [ bytes ];
    [ X_b3 ] in [ bytes ];
    [ X_b4 ] in [ bytes ];
    col witness wrap_bit;
    wrap_bit * (1 - wrap_bit) = 0;

    // Sign extends the value in register X and stores it in register Y.
    // Input is a 32 bit unsigned number. We check bit 7 and set all higher bits to that value.
    instr sign_extend_byte X, Y
        link ~> val1_col = regs.mload(X, STEP)
        link ~> regs.mstore(Y, STEP + 3, val3_col)
    {
        // wrap_bit is used as sign_bit here.
        val1_col = Y_7bit + wrap_bit * 0x80 + X_b2 * 0x100 + X_b3 * 0x10000 + X_b4 * 0x1000000,
        val3_col = Y_7bit + wrap_bit * 0xffffff80
    }

    col fixed seven_bit(i) { i & 0x7f };
    col witness Y_7bit;
    [ Y_7bit ] in [ seven_bit ];

    // Sign extends the value in register X and stores it in register Y.
    // Input is a 32 bit unsigned number. We check bit 15 and set all higher bits to that value.
    instr sign_extend_16_bits X, Y
        link ~> val1_col = regs.mload(X, STEP)
        link ~> regs.mstore(Y, STEP + 3, val3_col)
    {
        Y_15bit = X_b1 + Y_7bit * 0x100,

        // wrap_bit is used as sign_bit here.
        val1_col = Y_15bit + wrap_bit * 0x8000 + X_b3 * 0x10000 + X_b4 * 0x1000000,
        val3_col = Y_15bit + wrap_bit * 0xffff8000
    }
    col witness Y_15bit;

    // Converts the value in register X to a signed number and stores it in register Y.
    // Input is a 32 bit unsigned number (0 <= val(X) < 2**32) interpreted as a two's complement numbers.
    // Returns a signed number (-2**31 <= val(Y) < 2**31).
    instr to_signed X, Y
        link ~> val1_col = regs.mload(X, STEP)
        link ~> regs.mstore(Y, STEP + 1, val3_col)
    {
        // wrap_bit is used as sign_bit here.
        val1_col = X_b1 + X_b2 * 0x100 + X_b3 * 0x10000 + Y_7bit * 0x1000000 + wrap_bit * 0x80000000,
        val3_col = val1_col - wrap_bit * 0x100000000
    }

    // ======================= assertions =========================

    instr fail { 1 = 0 }

    // Wraps V = val(X) * Y and stores it in register Z,
    // where X is a register and Y is a constant factor.
    // Removes up to 16 bits beyond 32
    // TODO is this really safe?
    instr wrap16 X, Y, Z
        link ~> val1_col = regs.mload(X, STEP)
        link ~> regs.mstore(Z, STEP + 3, val3_col)
    {
        (val1_col * Y) = Y_b5 * 2**32 + Y_b6 * 2**40 + val3_col,
        val3_col = X_b1 + X_b2 * 0x100 + X_b3 * 0x10000 + X_b4 * 0x1000000
    }

    col witness Y_b5;
    col witness Y_b6;
    col witness Y_b7;
    col witness Y_b8;
    [ Y_b5 ] in [ bytes ];
    [ Y_b6 ] in [ bytes ];
    [ Y_b7 ] in [ bytes ];
    [ Y_b8 ] in [ bytes ];

    col witness REM_b1;
    col witness REM_b2;
    col witness REM_b3;
    col witness REM_b4;
    [ REM_b1 ] in [ bytes ];
    [ REM_b2 ] in [ bytes ];
    [ REM_b3 ] in [ bytes ];
    [ REM_b4 ] in [ bytes ];

    // Computes Q = val(Y) / val(X) and R = val(Y) % val(X) and stores them in registers Z and W.
    instr divremu Y, X, Z, W
        link ~> val1_col = regs.mload(Y, STEP)
        link ~> val2_col = regs.mload(X, STEP + 1)
        link ~> regs.mstore(Z, STEP + 2, val3_col)
        link ~> regs.mstore(W, STEP + 3, val4_col)
    {
        XXIsZero = 1 - XX * XX_inv,
        XX = val2_col,

        // if X is zero, remainder is set to dividend, as per RISC-V specification:
        val2_col * val3_col + val4_col = val1_col,

        // remainder >= 0:
        val4_col = REM_b1 + REM_b2 * 0x100 + REM_b3 * 0x10000 + REM_b4 * 0x1000000,

        // remainder < divisor, conditioned to val(X) not being 0:
        (1 - XXIsZero) * (val2_col - val4_col - 1 - Y_b5 - Y_b6 * 0x100 - Y_b7 * 0x10000 - Y_b8 * 0x1000000) = 0,

        // in case X is zero, we set quotient according to RISC-V specification
        XXIsZero * (val3_col - 0xffffffff) = 0,

        // quotient is 32 bits:
        val3_col = X_b1 + X_b2 * 0x100 + X_b3 * 0x10000 + X_b4 * 0x1000000
    }
"# + mul_instruction
}

fn mul_instruction<T: FieldElement>(runtime: &Runtime) -> &'static str {
    match T::known_field().expect("Unknown field!") {
        KnownField::Bn254Field => {
            // The BN254 field can fit any 64-bit number, so we can naively de-compose
            // Z * W into 8 bytes and put them together to get the upper and lower word.
            r#"
    // Computes V = val(X) * val(Y) and
    // stores the lower 32 bits in register Z and the upper 32 bits in register W.
    instr mul X, Y, Z, W
        link ~> val1_col = regs.mload(X, STEP)
        link ~> val2_col = regs.mload(Y, STEP + 1)
        link ~> regs.mstore(Z, STEP + 2, val3_col)
        link ~> regs.mstore(W, STEP + 3, val4_col);
    {
        val1_col * val2_col = val3_col + val4_col * 2**32,
        val3_col = X_b1 + X_b2 * 0x100 + X_b3 * 0x10000 + X_b4 * 0x1000000,
        val4_col = Y_b5 + Y_b6 * 0x100 + Y_b7 * 0x10000 + Y_b8 * 0x1000000
    }
"#
        }
        KnownField::GoldilocksField => {
            assert!(
                runtime.has_submachine("split_gl"),
                "RISC-V machine with the goldilocks field requires the `split_gl` submachine"
            );
            // The Goldilocks field cannot fit some 64-bit numbers, so we have to use
            // the split machine. Note that it can fit a product of two 32-bit numbers.
            r#"
    // Computes V = val(X) * val(Y) and
    // stores the lower 32 bits in register Z and the upper 32 bits in register W.
    instr mul X, Y, Z, W
        link ~> val1_col = regs.mload(X, STEP)
        link ~> val2_col = regs.mload(Y, STEP + 1)
        link ~> (val3_col, val4_col) = split_gl.split(val1_col * val2_col)
        link ~> regs.mstore(Z, STEP + 2, val3_col)
        link ~> regs.mstore(W, STEP + 3, val4_col);
"#
        }
    }
}

fn memory(with_bootloader: bool) -> String {
    let memory_machine = if with_bootloader {
        r#"
    std::machines::memory_with_bootloader_write::MemoryWithBootloaderWrite memory;

    // Stores val(W) at address (V = val(X) - val(Z) + Y) % 2**32.
    // V can be between 0 and 2**33.
    instr mstore_bootloader X, Z, Y, W
        link ~> val1_col = regs.mload(X, STEP)
        link ~> val2_col = regs.mload(Z, STEP + 1)
        link ~> val3_col = regs.mload(W, STEP + 2)
        link ~> memory.mstore_bootloader(X_b1 + X_b2 * 0x100 + X_b3 * 0x10000 + X_b4 * 0x1000000, STEP + 3, val3_col)
    {
        val1_col - val2_col + Y = (X_b1 + X_b2 * 0x100 + X_b3 * 0x10000 + X_b4 * 0x1000000) + wrap_bit * 2**32
    }
"#
    } else {
        r#"
    std::machines::memory::Memory memory;
"#
    };

    memory_machine.to_string()
        + r#"

    // Increased by 4 in each step, because we do up to 4 register memory accesses per step
    col fixed STEP(i) { 4 * i };

    // ============== memory instructions ==============

    let up_to_three: col = |i| i % 4;
    let six_bits: col = |i| i % 2**6;
    /// Loads one word from an address V = val(X) + Y, where V can be between 0 and 2**33 (sic!),
    /// wraps the address to 32 bits and rounds it down to the next multiple of 4.
    /// Writes the loaded word and the remainder of the division by 4 to registers Z and W,
    /// respectively.
    instr mload X, Y, Z, W
        link ~> val1_col = regs.mload(X, STEP)
        link ~> val3_col = memory.mload(X_b4 * 0x1000000 + X_b3 * 0x10000 + X_b2 * 0x100 + X_b1 * 4, STEP + 1)
        link ~> regs.mstore(Z, STEP + 2, val3_col)
        link ~> regs.mstore(W, STEP + 3, val4_col)
    {
        [ val4_col ] in [ up_to_three ],
        val1_col + Y = wrap_bit * 2**32 + X_b4 * 0x1000000 + X_b3 * 0x10000 + X_b2 * 0x100 + X_b1 * 4 + val4_col,
        [ X_b1 ] in [ six_bits ]
    }

    // Stores val(W) at address (V = val(X) - val(Y) + Z) % 2**32.
    // V can be between 0 and 2**33.
    // V should be a multiple of 4, but this instruction does not enforce it.
    instr mstore X, Y, Z, W
        link ~> val1_col = regs.mload(X, STEP)
        link ~> val2_col = regs.mload(Y, STEP + 1)
        link ~> val3_col = regs.mload(W, STEP + 2)
        link ~> memory.mstore(X_b1 + X_b2 * 0x100 + X_b3 * 0x10000 + X_b4 * 0x1000000, STEP + 3, val3_col)
    {
        val1_col - val2_col + Z = (X_b1 + X_b2 * 0x100 + X_b3 * 0x10000 + X_b4 * 0x1000000) + wrap_bit * 2**32
    }
"#
}

pub trait InstructionArgs {
    type Error: fmt::Display;

    fn l(&self) -> Result<impl AsRef<str>, Self::Error>;
    fn r(&self) -> Result<Register, Self::Error>;
    fn rri(&self) -> Result<(Register, Register, u32), Self::Error>;
    /// Returns the usual rd, rs1, rs2
    fn rrr(&self) -> Result<(Register, Register, Register), Self::Error>;
    /// Special case used in amo* instructions, returning rd, rs2, rs1
    fn rrr2(&self) -> Result<(Register, Register, Register), Self::Error>;
    fn ri(&self) -> Result<(Register, u32), Self::Error>;
    fn rr(&self) -> Result<(Register, Register), Self::Error>;
    fn rrl(&self) -> Result<(Register, Register, impl AsRef<str>), Self::Error>;
    fn rl(&self) -> Result<(Register, impl AsRef<str>), Self::Error>;
    fn rro(&self) -> Result<(Register, Register, u32), Self::Error>;
    fn empty(&self) -> Result<(), Self::Error>;
}

fn only_if_no_write_to_zero(reg: Register, statement: String) -> Vec<String> {
    only_if_no_write_to_zero_vec(reg, vec![statement])
}

fn only_if_no_write_to_zero_vec(reg: Register, statements: Vec<String>) -> Vec<String> {
    if reg.is_zero() {
        vec![]
    } else {
        statements
    }
}

/// Push register into the stack

pub fn push_register(name: &str) -> Vec<String> {
    assert!(name.starts_with('x'), "Only x registers are supported");
    let reg = Register::from(name);
    vec![
        // x2 + x0 - 4 => x2
        format!("add_wrap 2, 0, -4, 2;",),
        format!("mstore 2, 0, 0, {};", reg.addr()),
    ]
}

/// Pop register from the stack
pub fn pop_register(name: &str) -> Vec<String> {
    assert!(name.starts_with('x'), "Only x registers are supported");
    let reg = Register::from(name);
    vec![
        format!(
            "mload 2, 0, {}, {};",
            reg.addr(),
            Register::from("tmp1").addr()
        ),
        "add_wrap 2, 0, 4, 2;".to_string(),
    ]
}

fn process_instruction<A: InstructionArgs>(instr: &str, args: A) -> Result<Vec<String>, A::Error> {
    let tmp1 = Register::from("tmp1");
    let tmp2 = Register::from("tmp2");
    let tmp3 = Register::from("tmp3");
    let tmp4 = Register::from("tmp4");
    let lr_sc_reservation = Register::from("lr_sc_reservation");
    let statements = match instr {
        // load/store registers
        "li" | "la" => {
            // The difference between "li" and "la" in RISC-V is that the former
            // is for loading values as is, and the later is for loading PC
            // relative values. But since we work on a higher abstraction level,
            // for us they are the same thing.
            if let Ok((rd, label)) = args.rl() {
                let label = escape_label(label.as_ref());
                only_if_no_write_to_zero(rd, format!("load_label {}, {label};", rd.addr()))
            } else {
                let (rd, imm) = args.ri()?;
                only_if_no_write_to_zero(rd, format!("set_reg {}, {imm};", rd.addr()))
            }
        }
        // TODO check if it is OK to clear the lower order bits
        "lui" => {
            let (rd, imm) = args.ri()?;
            only_if_no_write_to_zero(rd, format!("set_reg {}, {};", rd.addr(), imm << 12))
        }
        "mv" => {
            let (rd, rs) = args.rr()?;
            only_if_no_write_to_zero(rd, format!("move_reg {}, {}, 1, 0;", rs.addr(), rd.addr()))
        }

        // Arithmetic
        "add" => {
            let (rd, r1, r2) = args.rrr()?;
            only_if_no_write_to_zero(
                rd,
                format!(
                    "add_wrap {}, {}, {}, {};",
                    r1.addr(),
                    r2.addr(),
                    0,
                    rd.addr()
                ),
            )
        }
        "addi" => {
            let (rd, rs, imm) = args.rri()?;
            only_if_no_write_to_zero(
                rd,
                format!("add_wrap {}, 0, {imm}, {};", rs.addr(), rd.addr()),
            )
        }
        "sub" => {
            let (rd, r1, r2) = args.rrr()?;
            only_if_no_write_to_zero(
                rd,
                format!(
                    "sub_wrap_with_offset {}, {}, 0, {};",
                    r1.addr(),
                    r2.addr(),
                    rd.addr()
                ),
            )
        }
        "neg" => {
            let (rd, r1) = args.rr()?;
            only_if_no_write_to_zero(
                rd,
                format!("sub_wrap_with_offset 0, {}, 0, {};", r1.addr(), rd.addr()),
            )
        }
        "mul" => {
            let (rd, r1, r2) = args.rrr()?;
            only_if_no_write_to_zero(
                rd,
                format!(
                    "mul {}, {}, {}, {};",
                    r1.addr(),
                    r2.addr(),
                    rd.addr(),
                    tmp1.addr()
                ),
            )
        }
        "mulhu" => {
            let (rd, r1, r2) = args.rrr()?;
            only_if_no_write_to_zero(
                rd,
                format!(
                    "mul {}, {}, {}, {};",
                    r1.addr(),
                    r2.addr(),
                    tmp1.addr(),
                    rd.addr(),
                ),
            )
        }
        "mulh" => {
            let (rd, r1, r2) = args.rrr()?;
            only_if_no_write_to_zero_vec(
                rd,
                vec![
                    format!("to_signed {}, {};", r1.addr(), tmp1.addr()),
                    format!("to_signed {}, {};", r2.addr(), tmp2.addr()),
                    // tmp3 is 1 if tmp1 is non-negative
                    format!("is_positive {}, 0, 1, {};", tmp1.addr(), tmp3.addr()),
                    // tmp4 is 1 if tmp2 is non-negative
                    format!("is_positive {}, 0, 1, {};", tmp2.addr(), tmp4.addr()),
                    // If tmp1 is negative, convert to positive
                    format!("skip_if_zero 0, {}, 1, 1;", tmp3.addr()),
                    format!("move_reg {}, {}, -1, 0;", tmp1.addr(), tmp1.addr()),
                    // If tmp2 is negative, convert to positive
                    format!("skip_if_zero 0, {}, 1, 1;", tmp4.addr()),
                    format!("move_reg {}, {}, -1, 0;", tmp2.addr(), tmp2.addr()),
                    format!(
                        "mul {}, {}, {}, {};",
                        tmp1.addr(),
                        tmp2.addr(),
                        tmp1.addr(),
                        rd.addr()
                    ),
                    // Determine the sign of the result based on the signs of tmp1 and tmp2
                    format!(
                        "is_not_equal {}, {}, {};",
                        tmp3.addr(),
                        tmp4.addr(),
                        tmp3.addr()
                    ),
                    // If the result should be negative, convert back to negative
                    format!("skip_if_zero {}, 0, 0, 2;", tmp3.addr()),
                    format!("is_equal_zero {}, {};", tmp1.addr(), tmp1.addr()),
                    format!(
                        "sub_wrap_with_offset {}, {}, -1, {};",
                        tmp1.addr(),
                        rd.addr(),
                        rd.addr()
                    ),
                ],
            )
        }
        "mulhsu" => {
            let (rd, r1, r2) = args.rrr()?;
            only_if_no_write_to_zero_vec(
                rd,
                vec![
                    format!("to_signed {}, {};", r1.addr(), tmp1.addr()),
                    // tmp2 is 1 if tmp1 is non-negative
                    format!("is_positive {}, 0, 1, {};", tmp1.addr(), tmp2.addr()),
                    // If negative, convert to positive
                    format!("skip_if_zero 0, {}, 1, 1;", tmp2.addr()),
                    format!("move_reg {}, {}, -1, 0;", tmp1.addr(), tmp1.addr()),
                    format!(
                        "mul {}, {}, {}, {};",
                        tmp1.addr(),
                        r2.addr(),
                        tmp1.addr(),
                        rd.addr()
                    ),
                    // If was negative before, convert back to negative
                    format!("skip_if_zero 0, {}, 1, 2;", tmp2.addr()),
                    format!("is_equal_zero {}, {};", tmp1.addr(), tmp1.addr()),
                    // If the lower bits are zero, return the two's complement,
                    // otherwise return one's complement.
                    format!(
                        "sub_wrap_with_offset {}, {}, -1, {};",
                        tmp1.addr(),
                        rd.addr(),
                        rd.addr()
                    ),
                ],
            )
        }
        "divu" => {
            let (rd, r1, r2) = args.rrr()?;
            only_if_no_write_to_zero(
                rd,
                format!(
                    "divremu {}, {}, {}, {};",
                    r1.addr(),
                    r2.addr(),
                    rd.addr(),
                    tmp1.addr()
                ),
            )
        }
        "remu" => {
            let (rd, r1, r2) = args.rrr()?;
            only_if_no_write_to_zero(
                rd,
                format!(
                    "divremu {}, {}, {}, {};",
                    r1.addr(),
                    r2.addr(),
                    tmp1.addr(),
                    rd.addr()
                ),
            )
        }

        // bitwise
        "xor" => {
            let (rd, r1, r2) = args.rrr()?;
            only_if_no_write_to_zero(
                rd,
                format!("xor {}, {}, 0, {};", r1.addr(), r2.addr(), rd.addr()),
            )
        }
        "xori" => {
            let (rd, r1, imm) = args.rri()?;
            only_if_no_write_to_zero(rd, format!("xor {}, 0, {imm}, {};", r1.addr(), rd.addr()))
        }
        "and" => {
            let (rd, r1, r2) = args.rrr()?;
            only_if_no_write_to_zero(
                rd,
                format!("and {}, {}, 0, {};", r1.addr(), r2.addr(), rd.addr()),
            )
        }
        "andi" => {
            let (rd, r1, imm) = args.rri()?;
            only_if_no_write_to_zero(rd, format!("and {}, 0, {imm}, {};", r1.addr(), rd.addr()))
        }
        "or" => {
            let (rd, r1, r2) = args.rrr()?;
            only_if_no_write_to_zero(
                rd,
                format!("or {}, {}, 0, {};", r1.addr(), r2.addr(), rd.addr()),
            )
        }
        "ori" => {
            let (rd, r1, imm) = args.rri()?;
            only_if_no_write_to_zero(rd, format!("or {}, 0, {imm}, {};", r1.addr(), rd.addr()))
        }
        "not" => {
            let (rd, rs) = args.rr()?;
            only_if_no_write_to_zero(
                rd,
                format!("sub_wrap_with_offset 0, {}, -1, {};", rs.addr(), rd.addr()),
            )
        }

        // shift
        "slli" => {
            let (rd, rs, amount) = args.rri()?;
            assert!(amount <= 31);
            only_if_no_write_to_zero_vec(
                rd,
                if amount <= 16 {
                    vec![format!(
                        "wrap16 {}, {}, {};",
                        rs.addr(),
                        1 << amount,
                        rd.addr()
                    )]
                } else {
                    vec![
                        format!("wrap16 {}, {}, {};", rs.addr(), 1 << 16, tmp1.addr()),
                        format!(
                            "wrap16 {}, {}, {};",
                            tmp1.addr(),
                            1 << (amount - 16),
                            rd.addr()
                        ),
                    ]
                },
            )
        }
        "sll" => {
            let (rd, r1, r2) = args.rrr()?;
            only_if_no_write_to_zero_vec(
                rd,
                vec![
                    format!("and {}, 0, 0x1f, {};", r2.addr(), tmp1.addr()),
                    format!("shl {}, {}, 0, {};", r1.addr(), tmp1.addr(), rd.addr()),
                ],
            )
        }
        "srli" => {
            // logical shift right
            let (rd, rs, amount) = args.rri()?;
            assert!(amount <= 31);
            only_if_no_write_to_zero(
                rd,
                format!("shr {}, 0, {amount}, {};", rs.addr(), rd.addr()),
            )
        }
        "srl" => {
            // logical shift right
            let (rd, r1, r2) = args.rrr()?;
            only_if_no_write_to_zero_vec(
                rd,
                vec![
                    format!("and {}, 0, 0x1f, {};", r2.addr(), tmp1.addr()),
                    format!("shr {}, {}, 0, {};", r1.addr(), tmp1.addr(), rd.addr()),
                ],
            )
        }
        "srai" => {
            // arithmetic shift right
            // TODO see if we can implement this directly with a machine.
            // Now we are using the equivalence
            // a >>> b = (a >= 0 ? a >> b : ~(~a >> b))
            let (rd, rs, amount) = args.rri()?;
            assert!(amount <= 31);
            only_if_no_write_to_zero_vec(
                rd,
                vec![
                    format!("to_signed {}, {};", rs.addr(), tmp1.addr()),
                    format!("is_positive 0, {}, 0, {};", tmp1.addr(), tmp1.addr()),
                    format!("move_reg {}, {}, 0xffffffff, 0;", tmp1.addr(), tmp1.addr()),
                    // Here, tmp1 is the full bit mask if rs is negative
                    // and zero otherwise.
                    format!("xor {}, {}, 0, {};", tmp1.addr(), rs.addr(), rd.addr()),
                    format!("shr {}, 0, {amount}, {};", rd.addr(), rd.addr()),
                    format!("xor {}, {}, 0, {};", tmp1.addr(), rd.addr(), rd.addr()),
                ],
            )
        }

        // comparison
        "seqz" => {
            let (rd, rs) = args.rr()?;
            only_if_no_write_to_zero(rd, format!("is_equal_zero {}, {};", rs.addr(), rd.addr()))
        }
        "snez" => {
            let (rd, rs) = args.rr()?;
            only_if_no_write_to_zero(rd, format!("is_not_equal {}, 0, {};", rs.addr(), rd.addr()))
        }
        "slti" => {
            let (rd, rs, imm) = args.rri()?;
            only_if_no_write_to_zero_vec(
                rd,
                vec![
                    format!("to_signed {}, {};", rs.addr(), tmp1.addr()),
                    format!(
                        "is_positive 0, {}, {}, {};",
                        tmp1.addr(),
                        imm as i32,
                        rd.addr()
                    ),
                ],
            )
        }
        "slt" => {
            let (rd, r1, r2) = args.rrr()?;
            only_if_no_write_to_zero_vec(
                rd,
                vec![
                    format!("to_signed {}, {};", r1.addr(), tmp1.addr()),
                    format!("to_signed {}, {};", r2.addr(), tmp2.addr()),
                    format!(
                        "is_positive {}, {}, 0, {};",
                        tmp2.addr(),
                        tmp1.addr(),
                        rd.addr()
                    ),
                ],
            )
        }
        "sltiu" => {
            let (rd, rs, imm) = args.rri()?;
            only_if_no_write_to_zero(
                rd,
                format!("is_positive 0, {}, {imm}, {};", rs.addr(), rd.addr()),
            )
        }
        "sltu" => {
            let (rd, r1, r2) = args.rrr()?;
            only_if_no_write_to_zero(
                rd,
                format!(
                    "is_positive {}, {}, 0, {};",
                    r2.addr(),
                    r1.addr(),
                    rd.addr()
                ),
            )
        }
        "sgtz" => {
            let (rd, rs) = args.rr()?;
            only_if_no_write_to_zero_vec(
                rd,
                vec![
                    format!("to_signed {}, {};", rs.addr(), tmp1.addr()),
                    format!("is_positive {}, 0, 0, {};", tmp1.addr(), rd.addr()),
                ],
            )
        }

        // branching
        "beq" => {
            let (r1, r2, label) = args.rrl()?;
            let label = escape_label(label.as_ref());
            vec![format!(
                "branch_if_zero {}, {}, 0, {label};",
                r1.addr(),
                r2.addr()
            )]
        }
        "beqz" => {
            let (r1, label) = args.rl()?;
            let label = escape_label(label.as_ref());
            vec![format!("branch_if_zero {}, 0, 0, {label};", r1.addr())]
        }
        "bgeu" => {
            let (r1, r2, label) = args.rrl()?;
            let label = escape_label(label.as_ref());
            // TODO does this fulfill the input requirements for branch_if_positive?
            vec![format!(
                "branch_if_positive {}, {}, 1, {label};",
                r1.addr(),
                r2.addr()
            )]
        }
        "bgez" => {
            let (r1, label) = args.rl()?;
            let label = escape_label(label.as_ref());
            vec![
                format!("to_signed {}, {};", r1.addr(), tmp1.addr()),
                format!("branch_if_positive {}, 0, 1, {label};", tmp1.addr()),
            ]
        }
        "bltu" => {
            let (r1, r2, label) = args.rrl()?;
            let label = escape_label(label.as_ref());
            vec![format!(
                "branch_if_positive {}, {}, 0, {label};",
                r2.addr(),
                r1.addr()
            )]
        }
        "blt" => {
            let (r1, r2, label) = args.rrl()?;
            let label = escape_label(label.as_ref());
            // Branch if r1 < r2 (signed).
            // TODO does this fulfill the input requirements for branch_if_positive?
            vec![
                format!("to_signed {}, {};", r1.addr(), tmp1.addr()),
                format!("to_signed {}, {};", r2.addr(), tmp2.addr()),
                format!(
                    "branch_if_positive {}, {}, 0, {label};",
                    tmp2.addr(),
                    tmp1.addr()
                ),
            ]
        }
        "bge" => {
            let (r1, r2, label) = args.rrl()?;
            let label = escape_label(label.as_ref());
            // Branch if r1 >= r2 (signed).
            // TODO does this fulfill the input requirements for branch_if_positive?
            vec![
                format!("to_signed {}, {};", r1.addr(), tmp1.addr()),
                format!("to_signed {}, {};", r2.addr(), tmp2.addr()),
                format!(
                    "branch_if_positive {}, {}, 1, {label};",
                    tmp1.addr(),
                    tmp2.addr()
                ),
            ]
        }
        "bltz" => {
            // branch if 2**31 <= r1 < 2**32
            let (r1, label) = args.rl()?;
            let label = escape_label(label.as_ref());
            vec![format!(
                "branch_if_positive {}, 0, -(2**31) + 1, {label};",
                r1.addr()
            )]
        }
        "blez" => {
            // branch less or equal zero
            let (r1, label) = args.rl()?;
            let label = escape_label(label.as_ref());
            vec![
                format!("to_signed {}, {};", r1.addr(), tmp1.addr()),
                format!("branch_if_positive 0, {}, 1, {label};", tmp1.addr()),
            ]
        }
        "bgtz" => {
            // branch if 0 < r1 < 2**31
            let (r1, label) = args.rl()?;
            let label = escape_label(label.as_ref());
            vec![
                format!("to_signed {}, {};", r1.addr(), tmp1.addr()),
                format!("branch_if_positive {}, 0, 0, {label};", tmp1.addr()),
            ]
        }
        "bne" => {
            let (r1, r2, label) = args.rrl()?;
            let label = escape_label(label.as_ref());
            vec![format!(
                "branch_if_diff_nonzero {}, {}, {label};",
                r1.addr(),
                r2.addr()
            )]
        }
        "bnez" => {
            let (r1, label) = args.rl()?;
            let label = escape_label(label.as_ref());
            vec![format!("branch_if_diff_nonzero {}, 0, {label};", r1.addr())]
        }

        // jump and call
        "j" | "tail" => {
            let label = args.l()?;
            let label = escape_label(label.as_ref());
            vec![format!("jump {label}, {};", tmp1.addr(),)]
        }
        "jr" => {
            let rs = args.r()?;
            vec![format!("jump_dyn {}, {};", rs.addr(), tmp1.addr())]
        }
        "jal" => {
            if let Ok(label) = args.l() {
                let label = escape_label(label.as_ref());
                vec![format!("jump {label}, 1;")]
            } else {
                let (rd, label) = args.rl()?;
                let label = escape_label(label.as_ref());
                if rd.is_zero() {
                    vec![format!("jump {label}, {};", tmp1.addr())]
                } else {
                    vec![format!("jump {label}, {};", rd.addr())]
                }
            }
        }
        "jalr" => {
            if let Ok(rs) = args.r() {
                vec![format!("jump_dyn {}, 1;", rs.addr())]
            } else {
                let (rd, rs, off) = args.rro()?;
                assert_eq!(off, 0, "jalr with non-zero offset is not supported");
                if rd.is_zero() {
                    vec![format!("jump_dyn {}, {};", rs.addr(), tmp1.addr())]
                } else {
                    vec![format!("jump_dyn {}, {};", rs.addr(), rd.addr())]
                }
            }
        }
        "call" => {
            let label = args.l()?;
            let label = escape_label(label.as_ref());
            vec![format!("jump {label}, 1;")]
        }
        "ecall" => {
            args.empty()?;
            // save ra/x1
            push_register("x1")
                .into_iter()
                // jump to to handler
                .chain(["jump __ecall_handler, 1;".to_string()])
                // restore ra/x1
                .chain(pop_register("x1"))
                .collect()
        }
        "ebreak" => {
            args.empty()?;
            // we don't use ebreak for anything, ignore
            vec![]
        }
        "ret" => {
            args.empty()?;
            vec![format!("jump_dyn 1, {};", tmp1.addr())]
        }

        // memory access
        "lw" => {
            let (rd, rs, off) = args.rro()?;
            // TODO we need to consider misaligned loads / stores
            only_if_no_write_to_zero(
                rd,
                format!(
                    "mload {}, {off}, {}, {};",
                    rs.addr(),
                    rd.addr(),
                    tmp1.addr()
                ),
            )
        }
        "lb" => {
            // load byte and sign-extend. the memory is little-endian.
            let (rd, rs, off) = args.rro()?;
            only_if_no_write_to_zero_vec(
                rd,
                vec![
                    format!(
                        "mload {}, {off}, {}, {};",
                        rs.addr(),
                        tmp1.addr(),
                        tmp2.addr()
                    ),
                    format!("move_reg {}, {}, 8, 0;", tmp2.addr(), tmp2.addr()),
                    format!("shr {}, {}, 0, {};", tmp1.addr(), tmp2.addr(), tmp1.addr()),
                    format!("sign_extend_byte {}, {};", tmp1.addr(), rd.addr()),
                ],
            )
        }
        "lbu" => {
            // load byte and zero-extend. the memory is little-endian.
            let (rd, rs, off) = args.rro()?;
            only_if_no_write_to_zero_vec(
                rd,
                vec![
                    format!(
                        "mload {}, {off}, {}, {};",
                        rs.addr(),
                        tmp1.addr(),
                        tmp2.addr()
                    ),
                    format!("move_reg {}, {}, 8, 0;", tmp2.addr(), tmp2.addr()),
                    format!("shr {}, {}, 0, {};", tmp1.addr(), tmp2.addr(), tmp1.addr()),
                    format!("and {}, 0, 0xff, {};", tmp1.addr(), rd.addr()),
                ],
            )
        }
        "lh" => {
            // Load two bytes and sign-extend.
            // Assumes the address is a multiple of two.
            let (rd, rs, off) = args.rro()?;
            only_if_no_write_to_zero_vec(
                rd,
                vec![
                    format!(
                        "mload {}, {off}, {}, {};",
                        rs.addr(),
                        tmp1.addr(),
                        tmp2.addr()
                    ),
                    format!("move_reg {}, {}, 8, 0;", tmp2.addr(), tmp2.addr()),
                    format!("shr {}, {}, 0, {};", tmp1.addr(), tmp2.addr(), tmp1.addr()),
                    format!("sign_extend_16_bits {}, {};", tmp1.addr(), rd.addr()),
                ],
            )
        }
        "lhu" => {
            // Load two bytes and zero-extend.
            // Assumes the address is a multiple of two.
            let (rd, rs, off) = args.rro()?;
            only_if_no_write_to_zero_vec(
                rd,
                vec![
                    format!(
                        "mload {}, {off}, {}, {};",
                        rs.addr(),
                        tmp1.addr(),
                        tmp2.addr()
                    ),
                    format!("move_reg {}, {}, 8, 0;", tmp2.addr(), tmp2.addr()),
                    format!("shr {}, {}, 0, {};", tmp1.addr(), tmp2.addr(), tmp1.addr()),
                    format!("and {}, 0, 0x0000ffff, {};", tmp1.addr(), rd.addr()),
                ],
            )
        }
        "sw" => {
            let (r2, r1, off) = args.rro()?;
            vec![format!("mstore {}, 0, {off}, {};", r1.addr(), r2.addr())]
        }
        "sh" => {
            // store half word (two bytes)
            // TODO this code assumes it is at least aligned on
            // a two-byte boundary

            let (r2, r1, off) = args.rro()?;
            vec![
                format!(
                    "mload {}, {off}, {}, {};",
                    r1.addr(),
                    tmp1.addr(),
                    tmp2.addr()
                ),
                format!("set_reg {}, 0xffff;", tmp3.addr()),
                format!("move_reg {}, {}, 8, 0;", tmp2.addr(), tmp4.addr()),
                format!("shl {}, {}, 0, {};", tmp3.addr(), tmp4.addr(), tmp3.addr()),
                format!("xor {}, 0, 0xffffffff, {};", tmp3.addr(), tmp3.addr()),
                format!("and {}, {}, 0, {};", tmp1.addr(), tmp3.addr(), tmp1.addr()),
                format!("and {}, 0, 0xffff, {};", r2.addr(), tmp3.addr()),
                format!("shl {}, {}, 0, {};", tmp3.addr(), tmp4.addr(), tmp3.addr()),
                format!("or {}, {}, 0, {};", tmp1.addr(), tmp3.addr(), tmp1.addr()),
                format!(
                    "mstore {}, {}, {off}, {};",
                    r1.addr(),
                    tmp2.addr(),
                    tmp1.addr()
                ),
            ]
        }
        "sb" => {
            // store byte
            let (r2, r1, off) = args.rro()?;
            vec![
                format!(
                    "mload {}, {off}, {}, {};",
                    r1.addr(),
                    tmp1.addr(),
                    tmp2.addr()
                ),
                format!("set_reg {}, 0xff;", tmp3.addr()),
                format!("move_reg {}, {}, 8, 0;", tmp2.addr(), tmp4.addr()),
                format!("shl {}, {}, 0, {};", tmp3.addr(), tmp4.addr(), tmp3.addr()),
                format!("xor {}, 0, 0xffffffff, {};", tmp3.addr(), tmp3.addr()),
                format!("and {}, {}, 0, {};", tmp1.addr(), tmp3.addr(), tmp1.addr()),
                format!("and {}, 0, 0xff, {};", r2.addr(), tmp3.addr()),
                format!("shl {}, {}, 0, {};", tmp3.addr(), tmp4.addr(), tmp3.addr()),
                format!("or {}, {}, 0, {};", tmp1.addr(), tmp3.addr(), tmp1.addr()),
                format!(
                    "mstore {}, {}, {off}, {};",
                    r1.addr(),
                    tmp2.addr(),
                    tmp1.addr()
                ),
            ]
        }
        "fence" | "nop" => vec![],
        "unimp" => vec!["fail;".to_string()],

        // atomic instructions
        insn if insn.starts_with("amoadd.w") => {
            let (rd, rs2, rs1) = args.rrr2()?;

            [
                vec![
                    format!("mload {}, 0, {}, {};", rs1.addr(), tmp1.addr(), tmp2.addr()),
                    format!(
                        "add_wrap {}, {}, 0, {};",
                        tmp1.addr(),
                        rs2.addr(),
                        tmp2.addr()
                    ),
                    format!("mstore {}, 0, 0, {};", rs1.addr(), tmp2.addr()),
                ],
                only_if_no_write_to_zero(
                    rd,
                    format!("move_reg {}, {}, 1, 0;", tmp1.addr(), rd.addr()),
                ),
            ]
            .concat()
        }

        insn if insn.starts_with("lr.w") => {
            // Very similar to "lw":
            let (rd, rs) = args.rr()?;
            // TODO misaligned access should raise misaligned address exceptions
            [
                only_if_no_write_to_zero_vec(
                    rd,
                    vec![format!(
                        "mload {}, 0, {}, {};",
                        rs.addr(),
                        rd.addr(),
                        tmp1.addr()
                    )],
                ),
                vec![format!("set_reg {}, 1;", lr_sc_reservation.addr())],
            ]
            .concat()
        }

        insn if insn.starts_with("sc.w") => {
            // Some overlap with "sw", but also writes 0 to rd on success
            let (rd, rs2, rs1) = args.rrr2()?;
            // TODO: misaligned access should raise misaligned address exceptions
            [
                format!("skip_if_zero {}, 0, 0, 1;", lr_sc_reservation.addr()),
                format!("mstore {}, 0, 0, {};", rs1.addr(), rs2.addr()),
            ]
            .into_iter()
            .chain(only_if_no_write_to_zero_vec(
                rd,
                vec![format!(
                    "move_reg {}, {}, -1, 1;",
                    lr_sc_reservation.addr(),
                    rd.addr()
                )],
            ))
            .chain([format!("set_reg {}, 0;", lr_sc_reservation.addr())])
            .collect()
        }

        _ => {
            panic!("Unknown instruction: {instr}");
        }
    };
    for s in &statements {
        log::debug!("          {s}");
    }
    Ok(statements)
}<|MERGE_RESOLUTION|>--- conflicted
+++ resolved
@@ -252,15 +252,11 @@
         statements.push("jump __data_init, 1;".to_string());
     }
     statements.extend([
-<<<<<<< HEAD
+        "set_reg 0, 0;".to_string(),
         format!(
-            "x1 <== jump({});",
+            "jump {}, 1;",
             escape_label(program.start_function().as_ref())
         ),
-=======
-        "set_reg 0, 0;".to_string(),
-        format!("jump {}, 1;", program.start_function().as_ref()),
->>>>>>> d8218a2c
         "return;".to_string(), // This is not "riscv ret", but "return from powdr asm function".
     ]);
     for s in program.take_executable_statements() {
