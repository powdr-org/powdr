--- conflicted
+++ resolved
@@ -14,48 +14,6 @@
     runtime_function_impl: Option<RuntimeFunctionImpl>,
 }
 
-<<<<<<< HEAD
-static BINARY_COPROCESSOR: CoProcessor = CoProcessor {
-    name: "binary",
-    ty: "Binary",
-    import: "use std::binary::Binary;",
-    instructions: r#"
-    // ================= binary/bitwise instructions =================
-    instr and Y, Z -> X ~ binary.and;
-    instr or Y, Z -> X ~ binary.or;
-    instr xor Y, Z -> X ~ binary.xor;
-
-            "#,
-    runtime_function_impl: None,
-};
-
-static SHIFT_COPROCESSOR: CoProcessor = CoProcessor {
-    name: "shift",
-    ty: "Shift",
-    import: "use std::shift::Shift;",
-    instructions: r#"
-    // ================= shift instructions =================
-    instr shl Y, Z -> X ~ shift.shl;
-    instr shr Y, Z -> X ~ shift.shr;
-
-            "#,
-    runtime_function_impl: None,
-};
-
-static SPLIT_GL_COPROCESSOR: CoProcessor = CoProcessor {
-    name: "split_gl",
-    ty: "SplitGL",
-    import: "use std::split::split_gl::SplitGL;",
-    instructions: r#"
-// ================== wrapping instructions ==============
-instr split_gl Z -> X, Y ~ split_gl.split;
-
-    "#,
-    runtime_function_impl: None,
-};
-
-=======
->>>>>>> bb3d556c
 static POSEIDON_GL_COPROCESSOR: CoProcessor = CoProcessor {
     name: "poseidon_gl",
     ty: "PoseidonGL",
