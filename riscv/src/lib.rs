--- conflicted
+++ resolved
@@ -26,13 +26,8 @@
     inputs: Vec<T>,
     output_dir: &Path,
     force_overwrite: bool,
-<<<<<<< HEAD
     prove_with: Option<BackendType>,
-) {
-=======
-    prove_with: Option<Backend>,
 ) -> Result<(), Vec<String>> {
->>>>>>> e658dbd4
     let riscv_asm = if file_name.ends_with("Cargo.toml") {
         compile_rust_crate_to_riscv_asm(file_name)
     } else if fs::metadata(file_name).unwrap().is_dir() {
@@ -76,13 +71,8 @@
     inputs: Vec<T>,
     output_dir: &Path,
     force_overwrite: bool,
-<<<<<<< HEAD
     prove_with: Option<BackendType>,
-) {
-=======
-    prove_with: Option<Backend>,
 ) -> Result<(), Vec<String>> {
->>>>>>> e658dbd4
     let powdr_asm_file_name = output_dir.join(format!(
         "{}.asm",
         Path::new(original_file_name)
@@ -123,13 +113,8 @@
     inputs: Vec<T>,
     output_dir: &Path,
     force_overwrite: bool,
-<<<<<<< HEAD
     prove_with: Option<BackendType>,
-) {
-=======
-    prove_with: Option<Backend>,
 ) -> Result<(), Vec<String>> {
->>>>>>> e658dbd4
     compile_riscv_asm_bundle(
         original_file_name,
         file_names
