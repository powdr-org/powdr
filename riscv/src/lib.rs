--- conflicted
+++ resolved
@@ -25,11 +25,7 @@
 pub struct RuntimeLibs {
     pub arith: bool,
     pub keccak: bool,
-<<<<<<< HEAD
-=======
-    pub poseidon: bool,
     pub poseidon2: bool,
->>>>>>> 81b663f4
 }
 
 impl RuntimeLibs {
@@ -37,11 +33,7 @@
         Self {
             arith: false,
             keccak: false,
-<<<<<<< HEAD
-=======
-            poseidon: false,
             poseidon2: false,
->>>>>>> 81b663f4
         }
     }
 
@@ -58,15 +50,6 @@
             ..self
         }
     }
-<<<<<<< HEAD
-=======
-
-    pub fn with_poseidon(self) -> Self {
-        Self {
-            poseidon: true,
-            ..self
-        }
-    }
 
     pub fn with_poseidon2(self) -> Self {
         Self {
@@ -74,7 +57,6 @@
             ..self
         }
     }
->>>>>>> 81b663f4
 }
 #[derive(Copy, Clone)]
 pub struct CompilerOptions {
@@ -154,15 +136,6 @@
             ..self
         }
     }
-<<<<<<< HEAD
-=======
-
-    pub fn with_poseidon(self) -> Self {
-        Self {
-            libs: self.libs.with_poseidon(),
-            ..self
-        }
-    }
 
     pub fn with_poseidon2(self) -> Self {
         Self {
@@ -170,7 +143,6 @@
             ..self
         }
     }
->>>>>>> 81b663f4
 }
 
 /// Compiles a rust file to Powdr asm.
