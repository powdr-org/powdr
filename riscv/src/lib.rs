--- conflicted
+++ resolved
@@ -25,10 +25,6 @@
 pub struct RuntimeLibs {
     pub arith: bool,
     pub keccak: bool,
-<<<<<<< HEAD
-=======
-    pub poseidon: bool,
->>>>>>> ecccb486
     pub poseidon2: bool,
 }
 
@@ -37,10 +33,6 @@
         Self {
             arith: false,
             keccak: false,
-<<<<<<< HEAD
-=======
-            poseidon: false,
->>>>>>> ecccb486
             poseidon2: false,
         }
     }
