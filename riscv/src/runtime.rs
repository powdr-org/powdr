--- conflicted
+++ resolved
@@ -276,7 +276,6 @@
         self.syscalls.contains_key(&s)
     }
 
-<<<<<<< HEAD
     pub fn with_keccak(mut self) -> Self {
         self.add_submachine(
             "std::machines::hash::keccakf::KeccakF",
@@ -304,8 +303,6 @@
         self
     }
 
-    pub fn with_poseidon(mut self) -> Self {
-=======
     fn with_poseidon(mut self, continuations: bool) -> Self {
         let init_call = if continuations {
             vec![
@@ -338,7 +335,6 @@
         } else {
             vec!["poseidon_gl 0, 0;"]
         };
->>>>>>> 4fbac58b
         self.add_submachine(
             "std::machines::hash::poseidon_gl_memory::PoseidonGLMemory",
             None,
@@ -646,12 +642,8 @@
                 continue;
             }
             match *name {
-<<<<<<< HEAD
-                "poseidon_gl" => runtime = runtime.with_poseidon(),
+                "poseidon_gl" => runtime = runtime.with_poseidon_no_continuations(),
                 "keccakf" => runtime = runtime.with_keccak(),
-=======
-                "poseidon_gl" => runtime = runtime.with_poseidon_no_continuations(),
->>>>>>> 4fbac58b
                 "arith" => runtime = runtime.with_arith(),
                 _ => return Err(format!("Invalid co-processor specified: {name}")),
             }
