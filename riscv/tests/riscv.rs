--- conflicted
+++ resolved
@@ -47,15 +47,7 @@
         .with_prover_inputs(Default::default())
         .with_output(tmp_dir.to_path_buf(), false);
     let pipeline_callback = |pipeline: Pipeline<GoldilocksField>| -> Result<(), ()> {
-<<<<<<< HEAD
-        // Can't use `verify_pipeline`, because the pipeline was renamed in the middle of after
-        // computing the constants file.
-        let mut pipeline = pipeline.with_backend(BackendType::EStarkDumpComposite, None);
-        pipeline.compute_proof().unwrap();
-        verify(pipeline.output_dir().as_ref().unwrap()).unwrap();
-=======
         verify_pipeline(pipeline, BackendType::EStarkDumpComposite).unwrap();
->>>>>>> 42cf26db
 
         Ok(())
     };
@@ -411,12 +403,7 @@
 }
 
 fn verify_riscv_crate(case: &str, inputs: Vec<GoldilocksField>, runtime: &Runtime) {
-<<<<<<< HEAD
     verify_riscv_crate_with_backend(case, inputs, runtime, BackendType::EStarkDumpComposite)
-=======
-    verify_riscv_crate_with_backend(case, inputs.clone(), runtime, BackendType::EStarkDump);
-    verify_riscv_crate_with_backend(case, inputs, runtime, BackendType::EStarkDumpComposite);
->>>>>>> 42cf26db
 }
 
 fn verify_riscv_crate_with_backend(
