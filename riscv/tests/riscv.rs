mod common;

use common::verify_riscv_asm_string;
use mktemp::Temp;
use powdr_backend::BackendType;
use powdr_number::{FieldElement, GoldilocksField};
use powdr_pipeline::{verify::verify, Pipeline};
use std::path::PathBuf;
use test_log::test;

use powdr_riscv::{
    continuations::{rust_continuations, rust_continuations_dry_run},
    Runtime,
};

/// Compiles and runs a rust program with continuations, runs the full
/// witness generation & verifies it using Pilcom.
pub fn test_continuations(case: &str) {
    let runtime = Runtime::base().with_poseidon();
    let temp_dir = Temp::new_dir().unwrap();
    let riscv_asm = powdr_riscv::compile_rust_crate_to_riscv_asm(
        &format!("tests/riscv_data/{case}/Cargo.toml"),
        &temp_dir,
    );
    let powdr_asm = powdr_riscv::compiler::compile::<GoldilocksField>(riscv_asm, &runtime, true);

    // Manually create tmp dir, so that it is the same in all chunks.
    let tmp_dir = mktemp::Temp::new_dir().unwrap();

    let mut pipeline = Pipeline::<GoldilocksField>::default()
        .from_asm_string(powdr_asm.clone(), Some(PathBuf::from(&case)))
        .with_prover_inputs(Default::default())
        .with_output(tmp_dir.to_path_buf(), false);
    let pipeline_callback = |pipeline: Pipeline<GoldilocksField>| -> Result<(), ()> {
        // Can't use `verify_pipeline`, because the pipeline was renamed in the middle of after
        // computing the constants file.
<<<<<<< HEAD
        let mut pipeline = pipeline.with_backend(BackendType::PilStarkCli, None);
=======
        let mut pipeline = pipeline.with_backend(BackendType::EStarkDump);
>>>>>>> b45dc04f
        pipeline.compute_proof().unwrap();
        verify(pipeline.output_dir().unwrap()).unwrap();
        Ok(())
    };
    let bootloader_inputs = rust_continuations_dry_run(&mut pipeline);
    rust_continuations(pipeline, pipeline_callback, bootloader_inputs).unwrap();
}

#[test]
#[ignore = "Too slow"]
fn trivial() {
    let case = "trivial";
    verify_riscv_crate(case, Default::default(), &Runtime::base())
}

#[test]
#[ignore = "Too slow"]
fn zero_with_values() {
    let case = "zero_with_values";
    verify_riscv_crate(case, Default::default(), &Runtime::base())
}

#[test]
#[ignore = "Too slow"]
fn runtime_poseidon_gl() {
    let case = "poseidon_gl_via_coprocessor";
    verify_riscv_crate(case, Default::default(), &Runtime::base().with_poseidon());
}

#[test]
#[ignore = "Too slow"]
fn sum() {
    let case = "sum";
    verify_riscv_crate(
        case,
        [16, 4, 1, 2, 8, 5].iter().map(|&x| x.into()).collect(),
        &Runtime::base(),
    );
}

#[test]
#[ignore = "Too slow"]
fn byte_access() {
    let case = "byte_access";
    verify_riscv_crate(
        case,
        [0, 104, 707].iter().map(|&x| x.into()).collect(),
        &Runtime::base(),
    );
}

#[test]
#[ignore = "Too slow"]
fn double_word() {
    let case = "double_word";
    let a0 = 0x01000000u32;
    let a1 = 0x010000ffu32;
    let b0 = 0xf100b00fu32;
    let b1 = 0x0100f0f0u32;
    let c = ((a0 as u64) | ((a1 as u64) << 32)).wrapping_mul((b0 as u64) | ((b1 as u64) << 32));
    verify_riscv_crate(
        case,
        [
            a0,
            a1,
            b0,
            b1,
            (c & 0xffffffff) as u32,
            ((c >> 32) & 0xffffffff) as u32,
        ]
        .iter()
        .map(|&x| x.into())
        .collect(),
        &Runtime::base(),
    );
}

#[test]
#[ignore = "Too slow"]
fn memfuncs() {
    let case = "memfuncs";
    verify_riscv_crate(case, Default::default(), &Runtime::base());
}

#[test]
#[ignore = "Too slow"]
fn keccak() {
    let case = "keccak";
    verify_riscv_crate(case, Default::default(), &Runtime::base());
}

#[cfg(feature = "estark-polygon")]
#[test]
#[ignore = "Too slow"]
fn vec_median_estark_polygon() {
    let case = "vec_median";
    verify_riscv_crate_with_backend(
        case,
        [5, 11, 15, 75, 6, 5, 1, 4, 7, 3, 2, 9, 2]
            .into_iter()
            .map(|x| x.into())
            .collect(),
        &Runtime::base(),
        BackendType::EStarkPolygon,
    );
}

#[test]
#[ignore = "Too slow"]
fn vec_median() {
    let case = "vec_median";
    verify_riscv_crate(
        case,
        [5, 11, 15, 75, 6, 5, 1, 4, 7, 3, 2, 9, 2]
            .into_iter()
            .map(|x| x.into())
            .collect(),
        &Runtime::base(),
    );
}

#[test]
#[ignore = "Too slow"]
fn password() {
    let case = "password_checker";
    verify_riscv_crate(case, Default::default(), &Runtime::base());
}

#[test]
#[ignore = "Too slow"]
fn function_pointer() {
    let case = "function_pointer";
    verify_riscv_crate(
        case,
        [2734, 735, 1999].into_iter().map(|x| x.into()).collect(),
        &Runtime::base(),
    );
}

#[test]
#[ignore = "Too slow"]
fn runtime_ec_double() {
    let case = "ec_double";
    verify_riscv_crate(case, vec![], &Runtime::base().with_arith());
}

#[test]
#[ignore = "Too slow"]
fn runtime_ec_add() {
    let case = "ec_add";
    verify_riscv_crate(case, vec![], &Runtime::base().with_arith());
}

#[test]
#[ignore = "Too slow"]
fn runtime_affine_256() {
    let case = "affine_256";
    verify_riscv_crate(case, vec![], &Runtime::base().with_arith());
}

/*
mstore(0, 666)
return(0, 32)
*/
#[cfg(feature = "complex-tests")]
static BYTECODE: &str = "61029a60005260206000f3";

#[cfg(feature = "complex-tests")]
#[ignore = "Too slow"]
#[test]
fn evm() {
    let case = "evm";
    let bytes = hex::decode(BYTECODE).unwrap();

    verify_riscv_crate_with_data(case, vec![], &Runtime::base(), vec![(666, bytes)]);
}

#[ignore = "Too slow"]
#[test]
fn sum_serde() {
    let case = "sum_serde";

    let data: Vec<u32> = vec![1, 2, 8, 5];
    let answer = data.iter().sum::<u32>();

    verify_riscv_crate_with_data(
        case,
        vec![answer.into()],
        &Runtime::base(),
        vec![(42, data)],
    );
}

#[ignore = "Too slow"]
#[test]
fn two_sums_serde() {
    let case = "two_sums_serde";

    let data1: Vec<u32> = vec![1, 2, 8, 5];
    let data2 = data1.clone();

    verify_riscv_crate_with_data(
        case,
        vec![],
        &Runtime::base(),
        vec![(42, data1), (43, data2)],
    );
}

#[test]
#[ignore = "Too slow"]
#[should_panic(
    expected = "called `Result::unwrap()` on an `Err` value: \"Error accessing prover inputs: Index 0 out of bounds 0\""
)]
fn print() {
    let case = "print";
    verify_riscv_crate(case, Default::default(), &Runtime::base());
}

#[test]
fn many_chunks_dry() {
    // Compiles and runs the many_chunks example with continuations, just computing
    // and validating the bootloader inputs.
    // Doesn't do a full witness generation, verification, or proving.
    let case = "many_chunks";
    let runtime = Runtime::base().with_poseidon();
    let temp_dir = Temp::new_dir().unwrap();
    let riscv_asm = powdr_riscv::compile_rust_crate_to_riscv_asm(
        &format!("tests/riscv_data/{case}/Cargo.toml"),
        &temp_dir,
    );
    let powdr_asm = powdr_riscv::compiler::compile::<GoldilocksField>(riscv_asm, &runtime, true);

    let mut pipeline = Pipeline::default()
        .from_asm_string(powdr_asm, Some(PathBuf::from(case)))
        .with_prover_inputs(Default::default());
    rust_continuations_dry_run::<GoldilocksField>(&mut pipeline);
}

#[test]
#[ignore = "Too slow"]
fn many_chunks() {
    test_continuations("many_chunks")
}

#[test]
#[ignore = "Too slow"]
fn many_chunks_memory() {
    test_continuations("many_chunks_memory")
}

fn verify_riscv_crate(case: &str, inputs: Vec<GoldilocksField>, runtime: &Runtime) {
    verify_riscv_crate_with_backend(case, inputs, runtime, BackendType::EStarkDump)
}

fn verify_riscv_crate_with_backend(
    case: &str,
    inputs: Vec<GoldilocksField>,
    runtime: &Runtime,
    backend: BackendType,
) {
    let powdr_asm = compile_riscv_crate::<GoldilocksField>(case, runtime);
    verify_riscv_asm_string::<()>(&format!("{case}.asm"), &powdr_asm, inputs, None, backend);
}

fn verify_riscv_crate_with_data<S: serde::Serialize + Send + Sync + 'static>(
    case: &str,
    inputs: Vec<GoldilocksField>,
    runtime: &Runtime,
    data: Vec<(u32, S)>,
) {
    let powdr_asm = compile_riscv_crate::<GoldilocksField>(case, runtime);

    verify_riscv_asm_string(
        &format!("{case}.asm"),
        &powdr_asm,
        inputs,
        Some(data),
        BackendType::EStarkDump,
    );
}

fn compile_riscv_crate<T: FieldElement>(case: &str, runtime: &Runtime) -> String {
    let temp_dir = Temp::new_dir().unwrap();
    let riscv_asm = powdr_riscv::compile_rust_crate_to_riscv_asm(
        &format!("tests/riscv_data/{case}/Cargo.toml"),
        &temp_dir,
    );
    powdr_riscv::compiler::compile::<T>(riscv_asm, runtime, false)
}<|MERGE_RESOLUTION|>--- conflicted
+++ resolved
@@ -34,11 +34,7 @@
     let pipeline_callback = |pipeline: Pipeline<GoldilocksField>| -> Result<(), ()> {
         // Can't use `verify_pipeline`, because the pipeline was renamed in the middle of after
         // computing the constants file.
-<<<<<<< HEAD
-        let mut pipeline = pipeline.with_backend(BackendType::PilStarkCli, None);
-=======
-        let mut pipeline = pipeline.with_backend(BackendType::EStarkDump);
->>>>>>> b45dc04f
+        let mut pipeline = pipeline.with_backend(BackendType::EStarkDump, None);
         pipeline.compute_proof().unwrap();
         verify(pipeline.output_dir().unwrap()).unwrap();
         Ok(())
