<<<<<<< HEAD
use std::sync::Mutex;
use num_bigint::{BigInt, Sign};
=======
use num_bigint::{BigInt, Sign};
use std::sync::Mutex;
>>>>>>> 2c16bec6

/// The abstract type of numbers to be computed with.
/// They have arbitrary precision, but need to be converted
/// to a finite field element once we generate the column values.
pub type AbstractNumberType = num_bigint::BigInt;
/// The type of polynomial degrees and indices into columns.
pub type DegreeType = u64;

pub fn abstract_to_degree(input: &AbstractNumberType) -> DegreeType {
    match input.to_biguint().unwrap().to_u64_digits()[..] {
        [] => 0,
        [d] => d,
        _ => panic!(),
    }
}

pub fn is_zero(x: &AbstractNumberType) -> bool {
    x.sign() == Sign::NoSign
}

lazy_static! {
    // default field modulus is goldilocks
    static ref GOLDILOCKS_MOD : BigInt = BigInt::parse_bytes(b"FFFFFFFF00000001", 16).unwrap();
    static ref FIELD_MOD : Mutex<BigInt> = Mutex::new(BigInt::parse_bytes(b"FFFFFFFF00000001", 16).unwrap());
}

pub fn get_goldilocks_mod() -> BigInt {
    GOLDILOCKS_MOD.clone()
}

pub fn get_field_mod() -> BigInt {
    FIELD_MOD.lock().unwrap().clone()
}

pub fn set_field_mod(n: BigInt) {
    *FIELD_MOD.lock().unwrap() = n;
}

pub fn format_number(x: &AbstractNumberType) -> String {
<<<<<<< HEAD
    if *x > (get_field_mod() / BigInt::from(2)).into() {
        format!("-{}", get_field_mod()  - x)
=======
    if *x > (get_field_mod() / BigInt::from(2)) {
        format!("-{}", get_field_mod() - x)
>>>>>>> 2c16bec6
    } else {
        format!("{x}")
    }
}<|MERGE_RESOLUTION|>--- conflicted
+++ resolved
@@ -1,10 +1,5 @@
-<<<<<<< HEAD
-use std::sync::Mutex;
-use num_bigint::{BigInt, Sign};
-=======
 use num_bigint::{BigInt, Sign};
 use std::sync::Mutex;
->>>>>>> 2c16bec6
 
 /// The abstract type of numbers to be computed with.
 /// They have arbitrary precision, but need to be converted
@@ -44,13 +39,8 @@
 }
 
 pub fn format_number(x: &AbstractNumberType) -> String {
-<<<<<<< HEAD
-    if *x > (get_field_mod() / BigInt::from(2)).into() {
-        format!("-{}", get_field_mod()  - x)
-=======
     if *x > (get_field_mod() / BigInt::from(2)) {
         format!("-{}", get_field_mod() - x)
->>>>>>> 2c16bec6
     } else {
         format!("{x}")
     }
