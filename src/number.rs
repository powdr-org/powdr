use std::sync::Mutex;
use num_bigint::{BigInt, Sign};

/// The abstract type of numbers to be computed with.
/// They have arbitrary precision, but need to be converted
/// to a finite field element once we generate the column values.
pub type AbstractNumberType = num_bigint::BigInt;
/// The type of polynomial degrees and indices into columns.
pub type DegreeType = u64;

pub fn abstract_to_degree(input: &AbstractNumberType) -> DegreeType {
    match input.to_biguint().unwrap().to_u64_digits()[..] {
        [] => 0,
        [d] => d,
        _ => panic!(),
    }
}

pub fn is_zero(x: &AbstractNumberType) -> bool {
    x.sign() == Sign::NoSign
}

lazy_static! {
    // default field modulus is goldilocks
    static ref FIELD_MOD : Mutex<BigInt> = Mutex::new(BigInt::parse_bytes(b"FFFFFFFF00000001", 16).unwrap());
}

pub fn get_field_mod() -> BigInt {
    FIELD_MOD.lock().unwrap().clone()
}

pub fn set_field_mod(n: BigInt) {
    *FIELD_MOD.lock().unwrap() = n;
}

pub fn format_number(x: &AbstractNumberType) -> String {
<<<<<<< HEAD
    if *x > (get_field_mod() / BigInt::from(2)).into() {
        format!("{}", get_field_mod()  - x)
=======
    if *x > (GOLDILOCKS_MOD / 2).into() {
        format!("-{}", GOLDILOCKS_MOD - x)
>>>>>>> 6b064b8a
    } else {
        format!("{x}")
    }
}<|MERGE_RESOLUTION|>--- conflicted
+++ resolved
@@ -22,7 +22,12 @@
 
 lazy_static! {
     // default field modulus is goldilocks
+    static ref GOLDILOCKS_MOD : BigInt = BigInt::parse_bytes(b"FFFFFFFF00000001", 16).unwrap();
     static ref FIELD_MOD : Mutex<BigInt> = Mutex::new(BigInt::parse_bytes(b"FFFFFFFF00000001", 16).unwrap());
+}
+
+pub fn get_goldilocks_mod() -> BigInt {
+    GOLDILOCKS_MOD.clone()
 }
 
 pub fn get_field_mod() -> BigInt {
@@ -34,13 +39,8 @@
 }
 
 pub fn format_number(x: &AbstractNumberType) -> String {
-<<<<<<< HEAD
     if *x > (get_field_mod() / BigInt::from(2)).into() {
-        format!("{}", get_field_mod()  - x)
-=======
-    if *x > (GOLDILOCKS_MOD / 2).into() {
-        format!("-{}", GOLDILOCKS_MOD - x)
->>>>>>> 6b064b8a
+        format!("-{}", get_field_mod()  - x)
     } else {
         format!("{x}")
     }
