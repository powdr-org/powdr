use std::array;
use std::utils::unchanged_until;
use std::utils::force_bool;
use std::utils::sum;
use std::math::ff;
use std::check::panic;
use std::convert::int;
use std::convert::fe;
use std::convert::expr;
use std::prover::eval;
use std::prover::Query;

// Arithmetic machine, ported mainly from Polygon: https://github.com/0xPolygonHermez/zkevm-proverjs/blob/main/pil/arith.pil
// Currently only supports "Equation 0", i.e., 256-Bit addition and multiplication.
machine Arith with
    latch: CLK32_31,
    operation_id: operation_id,
    // Allow this machine to be connected via a permutation
    call_selectors: sel,
{
    
    // The operation ID will be bit-decomposed to yield selEq[], controlling which equations are activated.
    col witness operation_id;

    // Computes x1 * y1 + x2, where all inputs / outputs are 256-bit words (represented as 32-Bit limbs in little-endian order).
    // More precisely, affine_256(x1, y1, x2) = (y2, y3), where x1 * y1 + x2 = 2**256 * y2 + y3
    // Operation ID is 1 = 0b0001, i.e., we activate equation 0.
    operation affine_256<1> x1c[0], x1c[1], x1c[2], x1c[3], x1c[4], x1c[5], x1c[6], x1c[7], y1c[0], y1c[1], y1c[2], y1c[3], y1c[4], y1c[5], y1c[6], y1c[7], x2c[0], x2c[1], x2c[2], x2c[3], x2c[4], x2c[5], x2c[6], x2c[7] -> y2c[0], y2c[1], y2c[2], y2c[3], y2c[4], y2c[5], y2c[6], y2c[7], y3c[0], y3c[1], y3c[2], y3c[3], y3c[4], y3c[5], y3c[6], y3c[7];
<<<<<<< HEAD
=======
    
    // mod_256(y2, y3, x1) = x2 computes (2 ** 256 * y2 + y3) % x1, where all inputs / outputs are 256-bit words.
    // While hint computes the modulus, there's no guarantee from user generated witness input that the remainder is smaller than the modulus.
    // In fact, the remainder can contain any multiples of modulus.
>>>>>>> 2a230f5f
    operation mod_256<1> y2c[0], y2c[1], y2c[2], y2c[3], y2c[4], y2c[5], y2c[6], y2c[7], y3c[0], y3c[1], y3c[2], y3c[3], y3c[4], y3c[5], y3c[6], y3c[7], x1c[0], x1c[1], x1c[2], x1c[3], x1c[4], x1c[5], x1c[6], x1c[7] -> x2c[0], x2c[1], x2c[2], x2c[3], x2c[4], x2c[5], x2c[6], x2c[7];

    // Performs elliptic curve addition of points (x1, y2) and (x2, y2).
    // Operation ID is 10 = 0b1010, i.e., we activate equations 1, 3, and 4.
    operation ec_add<10> x1c[0], x1c[1], x1c[2], x1c[3], x1c[4], x1c[5], x1c[6], x1c[7], y1c[0], y1c[1], y1c[2], y1c[3], y1c[4], y1c[5], y1c[6], y1c[7], x2c[0], x2c[1], x2c[2], x2c[3], x2c[4], x2c[5], x2c[6], x2c[7], y2c[0], y2c[1], y2c[2], y2c[3], y2c[4], y2c[5], y2c[6], y2c[7] -> x3c[0], x3c[1], x3c[2], x3c[3], x3c[4], x3c[5], x3c[6], x3c[7], y3c[0], y3c[1], y3c[2], y3c[3], y3c[4], y3c[5], y3c[6], y3c[7];
    
    // Performs elliptic curve doubling of point (x1, y2).
    // Operation ID is 12 = 0b1100, i.e., we activate equations 2, 3, and 4.
    operation ec_double<12> x1c[0], x1c[1], x1c[2], x1c[3], x1c[4], x1c[5], x1c[6], x1c[7], y1c[0], y1c[1], y1c[2], y1c[3], y1c[4], y1c[5], y1c[6], y1c[7] -> x3c[0], x3c[1], x3c[2], x3c[3], x3c[4], x3c[5], x3c[6], x3c[7], y3c[0], y3c[1], y3c[2], y3c[3], y3c[4], y3c[5], y3c[6], y3c[7];

    let BYTE: col = |i| i & 0xff;
    let BYTE2: col = |i| i & 0xffff;

    let secp_modulus = 0xfffffffffffffffffffffffffffffffffffffffffffffffffffffffefffffc2f;

    let inverse: int -> int = |x| ff::inverse(x, secp_modulus);
    let add = |x, y| ff::add(x, y, secp_modulus);
    let sub = |x, y| ff::sub(x, y, secp_modulus);
    let mul = |x, y| ff::mul(x, y, secp_modulus);
    let div = |x, y| ff::div(x, y, secp_modulus);

    pol commit x1[16], y2[16], x3[16], y3[16];

    // Selects the ith limb of x (little endian)
    // Note that the most significant limb can be up to 32 bits; all others are 16 bits.
    let select_limb = |x, i| if i >= 0 {
        (x >> (i * 16)) & if i < 15 { 0xffff } else { 0xffffffff }
    } else {
        0
    };

    let s_for_eq1 = |x1, y1, x2, y2| div(sub(y2, y1), sub(x2, x1));
    let s_for_eq2 = |x1, y1| div(mul(3, mul(x1, x1)), mul(2, y1));

    // Adding secp_modulus to make sure that that all numbers are positive when % is applied to it.
    let compute_x3_int = |x1, x2, s| (s * s - x1 - x2 + 2 * secp_modulus) % secp_modulus;
    let compute_y3_int = |x1, y1, x3, s| (s * ((x1 - x3) + secp_modulus) - y1 + secp_modulus) % secp_modulus;

    // Compute quotients for the various equations.
    // Note that we add 2**258 to it, to move it from the (-2**258, 2**258) to the (0, 2**259) range, so it can
    // be represented as an unsigned 272-bit integer.
    // See the comment for `product_with_p` below.
    let compute_q0_for_eq1 = |x1, y1, x2, y2, s| (-(s * x2 - s * x1 - y2 + y1) / secp_modulus + (1 << 258));
    let compute_q0_for_eq2 = |x1, y1, s| (-(2 * s * y1 - 3 * x1 * x1) / secp_modulus + (1 << 258));
    let compute_q1 = |x1, x2, x3, s| (-(s * s - x1 - x2 - x3) / secp_modulus + (1 << 258));
    let compute_q2 = |x1, y1, x3, y3, s| (-(s * x1 - s * x3 - y1 - y3) / secp_modulus + (1 << 258));
 
    let limbs_to_int: expr[] -> int = query |limbs| array::sum(array::map_enumerated(limbs, |i, limb| int(eval(limb)) << (i * 16)));

    let x1_int = query || limbs_to_int(x1);
    let y1_int = query || limbs_to_int(y1);
    let x2_int = query || limbs_to_int(x2);
    let y2_int = query || limbs_to_int(y2);
    let x3_int = query || limbs_to_int(x3);
    let y3_int = query || limbs_to_int(y3);
    let s_int = query || limbs_to_int(s);

    let eq1_active = query || eval(selEq[1]) == 1;
    let get_operation = query || match eval(operation_id) {
        1 => "affine_256",
        10 => "ec_add",
        12 => "ec_double",
        _ => panic("Unknown operation")
    };
    let is_ec_operation: -> int = query || match get_operation() {
        "affine_256" => 0,
        "ec_add" => 1,
        "ec_double" => 1,
    };

    let s_hint = query || match get_operation() {
        "affine_256" => 0,
        "ec_add" => s_for_eq1(x1_int(), y1_int(), x2_int(), y2_int()),
        "ec_double" => s_for_eq2(x1_int(), y1_int()),
    };

    let q0_hint = query || match get_operation() {
        "affine_256" => 0,
        "ec_add" => compute_q0_for_eq1(x1_int(), y1_int(), x2_int(), y2_int(), s_int()),
        "ec_double" => compute_q0_for_eq2(x1_int(), y1_int(), s_int()),
    };

    let q1_hint = query || if is_ec_operation() == 1 {
        let x1 = x1_int();
        let x2 = x2_int();
        let s = s_int();
        compute_q1(x1, x2, compute_x3_int(x1, x2, s), s)
    } else {
        0
    };

    let q2_hint = query || if is_ec_operation() == 1 {
        let x1 = x1_int();
        let x2 = x2_int();
        let y1 = y1_int();
        let s = s_int();
        let x3 = compute_x3_int(x1, x2, s);
        let y3 = compute_y3_int(x1, y1, x3, s);
        compute_q2(x1, y1, x3, y3, s)
    } else {
        0
    };

    let quotient_hint = query || {
        let y2 = y2_int();
        let y3 = y3_int();
        let x1 = x1_int();
        let dividend = (y2 << 256) + y3;
        let quotient = dividend / x1;
        quotient
    };

    let remainder_hint = query || {
        let y2 = y2_int();
        let y3 = y3_int();
        let x1 = x1_int();
        let dividend = (y2 << 256) + y3;
<<<<<<< HEAD
        let y1 = y1_int(); // The quotient; will only evaluate after y1 is evaluated via quotient_hint.
        let remainder = dividend - y1 * x1;
        remainder
    };

    col witness y1_0(i) query match is_ec_operation() {
        0 => Query::Hint(fe(select_limb(quotient_hint(), 0))),
        _ => Query::None
    };
    col witness y1_1(i) query match is_ec_operation() {
        0 => Query::Hint(fe(select_limb(quotient_hint(), 1))),
        _ => Query::None
    };
    col witness y1_2(i) query match is_ec_operation() {
        0 => Query::Hint(fe(select_limb(quotient_hint(), 2))),
        _ => Query::None
    };
    col witness y1_3(i) query match is_ec_operation() {
        0 => Query::Hint(fe(select_limb(quotient_hint(), 3))),
        _ => Query::None
    };
    col witness y1_4(i) query match is_ec_operation() {
        0 => Query::Hint(fe(select_limb(quotient_hint(), 4))),
        _ => Query::None
    };
    col witness y1_5(i) query match is_ec_operation() {
        0 => Query::Hint(fe(select_limb(quotient_hint(), 5))),
        _ => Query::None
    };
    col witness y1_6(i) query match is_ec_operation() {
        0 => Query::Hint(fe(select_limb(quotient_hint(), 6))),
        _ => Query::None
    };
    col witness y1_7(i) query match is_ec_operation() {
        0 => Query::Hint(fe(select_limb(quotient_hint(), 7))),
        _ => Query::None
    };
    col witness y1_8(i) query match is_ec_operation() {
        0 => Query::Hint(fe(select_limb(quotient_hint(), 8))),
        _ => Query::None
    };
    col witness y1_9(i) query match is_ec_operation() {
        0 => Query::Hint(fe(select_limb(quotient_hint(), 9))),
        _ => Query::None
    };
    col witness y1_10(i) query match is_ec_operation() {
        0 => Query::Hint(fe(select_limb(quotient_hint(), 10))),
        _ => Query::None
    };
    col witness y1_11(i) query match is_ec_operation() {
        0 => Query::Hint(fe(select_limb(quotient_hint(), 11))),
        _ => Query::None
    };
    col witness y1_12(i) query match is_ec_operation() {
        0 => Query::Hint(fe(select_limb(quotient_hint(), 12))),
        _ => Query::None
    };
    col witness y1_13(i) query match is_ec_operation() {
        0 => Query::Hint(fe(select_limb(quotient_hint(), 13))),
        _ => Query::None
    };
    col witness y1_14(i) query match is_ec_operation() {
        0 => Query::Hint(fe(select_limb(quotient_hint(), 14))),
        _ => Query::None
    };
    col witness y1_15(i) query match is_ec_operation() {
        0 => Query::Hint(fe(select_limb(quotient_hint(), 15))),
        _ => Query::None
    };

    let y1 = [y1_0, y1_1, y1_2, y1_3, y1_4, y1_5, y1_6, y1_7, y1_8, y1_9, y1_10, y1_11, y1_12, y1_13, y1_14, y1_15];

    col witness x2_0(i) query match is_ec_operation() {
        0 => Query::Hint(fe(select_limb(remainder_hint(), 0))),
        _ => Query::None
    };
    col witness x2_1(i) query match is_ec_operation() {
        0 => Query::Hint(fe(select_limb(remainder_hint(), 1))),
        _ => Query::None
    };
    col witness x2_2(i) query match is_ec_operation() {
        0 => Query::Hint(fe(select_limb(remainder_hint(), 2))),
        _ => Query::None
    };
    col witness x2_3(i) query match is_ec_operation() {
        0 => Query::Hint(fe(select_limb(remainder_hint(), 3))),
        _ => Query::None
    };
    col witness x2_4(i) query match is_ec_operation() {
        0 => Query::Hint(fe(select_limb(remainder_hint(), 4))),
        _ => Query::None
    };
    col witness x2_5(i) query match is_ec_operation() {
        0 => Query::Hint(fe(select_limb(remainder_hint(), 5))),
        _ => Query::None
    };
    col witness x2_6(i) query match is_ec_operation() {
        0 => Query::Hint(fe(select_limb(remainder_hint(), 6))),
        _ => Query::None
    };
    col witness x2_7(i) query match is_ec_operation() {
        0 => Query::Hint(fe(select_limb(remainder_hint(), 7))),
        _ => Query::None
    };
    col witness x2_8(i) query match is_ec_operation() {
        0 => Query::Hint(fe(select_limb(remainder_hint(), 8))),
        _ => Query::None
    };
    col witness x2_9(i) query match is_ec_operation() {
        0 => Query::Hint(fe(select_limb(remainder_hint(), 9))),
        _ => Query::None
    };
    col witness x2_10(i) query match is_ec_operation() {
        0 => Query::Hint(fe(select_limb(remainder_hint(), 10))),
        _ => Query::None
    };
    col witness x2_11(i) query match is_ec_operation() {
        0 => Query::Hint(fe(select_limb(remainder_hint(), 11))),
        _ => Query::None
    };
    col witness x2_12(i) query match is_ec_operation() {
        0 => Query::Hint(fe(select_limb(remainder_hint(), 12))),
        _ => Query::None
    };
    col witness x2_13(i) query match is_ec_operation() {
        0 => Query::Hint(fe(select_limb(remainder_hint(), 13))),
        _ => Query::None
    };
    col witness x2_14(i) query match is_ec_operation() {
        0 => Query::Hint(fe(select_limb(remainder_hint(), 14))),
        _ => Query::None
    };
    col witness x2_15(i) query match is_ec_operation() {
        0 => Query::Hint(fe(select_limb(remainder_hint(), 15))),
        _ => Query::None
    };
=======
        let remainder = dividend % x1;
        remainder
    };

    let hint_if_eq0 = query |f, limb| match is_ec_operation() {
        0 => Query::Hint(fe(select_limb(f(), limb))),
        _ => Query::None
    };

    col witness y1_0(i) query hint_if_eq0(quotient_hint, 0);
    col witness y1_1(i) query hint_if_eq0(quotient_hint, 1);
    col witness y1_2(i) query hint_if_eq0(quotient_hint, 2);
    col witness y1_3(i) query hint_if_eq0(quotient_hint, 3);
    col witness y1_4(i) query hint_if_eq0(quotient_hint, 4);
    col witness y1_5(i) query hint_if_eq0(quotient_hint, 5);
    col witness y1_6(i) query hint_if_eq0(quotient_hint, 6);
    col witness y1_7(i) query hint_if_eq0(quotient_hint, 7);
    col witness y1_8(i) query hint_if_eq0(quotient_hint, 8);
    col witness y1_9(i) query hint_if_eq0(quotient_hint, 9);
    col witness y1_10(i) query hint_if_eq0(quotient_hint, 10);
    col witness y1_11(i) query hint_if_eq0(quotient_hint, 11);
    col witness y1_12(i) query hint_if_eq0(quotient_hint, 12);
    col witness y1_13(i) query hint_if_eq0(quotient_hint, 13);
    col witness y1_14(i) query hint_if_eq0(quotient_hint, 14);
    col witness y1_15(i) query hint_if_eq0(quotient_hint, 15);

    let y1 = [y1_0, y1_1, y1_2, y1_3, y1_4, y1_5, y1_6, y1_7, y1_8, y1_9, y1_10, y1_11, y1_12, y1_13, y1_14, y1_15];

    col witness x2_0(i) query hint_if_eq0(remainder_hint, 0);
    col witness x2_1(i) query hint_if_eq0(remainder_hint, 1);
    col witness x2_2(i) query hint_if_eq0(remainder_hint, 2);
    col witness x2_3(i) query hint_if_eq0(remainder_hint, 3);
    col witness x2_4(i) query hint_if_eq0(remainder_hint, 4);
    col witness x2_5(i) query hint_if_eq0(remainder_hint, 5);
    col witness x2_6(i) query hint_if_eq0(remainder_hint, 6);
    col witness x2_7(i) query hint_if_eq0(remainder_hint, 7);
    col witness x2_8(i) query hint_if_eq0(remainder_hint, 8);
    col witness x2_9(i) query hint_if_eq0(remainder_hint, 9);
    col witness x2_10(i) query hint_if_eq0(remainder_hint, 10);
    col witness x2_11(i) query hint_if_eq0(remainder_hint, 11);
    col witness x2_12(i) query hint_if_eq0(remainder_hint, 12);
    col witness x2_13(i) query hint_if_eq0(remainder_hint, 13);
    col witness x2_14(i) query hint_if_eq0(remainder_hint, 14);
    col witness x2_15(i) query hint_if_eq0(remainder_hint, 15);
>>>>>>> 2a230f5f

    let x2 = [x2_0, x2_1, x2_2, x2_3, x2_4, x2_5, x2_6, x2_7, x2_8, x2_9, x2_10, x2_11, x2_12, x2_13, x2_14, x2_15];

    col witness s_0(i) query Query::Hint(fe(select_limb(s_hint(), 0)));
    col witness s_1(i) query Query::Hint(fe(select_limb(s_hint(), 1)));
    col witness s_2(i) query Query::Hint(fe(select_limb(s_hint(), 2)));
    col witness s_3(i) query Query::Hint(fe(select_limb(s_hint(), 3)));
    col witness s_4(i) query Query::Hint(fe(select_limb(s_hint(), 4)));
    col witness s_5(i) query Query::Hint(fe(select_limb(s_hint(), 5)));
    col witness s_6(i) query Query::Hint(fe(select_limb(s_hint(), 6)));
    col witness s_7(i) query Query::Hint(fe(select_limb(s_hint(), 7)));
    col witness s_8(i) query Query::Hint(fe(select_limb(s_hint(), 8)));
    col witness s_9(i) query Query::Hint(fe(select_limb(s_hint(), 9)));
    col witness s_10(i) query Query::Hint(fe(select_limb(s_hint(), 10)));
    col witness s_11(i) query Query::Hint(fe(select_limb(s_hint(), 11)));
    col witness s_12(i) query Query::Hint(fe(select_limb(s_hint(), 12)));
    col witness s_13(i) query Query::Hint(fe(select_limb(s_hint(), 13)));
    col witness s_14(i) query Query::Hint(fe(select_limb(s_hint(), 14)));
    col witness s_15(i) query Query::Hint(fe(select_limb(s_hint(), 15)));

    let s = [s_0, s_1, s_2, s_3, s_4, s_5, s_6, s_7, s_8, s_9, s_10, s_11, s_12, s_13, s_14, s_15];

    col witness q0_0(i) query Query::Hint(fe(select_limb(q0_hint(), 0)));
    col witness q0_1(i) query Query::Hint(fe(select_limb(q0_hint(), 1)));
    col witness q0_2(i) query Query::Hint(fe(select_limb(q0_hint(), 2)));
    col witness q0_3(i) query Query::Hint(fe(select_limb(q0_hint(), 3)));
    col witness q0_4(i) query Query::Hint(fe(select_limb(q0_hint(), 4)));
    col witness q0_5(i) query Query::Hint(fe(select_limb(q0_hint(), 5)));
    col witness q0_6(i) query Query::Hint(fe(select_limb(q0_hint(), 6)));
    col witness q0_7(i) query Query::Hint(fe(select_limb(q0_hint(), 7)));
    col witness q0_8(i) query Query::Hint(fe(select_limb(q0_hint(), 8)));
    col witness q0_9(i) query Query::Hint(fe(select_limb(q0_hint(), 9)));
    col witness q0_10(i) query Query::Hint(fe(select_limb(q0_hint(), 10)));
    col witness q0_11(i) query Query::Hint(fe(select_limb(q0_hint(), 11)));
    col witness q0_12(i) query Query::Hint(fe(select_limb(q0_hint(), 12)));
    col witness q0_13(i) query Query::Hint(fe(select_limb(q0_hint(), 13)));
    col witness q0_14(i) query Query::Hint(fe(select_limb(q0_hint(), 14)));
    col witness q0_15(i) query Query::Hint(fe(select_limb(q0_hint(), 15)));

    let q0 = [q0_0, q0_1, q0_2, q0_3, q0_4, q0_5, q0_6, q0_7, q0_8, q0_9, q0_10, q0_11, q0_12, q0_13, q0_14, q0_15];

    col witness q1_0(i) query Query::Hint(fe(select_limb(q1_hint(), 0)));
    col witness q1_1(i) query Query::Hint(fe(select_limb(q1_hint(), 1)));
    col witness q1_2(i) query Query::Hint(fe(select_limb(q1_hint(), 2)));
    col witness q1_3(i) query Query::Hint(fe(select_limb(q1_hint(), 3)));
    col witness q1_4(i) query Query::Hint(fe(select_limb(q1_hint(), 4)));
    col witness q1_5(i) query Query::Hint(fe(select_limb(q1_hint(), 5)));
    col witness q1_6(i) query Query::Hint(fe(select_limb(q1_hint(), 6)));
    col witness q1_7(i) query Query::Hint(fe(select_limb(q1_hint(), 7)));
    col witness q1_8(i) query Query::Hint(fe(select_limb(q1_hint(), 8)));
    col witness q1_9(i) query Query::Hint(fe(select_limb(q1_hint(), 9)));
    col witness q1_10(i) query Query::Hint(fe(select_limb(q1_hint(), 10)));
    col witness q1_11(i) query Query::Hint(fe(select_limb(q1_hint(), 11)));
    col witness q1_12(i) query Query::Hint(fe(select_limb(q1_hint(), 12)));
    col witness q1_13(i) query Query::Hint(fe(select_limb(q1_hint(), 13)));
    col witness q1_14(i) query Query::Hint(fe(select_limb(q1_hint(), 14)));
    col witness q1_15(i) query Query::Hint(fe(select_limb(q1_hint(), 15)));

    let q1 = [q1_0, q1_1, q1_2, q1_3, q1_4, q1_5, q1_6, q1_7, q1_8, q1_9, q1_10, q1_11, q1_12, q1_13, q1_14, q1_15];

    col witness q2_0(i) query Query::Hint(fe(select_limb(q2_hint(), 0)));
    col witness q2_1(i) query Query::Hint(fe(select_limb(q2_hint(), 1)));
    col witness q2_2(i) query Query::Hint(fe(select_limb(q2_hint(), 2)));
    col witness q2_3(i) query Query::Hint(fe(select_limb(q2_hint(), 3)));
    col witness q2_4(i) query Query::Hint(fe(select_limb(q2_hint(), 4)));
    col witness q2_5(i) query Query::Hint(fe(select_limb(q2_hint(), 5)));
    col witness q2_6(i) query Query::Hint(fe(select_limb(q2_hint(), 6)));
    col witness q2_7(i) query Query::Hint(fe(select_limb(q2_hint(), 7)));
    col witness q2_8(i) query Query::Hint(fe(select_limb(q2_hint(), 8)));
    col witness q2_9(i) query Query::Hint(fe(select_limb(q2_hint(), 9)));
    col witness q2_10(i) query Query::Hint(fe(select_limb(q2_hint(), 10)));
    col witness q2_11(i) query Query::Hint(fe(select_limb(q2_hint(), 11)));
    col witness q2_12(i) query Query::Hint(fe(select_limb(q2_hint(), 12)));
    col witness q2_13(i) query Query::Hint(fe(select_limb(q2_hint(), 13)));
    col witness q2_14(i) query Query::Hint(fe(select_limb(q2_hint(), 14)));
    col witness q2_15(i) query Query::Hint(fe(select_limb(q2_hint(), 15)));

    let q2 = [q2_0, q2_1, q2_2, q2_3, q2_4, q2_5, q2_6, q2_7, q2_8, q2_9, q2_10, q2_11, q2_12, q2_13, q2_14, q2_15];

    let combine: expr[] -> expr[] = |x| array::new(array::len(x) / 2, |i| x[2 * i + 1] * 2**16 + x[2 * i]);
    // Intermediate polynomials, arrays of 8 columns, 32 bit per column.
    let x1c: expr[8] = combine(x1);
    let y1c: expr[8] = combine(y1);
    let x2c: expr[8] = combine(x2);
    let y2c: expr[8] = combine(y2);
    let x3c: expr[8] = combine(x3);
    let y3c: expr[8] = combine(y3);

    let CLK32: col[32] = array::new(32, |i| |row| if row % 32 == i { 1 } else { 0 });
    let CLK32_31: expr = CLK32[31];

    // TODO: Add the equivalent of these constraints for soundness: https://github.com/0xPolygonHermez/zkevm-proverjs/blob/main/pil/arith.pil#L43-L243

    /****
    *
    * LATCH POLS: x1,y1,x2,y2,x3,y3,s,q0,q1,q2
    *
    *****/

    let fixed_inside_32_block = |e| unchanged_until(e, CLK32[31]);

    array::map(x1, fixed_inside_32_block);
    array::map(y1, fixed_inside_32_block);
    array::map(x2, fixed_inside_32_block);
    array::map(y2, fixed_inside_32_block);
    array::map(x3, fixed_inside_32_block);
    array::map(y3, fixed_inside_32_block);
    array::map(s, fixed_inside_32_block);
    array::map(q0, fixed_inside_32_block);
    array::map(q1, fixed_inside_32_block);
    array::map(q2, fixed_inside_32_block);

    /****
    *
    * RANGE CHECK x1,y1,x2,y2,x3,y3,s,q0,q1,q2
    *
    *****/

    sum(16, |i| x1[i] * CLK32[i]) + sum(16, |i| y1[i] * CLK32[16 + i]) in BYTE2;
    sum(16, |i| x2[i] * CLK32[i]) + sum(16, |i| y2[i] * CLK32[16 + i]) in BYTE2;
    sum(16, |i| x3[i] * CLK32[i]) + sum(16, |i| y3[i] * CLK32[16 + i]) in BYTE2;
    // Note that for q0-q2, we only range-constrain the first 15 limbs here
    sum(16, |i| s[i] * CLK32[i]) + sum(15, |i| q0[i] * CLK32[16 + i]) in BYTE2;
    sum(15, |i| q1[i] * CLK32[i]) + sum(15, |i| q2[i] * CLK32[16 + i]) in BYTE2;

    // The most significant limbs of q0-q2 are constrained to be 32 bits
    // In Polygon's version they are 19 bits, but that requires increasing the minimum degree
    // to fit the lookup.
    // Instead, we decompose the most significant limb into two 16-Bit limbs.
    // Having a larger range-constraint is fine, because we're only multiplying it with 16-bit
    // limbs of the prime, so the result is within 48 bits, still far from overflowing the
    // Goldilocks field.
    pol witness q0_15_high, q0_15_low, q1_15_high, q1_15_low, q2_15_high, q2_15_low;
    q0_15_high * CLK32[0] + q0_15_low * CLK32[1] + q1_15_high * CLK32[2] + q1_15_low * CLK32[3] + q2_15_high * CLK32[4] + q2_15_low * CLK32[5] in BYTE2;

    fixed_inside_32_block(q0_15_high);
    fixed_inside_32_block(q0_15_low);
    fixed_inside_32_block(q1_15_high);
    fixed_inside_32_block(q1_15_low);
    fixed_inside_32_block(q2_15_high);
    fixed_inside_32_block(q2_15_low);

    q0[15] = 2**16 * q0_15_high + q0_15_low;
    q1[15] = 2**16 * q1_15_high + q1_15_low;
    q2[15] = 2**16 * q2_15_high + q2_15_low;

    /*******
    *
    * EQ0: A(x1) * B(y1) + C(x2) = D (y2) * 2 ** 256 + op (y3)
    *        x1 * y1 + x2 - y2 * 2**256 - y3 = 0
    *
    *******/

    /// returns a(0) * b(0) + ... + a(n - 1) * b(n - 1)
    let dot_prod = |n, a, b| sum(n, |i| a(i) * b(i));
    /// returns |n| a(0) * b(n) + ... + a(n) * b(0)
    let product = |a, b| |n| dot_prod(n + 1, a, |i| b(n - i));
    /// Converts array to function, extended by zeros.
    let array_as_fun: expr[] -> (int -> expr) = |arr| |i| if 0 <= i && i < array::len(arr) {
        arr[i]
    } else {
        0
    };
    let shift_right = |fn, amount| |i| fn(i - amount);

    let x1f = array_as_fun(x1);
    let y1f = array_as_fun(y1);
    let x2f = array_as_fun(x2);
    let y2f = array_as_fun(y2);
    let x3f = array_as_fun(x3);
    let y3f = array_as_fun(y3);
    let sf = array_as_fun(s);
    let q0f = array_as_fun(q0);
    let q1f = array_as_fun(q1);
    let q2f = array_as_fun(q2);

    // Defined for arguments from 0 to 31 (inclusive)
    let eq0 = |nr|
        product(x1f, y1f)(nr)
        + x2f(nr)
        - shift_right(y2f, 16)(nr)
        - y3f(nr);

    /*******
    *
    * EQ1: s * x2 - s * x1 - y2 + y1 + (q0 * p)
    *
    *******/

    let p = |i| expr(select_limb(secp_modulus, i));

    // The "- 4 * shift_right(p, 16)" effectively subtracts 4 * (p << 16 * 16) = 2 ** 258 * p
    // As a result, the term computes `(x - 2 ** 258) * p`.
    let product_with_p = |x| |nr| product(p, x)(nr) - 4 * shift_right(p, 16)(nr);

    let eq1 = |nr| product(sf, x2f)(nr) - product(sf, x1f)(nr) - y2f(nr) + y1f(nr) + product_with_p(q0f)(nr);

    /*******
    *
    * EQ2:  2 * s * y1 - 3 * x1 * x1 + (q0 * p)
    *
    *******/

    let eq2 = |nr| 2 * product(sf, y1f)(nr) - 3 * product(x1f, x1f)(nr) + product_with_p(q0f)(nr);

    /*******
    *
    * EQ3:  s * s - x1 - x2 - x3 + (q1 * p)
    *
    *******/

    // If we're doing the ec_double operation (selEq[2] == 1), x2 is so far unconstrained and should be set to x1
    array::new(16, |i| selEq[2] * (x1[i] - x2[i]) = 0);

    let eq3 = |nr| product(sf, sf)(nr) - x1f(nr) - x2f(nr) - x3f(nr) + product_with_p(q1f)(nr);


    /*******
    *
    * EQ4:  s * x1 - s * x3 - y1 - y3 + (q2 * p)
    *
    *******/

    let eq4 = |nr| product(sf, x1f)(nr) - product(sf, x3f)(nr) - y1f(nr) - y3f(nr) + product_with_p(q2f)(nr);


    /*******
    *
    * Equation Selectors
    *
    *******/

    // Binary selectors for the equations that are activated. Determined from the operation ID via bit-decomposition.
    // Note that there are only 4 selectors because equation 4 is activated iff. equation 3 is activated, so we can
    // re-use the same selector.
    pol commit selEq[4];
    // Note that this implies that the selEq[] columns are also constant within the block.
    fixed_inside_32_block(operation_id);
    array::map(selEq, |c| force_bool(c));
    sum(4, |i| 2 ** i * selEq[i]) = operation_id;

    /*******
    *
    * Carry
    *
    *******/
    
    // Note that Polygon uses a single 22-Bit column. However, this approach allows for a lower degree (2**16)
    // while still preventing overflows: The 32-bit carry gets added to 32 48-Bit values, which can't overflow
    // the Goldilocks field.
    pol witness carry_low[3], carry_high[3];
    { carry_low[0] } in { BYTE2 };
    { carry_low[1] } in { BYTE2 };
    { carry_low[2] } in { BYTE2 };
    { carry_high[0] } in { BYTE2 };
    { carry_high[1] } in { BYTE2 };
    { carry_high[2] } in { BYTE2 };

    // Carries can be any integer in the range [-2**31, 2**31 - 1)
    let carry: expr[3] = array::new(3, |i| carry_high[i] * 2**16 + carry_low[i] - 2 ** 31);
    
    array::map(carry, |c| c * CLK32[0] = 0);

    /*******
    *
    * Putting everything together
    *
    *******/
    
    col eq0_sum = sum(32, |i| eq0(i) * CLK32[i]);
    col eq1_sum = sum(32, |i| eq1(i) * CLK32[i]);
    col eq2_sum = sum(32, |i| eq2(i) * CLK32[i]);
    col eq3_sum = sum(32, |i| eq3(i) * CLK32[i]);
    col eq4_sum = sum(32, |i| eq4(i) * CLK32[i]);

    selEq[0] * (eq0_sum + carry[0]) = selEq[0] * carry[0]' * 2**16;
    selEq[1] * (eq1_sum + carry[0]) = selEq[1] * carry[0]' * 2**16;
    selEq[2] * (eq2_sum + carry[0]) = selEq[2] * carry[0]' * 2**16;
    selEq[3] * (eq3_sum + carry[1]) = selEq[3] * carry[1]' * 2**16;
    selEq[3] * (eq4_sum + carry[2]) = selEq[3] * carry[2]' * 2**16;
}<|MERGE_RESOLUTION|>--- conflicted
+++ resolved
@@ -26,13 +26,10 @@
     // More precisely, affine_256(x1, y1, x2) = (y2, y3), where x1 * y1 + x2 = 2**256 * y2 + y3
     // Operation ID is 1 = 0b0001, i.e., we activate equation 0.
     operation affine_256<1> x1c[0], x1c[1], x1c[2], x1c[3], x1c[4], x1c[5], x1c[6], x1c[7], y1c[0], y1c[1], y1c[2], y1c[3], y1c[4], y1c[5], y1c[6], y1c[7], x2c[0], x2c[1], x2c[2], x2c[3], x2c[4], x2c[5], x2c[6], x2c[7] -> y2c[0], y2c[1], y2c[2], y2c[3], y2c[4], y2c[5], y2c[6], y2c[7], y3c[0], y3c[1], y3c[2], y3c[3], y3c[4], y3c[5], y3c[6], y3c[7];
-<<<<<<< HEAD
-=======
     
     // mod_256(y2, y3, x1) = x2 computes (2 ** 256 * y2 + y3) % x1, where all inputs / outputs are 256-bit words.
     // While hint computes the modulus, there's no guarantee from user generated witness input that the remainder is smaller than the modulus.
     // In fact, the remainder can contain any multiples of modulus.
->>>>>>> 2a230f5f
     operation mod_256<1> y2c[0], y2c[1], y2c[2], y2c[3], y2c[4], y2c[5], y2c[6], y2c[7], y3c[0], y3c[1], y3c[2], y3c[3], y3c[4], y3c[5], y3c[6], y3c[7], x1c[0], x1c[1], x1c[2], x1c[3], x1c[4], x1c[5], x1c[6], x1c[7] -> x2c[0], x2c[1], x2c[2], x2c[3], x2c[4], x2c[5], x2c[6], x2c[7];
 
     // Performs elliptic curve addition of points (x1, y2) and (x2, y2).
@@ -150,144 +147,6 @@
         let y3 = y3_int();
         let x1 = x1_int();
         let dividend = (y2 << 256) + y3;
-<<<<<<< HEAD
-        let y1 = y1_int(); // The quotient; will only evaluate after y1 is evaluated via quotient_hint.
-        let remainder = dividend - y1 * x1;
-        remainder
-    };
-
-    col witness y1_0(i) query match is_ec_operation() {
-        0 => Query::Hint(fe(select_limb(quotient_hint(), 0))),
-        _ => Query::None
-    };
-    col witness y1_1(i) query match is_ec_operation() {
-        0 => Query::Hint(fe(select_limb(quotient_hint(), 1))),
-        _ => Query::None
-    };
-    col witness y1_2(i) query match is_ec_operation() {
-        0 => Query::Hint(fe(select_limb(quotient_hint(), 2))),
-        _ => Query::None
-    };
-    col witness y1_3(i) query match is_ec_operation() {
-        0 => Query::Hint(fe(select_limb(quotient_hint(), 3))),
-        _ => Query::None
-    };
-    col witness y1_4(i) query match is_ec_operation() {
-        0 => Query::Hint(fe(select_limb(quotient_hint(), 4))),
-        _ => Query::None
-    };
-    col witness y1_5(i) query match is_ec_operation() {
-        0 => Query::Hint(fe(select_limb(quotient_hint(), 5))),
-        _ => Query::None
-    };
-    col witness y1_6(i) query match is_ec_operation() {
-        0 => Query::Hint(fe(select_limb(quotient_hint(), 6))),
-        _ => Query::None
-    };
-    col witness y1_7(i) query match is_ec_operation() {
-        0 => Query::Hint(fe(select_limb(quotient_hint(), 7))),
-        _ => Query::None
-    };
-    col witness y1_8(i) query match is_ec_operation() {
-        0 => Query::Hint(fe(select_limb(quotient_hint(), 8))),
-        _ => Query::None
-    };
-    col witness y1_9(i) query match is_ec_operation() {
-        0 => Query::Hint(fe(select_limb(quotient_hint(), 9))),
-        _ => Query::None
-    };
-    col witness y1_10(i) query match is_ec_operation() {
-        0 => Query::Hint(fe(select_limb(quotient_hint(), 10))),
-        _ => Query::None
-    };
-    col witness y1_11(i) query match is_ec_operation() {
-        0 => Query::Hint(fe(select_limb(quotient_hint(), 11))),
-        _ => Query::None
-    };
-    col witness y1_12(i) query match is_ec_operation() {
-        0 => Query::Hint(fe(select_limb(quotient_hint(), 12))),
-        _ => Query::None
-    };
-    col witness y1_13(i) query match is_ec_operation() {
-        0 => Query::Hint(fe(select_limb(quotient_hint(), 13))),
-        _ => Query::None
-    };
-    col witness y1_14(i) query match is_ec_operation() {
-        0 => Query::Hint(fe(select_limb(quotient_hint(), 14))),
-        _ => Query::None
-    };
-    col witness y1_15(i) query match is_ec_operation() {
-        0 => Query::Hint(fe(select_limb(quotient_hint(), 15))),
-        _ => Query::None
-    };
-
-    let y1 = [y1_0, y1_1, y1_2, y1_3, y1_4, y1_5, y1_6, y1_7, y1_8, y1_9, y1_10, y1_11, y1_12, y1_13, y1_14, y1_15];
-
-    col witness x2_0(i) query match is_ec_operation() {
-        0 => Query::Hint(fe(select_limb(remainder_hint(), 0))),
-        _ => Query::None
-    };
-    col witness x2_1(i) query match is_ec_operation() {
-        0 => Query::Hint(fe(select_limb(remainder_hint(), 1))),
-        _ => Query::None
-    };
-    col witness x2_2(i) query match is_ec_operation() {
-        0 => Query::Hint(fe(select_limb(remainder_hint(), 2))),
-        _ => Query::None
-    };
-    col witness x2_3(i) query match is_ec_operation() {
-        0 => Query::Hint(fe(select_limb(remainder_hint(), 3))),
-        _ => Query::None
-    };
-    col witness x2_4(i) query match is_ec_operation() {
-        0 => Query::Hint(fe(select_limb(remainder_hint(), 4))),
-        _ => Query::None
-    };
-    col witness x2_5(i) query match is_ec_operation() {
-        0 => Query::Hint(fe(select_limb(remainder_hint(), 5))),
-        _ => Query::None
-    };
-    col witness x2_6(i) query match is_ec_operation() {
-        0 => Query::Hint(fe(select_limb(remainder_hint(), 6))),
-        _ => Query::None
-    };
-    col witness x2_7(i) query match is_ec_operation() {
-        0 => Query::Hint(fe(select_limb(remainder_hint(), 7))),
-        _ => Query::None
-    };
-    col witness x2_8(i) query match is_ec_operation() {
-        0 => Query::Hint(fe(select_limb(remainder_hint(), 8))),
-        _ => Query::None
-    };
-    col witness x2_9(i) query match is_ec_operation() {
-        0 => Query::Hint(fe(select_limb(remainder_hint(), 9))),
-        _ => Query::None
-    };
-    col witness x2_10(i) query match is_ec_operation() {
-        0 => Query::Hint(fe(select_limb(remainder_hint(), 10))),
-        _ => Query::None
-    };
-    col witness x2_11(i) query match is_ec_operation() {
-        0 => Query::Hint(fe(select_limb(remainder_hint(), 11))),
-        _ => Query::None
-    };
-    col witness x2_12(i) query match is_ec_operation() {
-        0 => Query::Hint(fe(select_limb(remainder_hint(), 12))),
-        _ => Query::None
-    };
-    col witness x2_13(i) query match is_ec_operation() {
-        0 => Query::Hint(fe(select_limb(remainder_hint(), 13))),
-        _ => Query::None
-    };
-    col witness x2_14(i) query match is_ec_operation() {
-        0 => Query::Hint(fe(select_limb(remainder_hint(), 14))),
-        _ => Query::None
-    };
-    col witness x2_15(i) query match is_ec_operation() {
-        0 => Query::Hint(fe(select_limb(remainder_hint(), 15))),
-        _ => Query::None
-    };
-=======
         let remainder = dividend % x1;
         remainder
     };
@@ -332,7 +191,6 @@
     col witness x2_13(i) query hint_if_eq0(remainder_hint, 13);
     col witness x2_14(i) query hint_if_eq0(remainder_hint, 14);
     col witness x2_15(i) query hint_if_eq0(remainder_hint, 15);
->>>>>>> 2a230f5f
 
     let x2 = [x2_0, x2_1, x2_2, x2_3, x2_4, x2_5, x2_6, x2_7, x2_8, x2_9, x2_10, x2_11, x2_12, x2_13, x2_14, x2_15];
 
