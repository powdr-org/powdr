--- conflicted
+++ resolved
@@ -212,58 +212,6 @@
     // Specifically, output obtained from the keccak computation are little endian.
     // However, this keccakf16_memory machine produces big endian outputs in memory.
     // Therefore, memory write converts little endian from keccak computation to big endian for the output in memory.
-<<<<<<< HEAD
-    link if final_step_used ~> mem.mstore(addr_h[0], addr_l[0], time_step, a_prime_prime_prime_0_0_limbs[3], a_prime_prime_prime_0_0_limbs[2]);
-    link if final_step_used ~> mem.mstore(addr_h[1], addr_l[1], time_step, a_prime_prime_prime_0_0_limbs[1], a_prime_prime_prime_0_0_limbs[0]);
-    link if final_step_used ~> mem.mstore(addr_h[2], addr_l[2], time_step, a_prime_prime[7], a_prime_prime[6]);
-    link if final_step_used ~> mem.mstore(addr_h[3], addr_l[3], time_step, a_prime_prime[5], a_prime_prime[4]);
-    link if final_step_used ~> mem.mstore(addr_h[4], addr_l[4], time_step, a_prime_prime[11], a_prime_prime[8]);
-    link if final_step_used ~> mem.mstore(addr_h[5], addr_l[5], time_step, a_prime_prime[9], a_prime_prime[7]);
-    link if final_step_used ~> mem.mstore(addr_h[6], addr_l[6], time_step, a_prime_prime[15], a_prime_prime[14]);
-    link if final_step_used ~> mem.mstore(addr_h[7], addr_l[7], time_step, a_prime_prime[13], a_prime_prime[12]);
-    link if final_step_used ~> mem.mstore(addr_h[8], addr_l[8], time_step, a_prime_prime[19], a_prime_prime[18]);
-    link if final_step_used ~> mem.mstore(addr_h[9], addr_l[9], time_step, a_prime_prime[17], a_prime_prime[16]);
-    link if final_step_used ~> mem.mstore(addr_h[10], addr_l[10], time_step, a_prime_prime[23], a_prime_prime[22]);
-    link if final_step_used ~> mem.mstore(addr_h[11], addr_l[11], time_step, a_prime_prime[21], a_prime_prime[20]);
-    link if final_step_used ~> mem.mstore(addr_h[12], addr_l[12], time_step, a_prime_prime[27], a_prime_prime[26]);
-    link if final_step_used ~> mem.mstore(addr_h[13], addr_l[13], time_step, a_prime_prime[25], a_prime_prime[24]);
-    link if final_step_used ~> mem.mstore(addr_h[14], addr_l[14], time_step, a_prime_prime[31], a_prime_prime[30]);
-    link if final_step_used ~> mem.mstore(addr_h[15], addr_l[15], time_step, a_prime_prime[29], a_prime_prime[28]);
-    link if final_step_used ~> mem.mstore(addr_h[16], addr_l[16], time_step, a_prime_prime[35], a_prime_prime[34]);
-    link if final_step_used ~> mem.mstore(addr_h[17], addr_l[17], time_step, a_prime_prime[33], a_prime_prime[32]);
-    link if final_step_used ~> mem.mstore(addr_h[18], addr_l[18], time_step, a_prime_prime[39], a_prime_prime[38]);
-    link if final_step_used ~> mem.mstore(addr_h[19], addr_l[19], time_step, a_prime_prime[37], a_prime_prime[36]);
-    link if final_step_used ~> mem.mstore(addr_h[20], addr_l[20], time_step, a_prime_prime[43], a_prime_prime[42]);
-    link if final_step_used ~> mem.mstore(addr_h[21], addr_l[21], time_step, a_prime_prime[41], a_prime_prime[40]);
-    link if final_step_used ~> mem.mstore(addr_h[22], addr_l[22], time_step, a_prime_prime[47], a_prime_prime[46]);
-    link if final_step_used ~> mem.mstore(addr_h[23], addr_l[23], time_step, a_prime_prime[45], a_prime_prime[44]);
-    link if final_step_used ~> mem.mstore(addr_h[24], addr_l[24], time_step, a_prime_prime[51], a_prime_prime[50]);
-    link if final_step_used ~> mem.mstore(addr_h[25], addr_l[25], time_step, a_prime_prime[49], a_prime_prime[48]);
-    link if final_step_used ~> mem.mstore(addr_h[26], addr_l[26], time_step, a_prime_prime[55], a_prime_prime[54]);
-    link if final_step_used ~> mem.mstore(addr_h[27], addr_l[27], time_step, a_prime_prime[53], a_prime_prime[52]);
-    link if final_step_used ~> mem.mstore(addr_h[28], addr_l[28], time_step, a_prime_prime[59], a_prime_prime[58]);
-    link if final_step_used ~> mem.mstore(addr_h[29], addr_l[29], time_step, a_prime_prime[57], a_prime_prime[56]);
-    link if final_step_used ~> mem.mstore(addr_h[30], addr_l[30], time_step, a_prime_prime[63], a_prime_prime[62]);
-    link if final_step_used ~> mem.mstore(addr_h[31], addr_l[31], time_step, a_prime_prime[61], a_prime_prime[60]);
-    link if final_step_used ~> mem.mstore(addr_h[32], addr_l[32], time_step, a_prime_prime[67], a_prime_prime[66]);
-    link if final_step_used ~> mem.mstore(addr_h[33], addr_l[33], time_step, a_prime_prime[65], a_prime_prime[64]);
-    link if final_step_used ~> mem.mstore(addr_h[34], addr_l[34], time_step, a_prime_prime[71], a_prime_prime[70]);
-    link if final_step_used ~> mem.mstore(addr_h[35], addr_l[35], time_step, a_prime_prime[69], a_prime_prime[68]);
-    link if final_step_used ~> mem.mstore(addr_h[36], addr_l[36], time_step, a_prime_prime[75], a_prime_prime[74]);
-    link if final_step_used ~> mem.mstore(addr_h[37], addr_l[37], time_step, a_prime_prime[73], a_prime_prime[72]);
-    link if final_step_used ~> mem.mstore(addr_h[38], addr_l[38], time_step, a_prime_prime[79], a_prime_prime[78]);
-    link if final_step_used ~> mem.mstore(addr_h[39], addr_l[39], time_step, a_prime_prime[77], a_prime_prime[76]);
-    link if final_step_used ~> mem.mstore(addr_h[40], addr_l[40], time_step, a_prime_prime[83], a_prime_prime[82]);
-    link if final_step_used ~> mem.mstore(addr_h[41], addr_l[41], time_step, a_prime_prime[81], a_prime_prime[80]);
-    link if final_step_used ~> mem.mstore(addr_h[42], addr_l[42], time_step, a_prime_prime[87], a_prime_prime[86]);
-    link if final_step_used ~> mem.mstore(addr_h[43], addr_l[43], time_step, a_prime_prime[85], a_prime_prime[84]);
-    link if final_step_used ~> mem.mstore(addr_h[44], addr_l[44], time_step, a_prime_prime[91], a_prime_prime[90]);
-    link if final_step_used ~> mem.mstore(addr_h[45], addr_l[45], time_step, a_prime_prime[89], a_prime_prime[88]);
-    link if final_step_used ~> mem.mstore(addr_h[46], addr_l[46], time_step, a_prime_prime[95], a_prime_prime[94]);
-    link if final_step_used ~> mem.mstore(addr_h[47], addr_l[47], time_step, a_prime_prime[93], a_prime_prime[92]);
-    link if final_step_used ~> mem.mstore(addr_h[48], addr_l[48], time_step, a_prime_prime[99], a_prime_prime[98]);
-    link if final_step_used ~> mem.mstore(addr_h[49], addr_l[49], time_step, a_prime_prime[97], a_prime_prime[96]);
-=======
     link if final_step_used ~> mem.mstore(output_addr_h, output_addr_l, time_step + 1, a_prime_prime_prime_0_0_limbs[3], a_prime_prime_prime_0_0_limbs[2]);
     link if final_step_used ~> mem.mstore(addr_h[0], addr_l[0], time_step + 1, a_prime_prime_prime_0_0_limbs[1], a_prime_prime_prime_0_0_limbs[0]);
     link if final_step_used ~> mem.mstore(addr_h[1], addr_l[1], time_step + 1, a_prime_prime[7], a_prime_prime[6]);
@@ -314,7 +262,6 @@
     link if final_step_used ~> mem.mstore(addr_h[46], addr_l[46], time_step + 1, a_prime_prime[93], a_prime_prime[92]);
     link if final_step_used ~> mem.mstore(addr_h[47], addr_l[47], time_step + 1, a_prime_prime[99], a_prime_prime[98]);
     link if final_step_used ~> mem.mstore(addr_h[48], addr_l[48], time_step + 1, a_prime_prime[97], a_prime_prime[96]);
->>>>>>> ace0b1db
 
     // ------------- End memory read / write ---------------
 
