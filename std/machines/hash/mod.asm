mod poseidon_bn254;
mod poseidon_gl;
mod poseidon_gl_memory;
<<<<<<< HEAD
mod poseidon_bb;
=======
mod keccakf16;
>>>>>>> 718c333f
<|MERGE_RESOLUTION|>--- conflicted
+++ resolved
@@ -1,8 +1,5 @@
 mod poseidon_bn254;
 mod poseidon_gl;
 mod poseidon_gl_memory;
-<<<<<<< HEAD
 mod poseidon_bb;
-=======
-mod keccakf16;
->>>>>>> 718c333f
+mod keccakf16;