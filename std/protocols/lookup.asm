--- conflicted
+++ resolved
@@ -17,16 +17,6 @@
 use std::math::fp2::from_base;
 use std::math::fp2::constrain_eq_ext;
 
-<<<<<<< HEAD
-// challenges to be used in polynomial evaluation and folding different columns
-let alpha1: expr = challenge(0, 1);
-let alpha2: expr = challenge(0, 2);
-
-let beta1: expr = challenge(0, 3);
-let beta2: expr = challenge(0, 4);
-
-=======
->>>>>>> bb441265
 let unpack_lookup_constraint: Constr -> (expr, expr[], expr, expr[]) = |lookup_constraint| match lookup_constraint {
     Constr::Lookup((lhs_selector, rhs_selector), values) => (
         unwrap_or_else(lhs_selector, || 1),
@@ -86,11 +76,7 @@
 //        are done on the F_{p^2} extension field.
 // - lookup_constraint: The lookup constraint
 // - multiplicities: The multiplicities which shows how many times each RHS value appears in the LHS                  
-<<<<<<< HEAD
-let lookup: expr, expr[], Constr, expr -> Constr[] = |is_first, acc, lookup_constraint, multiplicities| {
-=======
 let lookup: expr, expr[], Fp2<expr>, Fp2<expr>, Constr, expr -> Constr[] = |is_first, acc, alpha, beta, lookup_constraint, multiplicities| {
->>>>>>> bb441265
 
     let (lhs_selector, lhs, rhs_selector, rhs) = unpack_lookup_constraint(lookup_constraint);
 
