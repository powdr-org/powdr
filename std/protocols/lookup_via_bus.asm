--- conflicted
+++ resolved
@@ -1,9 +1,5 @@
-use std::protocols::bus::bus_send;
 use std::protocols::bus::bus_receive;
-use std::protocols::lookup::unpack_lookup_constraint;
-use std::constraints::to_phantom_lookup;
 
-<<<<<<< HEAD
 /// Given an ID, selector, tuple and latch, receives (ID, ...tuple) tuple from the bus
 /// with a prover-provided multiplicity if the selector is 1.
 let lookup_receive: expr, expr, expr[] -> () = constr |id, selector, tuple| {
@@ -11,23 +7,4 @@
     (1 - selector) * multiplicities = 0;
     
     bus_receive(id, tuple, multiplicities, selector);
-=======
-/// Given an ID and lookup constraints, sends the (ID, lookup_constraint.lhs...) tuple to the bus
-/// if lookup_constraint.lhs_selector is 1.
-let lookup_send: expr, Constr -> () = constr |id, lookup_constraint| {
-    let (lhs_selector, lhs, rhs_selector, rhs) = unpack_lookup_constraint(lookup_constraint);
-
-    bus_send(id, lhs, lhs_selector);
-};
-
-/// Given an ID and lookup constraints, receives the (ID, lookup_constraint.rhs...) tuple from the bus
-/// with a prover-provided multiplicity if lookup_constraint.rhs_selector is 1.
-let lookup_receive: expr, Constr, expr -> () = constr |id, lookup_constraint, latch| {
-    let (lhs_selector, lhs, rhs_selector, rhs) = unpack_lookup_constraint(lookup_constraint);
-
-    let multiplicities;
-    (1 - rhs_selector) * multiplicities = 0;
-    
-    bus_receive(id, rhs, multiplicities, latch);
->>>>>>> 3de66ffc
 };