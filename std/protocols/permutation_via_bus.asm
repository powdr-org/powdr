--- conflicted
+++ resolved
@@ -1,32 +1,7 @@
-use std::protocols::bus::bus_send;
 use std::protocols::bus::bus_receive;
-use std::protocols::permutation::unpack_permutation_constraint;
-use std::constraints::to_phantom_permutation;
 
-<<<<<<< HEAD
 /// Given an ID, selector, tuple and latch, receives (ID, ...tuple) tuple from the bus
 /// with multiplicity 1 if the selector is 1.
-let permutation_receive: expr, expr, expr[], expr -> () = constr |id, selector, tuple, latch| {
-    bus_receive(id, tuple, selector, latch);
-=======
-
-/// Given an ID and permutation constraints, sends the (ID, permutation_constraint.lhs...) tuple to the bus
-/// if permutation_constraint.lhs_selector is 1.
-let permutation_send: expr, Constr -> () = constr |id, permutation_constraint| {
-    let (lhs_selector, lhs, rhs_selector, rhs) = unpack_permutation_constraint(permutation_constraint);
-
-    bus_send(id, lhs, lhs_selector);
-};
-
-/// Given an ID and permutation constraints, receives the (ID, permutation_constraint.rhs...) tuple from the bus
-/// with a prover-provided multiplicity if permutation_constraint.rhs_selector is 1.
-/// Also adds an annotation for witness generation.
-let permutation_receive: expr, Constr -> () = constr |id, permutation_constraint| {
-    let (lhs_selector, lhs, rhs_selector, rhs) = unpack_permutation_constraint(permutation_constraint);
-    
-    bus_receive(id, rhs, rhs_selector, rhs_selector);
-    
-    // Add an annotation for witness generation
-    to_phantom_permutation(permutation_constraint);
->>>>>>> 41adcd05
-};+let permutation_receive: expr, expr, expr[], expr -> () = constr |id, selector, tuple| {
+    bus_receive(id, tuple, selector, selector);
+}