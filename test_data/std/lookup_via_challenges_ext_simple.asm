use std::prover::Query;
use std::convert::fe;
use std::protocols::lookup::lookup;
use std::protocols::lookup::compute_next_z;
use std::math::fp2::Fp2;
use std::prover::challenge;

machine Main with degree: 8 {

    // We don't need an alpha here, because we only "fold" one element.
    // Therefore, the optimizer will remove it, but the hint still accesses it...
    let alpha = Fp2::Fp2(0, 0);

    let beta1: expr = challenge(0, 3);
    let beta2: expr = challenge(0, 4);
    let beta = Fp2::Fp2(beta1, beta2);

    col fixed a = [1, 1, 4, 1, 1, 2, 1, 1];
    col witness b(i) query Query::Hint(fe(i+1));
    col fixed m = [6, 1, 0, 1, 0, 0, 0, 0];

    let lookup_constraint = Constr::Lookup(
        (Option::None, Option::None),
        [(a, b)]
    );

    // TODO: Functions currently cannot add witness columns at later stages,
    // so we have to manually create it here and pass it to lookup(). 
    col witness stage(1) z1;
    col witness stage(1) z2;
    let z = Fp2::Fp2(z1, z2);

<<<<<<< HEAD
    let is_first: col = |i| if i == 0 { 1 } else { 0 };
    lookup(is_first, [z1, z2], lookup_constraint, m);
=======
    let is_first: col = std::well_known::is_first;
    lookup(is_first, [z1, z2], alpha, beta, lookup_constraint, m);
>>>>>>> bb441265

    // TODO: Helper columns, because we can't access the previous row in hints
    let hint = query |i| Query::Hint(compute_next_z(z, alpha, beta, lookup_constraint, m)[i]); 
    col witness stage(1) z1_next(i) query hint(0);
    col witness stage(1) z2_next(i) query hint(1);

    z1' = z1_next;
    z2' = z2_next;
}<|MERGE_RESOLUTION|>--- conflicted
+++ resolved
@@ -30,13 +30,8 @@
     col witness stage(1) z2;
     let z = Fp2::Fp2(z1, z2);
 
-<<<<<<< HEAD
-    let is_first: col = |i| if i == 0 { 1 } else { 0 };
-    lookup(is_first, [z1, z2], lookup_constraint, m);
-=======
     let is_first: col = std::well_known::is_first;
     lookup(is_first, [z1, z2], alpha, beta, lookup_constraint, m);
->>>>>>> bb441265
 
     // TODO: Helper columns, because we can't access the previous row in hints
     let hint = query |i| Query::Hint(compute_next_z(z, alpha, beta, lookup_constraint, m)[i]); 
